from dataclasses import dataclass
from typing import Dict

from django.conf import settings
from django.db import models
from packaging import version


class Channel(models.TextChoices):
    NO_CHANNEL = ""
    UNBRANDED = "default"
    NIGHTLY = "nightly"
    BETA = "beta"
    RELEASE = "release"
    ESR = "esr"
    TESTFLIGHT = "testflight"
    AURORA = "aurora"


class BucketRandomizationUnit(models.TextChoices):
    NORMANDY = "normandy_id"
    NIMBUS = "nimbus_id"


@dataclass
class ApplicationConfig:
    name: str
    slug: str
    app_name: str
    channel_app_id: Dict[str, str]
    kinto_collection: str
    randomization_unit: str


APPLICATION_CONFIG_DESKTOP = ApplicationConfig(
    name="Firefox Desktop",
    slug="firefox-desktop",
    app_name="firefox_desktop",
    channel_app_id={
        Channel.NO_CHANNEL: "firefox-desktop",
        Channel.UNBRANDED: "firefox-desktop",
        Channel.NIGHTLY: "firefox-desktop",
        Channel.BETA: "firefox-desktop",
        Channel.RELEASE: "firefox-desktop",
        Channel.ESR: "firefox-desktop",
        Channel.AURORA: "firefox-desktop",
    },
    kinto_collection=settings.KINTO_COLLECTION_NIMBUS_DESKTOP,
    randomization_unit=BucketRandomizationUnit.NORMANDY,
)

APPLICATION_CONFIG_FENIX = ApplicationConfig(
    name="Firefox for Android (Fenix)",
    slug="fenix",
    app_name="fenix",
    channel_app_id={
        Channel.NIGHTLY: "org.mozilla.fenix",
        Channel.BETA: "org.mozilla.firefox_beta",
        Channel.RELEASE: "org.mozilla.firefox",
    },
    kinto_collection=settings.KINTO_COLLECTION_NIMBUS_MOBILE,
    randomization_unit=BucketRandomizationUnit.NIMBUS,
)

APPLICATION_CONFIG_IOS = ApplicationConfig(
    name="Firefox for iOS",
    slug="ios",
    app_name="firefox_ios",
    channel_app_id={
        Channel.NIGHTLY: "org.mozilla.ios.Fennec",
        Channel.BETA: "org.mozilla.ios.FirefoxBeta",
        Channel.RELEASE: "org.mozilla.ios.Firefox",
    },
    kinto_collection=settings.KINTO_COLLECTION_NIMBUS_MOBILE,
    randomization_unit=BucketRandomizationUnit.NIMBUS,
)

APPLICATION_CONFIG_FOCUS_ANDROID = ApplicationConfig(
    name="Focus for Android",
    slug="focus-android",
    app_name="focus_android",
    channel_app_id={
        Channel.NIGHTLY: "org.mozilla.focus.nightly",
        Channel.BETA: "org.mozilla.focus.beta",
        Channel.RELEASE: "org.mozilla.focus",
    },
    kinto_collection=settings.KINTO_COLLECTION_NIMBUS_MOBILE,
    randomization_unit=BucketRandomizationUnit.NIMBUS,
)

APPLICATION_CONFIG_KLAR_ANDROID = ApplicationConfig(
    name="Klar for Android",
    slug="klar-android",
    app_name="klar_android",
    channel_app_id={
        Channel.RELEASE: "org.mozilla.klar",
    },
    kinto_collection=settings.KINTO_COLLECTION_NIMBUS_MOBILE,
    randomization_unit=BucketRandomizationUnit.NIMBUS,
)


APPLICATION_CONFIG_FOCUS_IOS = ApplicationConfig(
    name="Focus for iOS",
    slug="focus-ios",
    app_name="focus_ios",
    channel_app_id={
        Channel.RELEASE: "org.mozilla.ios.Focus",
        Channel.TESTFLIGHT: "org.mozilla.ios.Focus",
    },
    kinto_collection=settings.KINTO_COLLECTION_NIMBUS_MOBILE,
    randomization_unit=BucketRandomizationUnit.NIMBUS,
)

APPLICATION_CONFIG_KLAR_IOS = ApplicationConfig(
    name="Klar for iOS",
    slug="klar-ios",
    app_name="klar_ios",
    channel_app_id={
        Channel.RELEASE: "org.mozilla.ios.Klar",
        Channel.TESTFLIGHT: "org.mozilla.ios.Klar",
    },
    kinto_collection=settings.KINTO_COLLECTION_NIMBUS_MOBILE,
    randomization_unit=BucketRandomizationUnit.NIMBUS,
)

NO_FEATURE_SLUG = [
    "no-feature-focus-android",
    "no-feature-klar-ios",
    "no-feature-focus-ios",
    "no-feature-klar-android",
    "no-feature-ios",
    "no-feature-fenix",
    "no-feature-firefox-desktop",
]


class Application(models.TextChoices):
    DESKTOP = (APPLICATION_CONFIG_DESKTOP.slug, APPLICATION_CONFIG_DESKTOP.name)
    FENIX = (APPLICATION_CONFIG_FENIX.slug, APPLICATION_CONFIG_FENIX.name)
    IOS = (APPLICATION_CONFIG_IOS.slug, APPLICATION_CONFIG_IOS.name)
    FOCUS_ANDROID = (
        APPLICATION_CONFIG_FOCUS_ANDROID.slug,
        APPLICATION_CONFIG_FOCUS_ANDROID.name,
    )
    KLAR_ANDROID = (
        APPLICATION_CONFIG_KLAR_ANDROID.slug,
        APPLICATION_CONFIG_KLAR_ANDROID.name,
    )
    FOCUS_IOS = (
        APPLICATION_CONFIG_FOCUS_IOS.slug,
        APPLICATION_CONFIG_FOCUS_IOS.name,
    )
    KLAR_IOS = (
        APPLICATION_CONFIG_KLAR_IOS.slug,
        APPLICATION_CONFIG_KLAR_IOS.name,
    )


class NimbusConstants(object):
    class Status(models.TextChoices):
        DRAFT = "Draft"
        PREVIEW = "Preview"
        LIVE = "Live"
        COMPLETE = "Complete"

    class PublishStatus(models.TextChoices):
        IDLE = "Idle"
        DIRTY = "Dirty"
        REVIEW = "Review"
        APPROVED = "Approved"
        WAITING = "Waiting"

    class ConclusionRecommendation(models.TextChoices):
        RERUN = "RERUN", "Rerun"
        GRADUATE = "GRADUATE", "Graduate"
        CHANGE_COURSE = "CHANGE_COURSE", "Change course"
        STOP = "STOP", "Stop"
        FOLLOWUP = "FOLLOWUP", "Run follow ups"

    Application = Application

    class Type(models.TextChoices):
        EXPERIMENT = "Experiment"
        ROLLOUT = "Rollout"

    ARCHIVE_UPDATE_EXEMPT_FIELDS = (
        "is_archived",
        "changelog_message",
    )

    APPLICATION_CONFIGS = {
        Application.DESKTOP: APPLICATION_CONFIG_DESKTOP,
        Application.FENIX: APPLICATION_CONFIG_FENIX,
        Application.IOS: APPLICATION_CONFIG_IOS,
        Application.FOCUS_ANDROID: APPLICATION_CONFIG_FOCUS_ANDROID,
        Application.KLAR_ANDROID: APPLICATION_CONFIG_KLAR_ANDROID,
        Application.FOCUS_IOS: APPLICATION_CONFIG_FOCUS_IOS,
        Application.KLAR_IOS: APPLICATION_CONFIG_KLAR_IOS,
    }

    Channel = Channel

    class DocumentationLink(models.TextChoices):
        DS_JIRA = "DS_JIRA", "Data Science Jira Ticket"
        DESIGN_DOC = "DESIGN_DOC", "Experiment Design Document"
        ENG_TICKET = "ENG_TICKET", "Engineering Ticket (Bugzilla/Jira/GitHub)"

    class Version(models.TextChoices):
        @staticmethod
        def parse(version_str):
            return version.parse(version_str.replace("!", "0"))

        NO_VERSION = ""
        FIREFOX_11 = "11.!"
        FIREFOX_12 = "12.!"
        FIREFOX_13 = "13.!"
        FIREFOX_14 = "14.!"
        FIREFOX_15 = "15.!"
        FIREFOX_16 = "16.!"
        FIREFOX_17 = "17.!"
        FIREFOX_18 = "18.!"
        FIREFOX_19 = "19.!"
        FIREFOX_20 = "20.!"
        FIREFOX_21 = "21.!"
        FIREFOX_22 = "22.!"
        FIREFOX_23 = "23.!"
        FIREFOX_24 = "24.!"
        FIREFOX_25 = "25.!"
        FIREFOX_26 = "26.!"
        FIREFOX_27 = "27.!"
        FIREFOX_28 = "28.!"
        FIREFOX_29 = "29.!"
        FIREFOX_30 = "30.!"
        FIREFOX_31 = "31.!"
        FIREFOX_32 = "32.!"
        FIREFOX_33 = "33.!"
        FIREFOX_34 = "34.!"
        FIREFOX_35 = "35.!"
        FIREFOX_36 = "36.!"
        FIREFOX_37 = "37.!"
        FIREFOX_38 = "38.!"
        FIREFOX_39 = "39.!"
        FIREFOX_40 = "40.!"
        FIREFOX_41 = "41.!"
        FIREFOX_42 = "42.!"
        FIREFOX_43 = "43.!"
        FIREFOX_44 = "44.!"
        FIREFOX_45 = "45.!"
        FIREFOX_46 = "46.!"
        FIREFOX_47 = "47.!"
        FIREFOX_48 = "48.!"
        FIREFOX_49 = "49.!"
        FIREFOX_50 = "50.!"
        FIREFOX_51 = "51.!"
        FIREFOX_52 = "52.!"
        FIREFOX_53 = "53.!"
        FIREFOX_54 = "54.!"
        FIREFOX_55 = "55.!"
        FIREFOX_56 = "56.!"
        FIREFOX_57 = "57.!"
        FIREFOX_58 = "58.!"
        FIREFOX_59 = "59.!"
        FIREFOX_60 = "60.!"
        FIREFOX_61 = "61.!"
        FIREFOX_62 = "62.!"
        FIREFOX_63 = "63.!"
        FIREFOX_64 = "64.!"
        FIREFOX_65 = "65.!"
        FIREFOX_66 = "66.!"
        FIREFOX_67 = "67.!"
        FIREFOX_68 = "68.!"
        FIREFOX_69 = "69.!"
        FIREFOX_70 = "70.!"
        FIREFOX_71 = "71.!"
        FIREFOX_72 = "72.!"
        FIREFOX_73 = "73.!"
        FIREFOX_74 = "74.!"
        FIREFOX_75 = "75.!"
        FIREFOX_76 = "76.!"
        FIREFOX_77 = "77.!"
        FIREFOX_78 = "78.!"
        FIREFOX_79 = "79.!"
        FIREFOX_80 = "80.!"
        FIREFOX_81 = "81.!"
        FIREFOX_82 = "82.!"
        FIREFOX_83 = "83.!"
        FIREFOX_84 = "84.!"
        FIREFOX_85 = "85.!"
        FIREFOX_86 = "86.!"
        FIREFOX_87 = "87.!"
        FIREFOX_88 = "88.!"
        FIREFOX_89 = "89.!"
        FIREFOX_90 = "90.!"
        FIREFOX_91 = "91.!"
        FIREFOX_92 = "92.!"
        FIREFOX_9201 = "92.0.1"
        FIREFOX_93 = "93.!"
        FIREFOX_94 = "94.!"
        FIREFOX_95 = "95.!"
        FIREFOX_96 = "96.!"
        FIREFOX_9601 = "96.0.1"
        FIREFOX_9602 = "96.0.2"
        FIREFOX_97 = "97.!"
        FIREFOX_98 = "98.!"
        FIREFOX_9830 = "98.3.0"
        FIREFOX_99 = "99.!"
        FIREFOX_9910 = "99.1.0"
        FIREFOX_100 = "100.!"
        FIREFOX_101 = "101.!"
        FIREFOX_102 = "102.!"
        FIREFOX_103 = "103.!"
        FIREFOX_10301 = "103.0.1"
        FIREFOX_104 = "104.!"
        FIREFOX_105 = "105.!"
        FIREFOX_10501 = "105.0.1"
        FIREFOX_10502 = "105.0.2"
        FIREFOX_10503 = "105.0.3"
        FIREFOX_106 = "106.!"
        FIREFOX_10601 = "106.0.1"
        FIREFOX_10602 = "106.0.2"
        FIREFOX_107 = "107.!"
        FIREFOX_108 = "108.!"
        FIREFOX_109 = "109.!"
        FIREFOX_110 = "110.!"
        FIREFOX_111 = "111.!"
        FIREFOX_112 = "112.!"
        FIREFOX_113 = "113.!"
        FIREFOX_114 = "114.!"
        FIREFOX_115 = "115.!"
        FIREFOX_116 = "116.!"
        FIREFOX_117 = "117.!"
        FIREFOX_118 = "118.!"
        FIREFOX_119 = "119.!"
        FIREFOX_120 = "120.!"

    class EmailType(models.TextChoices):
        EXPERIMENT_END = "experiment end"
        ENROLLMENT_END = "enrollment end"

    EMAIL_EXPERIMENT_END_SUBJECT = "Action required: Please turn off your Experiment"
    EMAIL_ENROLLMENT_END_SUBJECT = "Action required: Please end experiment enrollment"

    LANGUAGES_APPLICATION_SUPPORTED_VERSION = {
        Application.FENIX: Version.FIREFOX_102,
        Application.FOCUS_ANDROID: Version.FIREFOX_102,
        Application.IOS: Version.FIREFOX_101,
        Application.FOCUS_IOS: Version.FIREFOX_101,
    }

    COUNTRIES_APPLICATION_SUPPORTED_VERSION = {
        Application.FENIX: Version.FIREFOX_102,
        Application.FOCUS_ANDROID: Version.FIREFOX_102,
        Application.IOS: Version.FIREFOX_101,
        Application.FOCUS_IOS: Version.FIREFOX_101,
    }
    FEATURE_ENABLED_MIN_UNSUPPORTED_VERSION = Version.FIREFOX_104

    ROLLOUT_SUPPORT_VERSION = {
        Application.DESKTOP: Version.FIREFOX_105,
        Application.FENIX: Version.FIREFOX_105,
        Application.FOCUS_ANDROID: Version.FIREFOX_105,
        Application.IOS: Version.FIREFOX_105,
        Application.FOCUS_IOS: Version.FIREFOX_105,
    }

    # Telemetry systems including Firefox Desktop Telemetry v4 and Glean
    # have limits on the length of their unique identifiers, we should
    # limit the size of our slugs to the smallest limit, which is 80
    # for Firefox Desktop Telemetry v4.
    MAX_SLUG_LEN = 80

    MAX_DURATION = 1000

    # Bucket stuff
    BUCKET_TOTAL = 10000

    HYPOTHESIS_DEFAULT = """If we <do this/build this/create this change in the experiment> for <these users>, then we will see <this outcome>.
We believe this because we have observed <this> via <data source, UR, survey>.

Optional - We believe this outcome will <describe impact> on <core metric>
    """  # noqa

    MAX_PRIMARY_OUTCOMES = 2
    DEFAULT_PROPOSED_DURATION = 28
    DEFAULT_PROPOSED_ENROLLMENT = 7

    # Serializer validation errors
    ERROR_DUPLICATE_BRANCH_NAME = "Branch names must be unique."
    ERROR_SINGLE_BRANCH_FOR_ROLLOUT = "A rollout may have only a single reference branch"
    ERROR_DUPLICATE_BRANCH_FEATURE_VALUE = (
        "A branch can not have multiple configurations for the same feature"
    )
    ERROR_REQUIRED_QUESTION = "This question may not be blank."
    ERROR_REQUIRED_FIELD = "This field may not be blank."
    ERROR_REQUIRED_FEATURE_CONFIG = (
        "You must select a feature configuration from the drop down."
    )
    ERROR_LAUNCHING_DISABLED = (
        "Launching experiments has been temporarily disabled by the site administrators."
    )
    ERROR_POPULATION_PERCENT_MIN = "Ensure this value is greater than or equal to 0.0001."
    ERROR_FIREFOX_VERSION_MIN = (
        "Ensure this value is less than or equal to the maximum version"
    )
    ERROR_FIREFOX_VERSION_MAX = (
        "Ensure this value is greater than or equal to the minimum version"
    )
<<<<<<< HEAD
    ERROR_FEATURE_ENABLED = f"Experiments for Firefox Desktop\
         {FEATURE_ENABLED_MIN_UNSUPPORTED_VERSION} and above must have the feature\
            enabled and specify a feature value."
    ERROR_BRANCH_SWAP = (
        "You are trying to swap branches name, Give another random name to the branches"
    )
=======

>>>>>>> a933464c
    # Analysis can be computed starting the week after enrollment
    # completion for "week 1" of the experiment. However, an extra
    # buffer day is added for Jetstream to compute the results.
    DAYS_UNTIL_ANALYSIS = 8

    # As a buffer, continue to pull in analysis from Jetstream
    # for 3 days after an experiment is complete.
    DAYS_ANALYSIS_BUFFER = 3

    PUBLISHED_TARGETING_MISSING = "Published targeting JEXL not found"

    DEFAULT_REFERENCE_BRANCH_NAME = "Control"
    DEFAULT_TREATMENT_BRANCH_NAME = "Treatment A"<|MERGE_RESOLUTION|>--- conflicted
+++ resolved
@@ -406,16 +406,10 @@
     ERROR_FIREFOX_VERSION_MAX = (
         "Ensure this value is greater than or equal to the minimum version"
     )
-<<<<<<< HEAD
-    ERROR_FEATURE_ENABLED = f"Experiments for Firefox Desktop\
-         {FEATURE_ENABLED_MIN_UNSUPPORTED_VERSION} and above must have the feature\
-            enabled and specify a feature value."
     ERROR_BRANCH_SWAP = (
         "You are trying to swap branches name, Give another random name to the branches"
     )
-=======
-
->>>>>>> a933464c
+
     # Analysis can be computed starting the week after enrollment
     # completion for "week 1" of the experiment. However, an extra
     # buffer day is added for Jetstream to compute the results.
