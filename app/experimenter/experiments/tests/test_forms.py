--- conflicted
+++ resolved
@@ -81,7 +81,6 @@
             field.clean("www.example.com")
 
 
-<<<<<<< HEAD
 @override_settings(DS_ISSUE_HOST="https://jira.example.com/browse/")
 class TestDSIssueURLField(TestCase):
 
@@ -98,96 +97,6 @@
             field.clean(ds_url)
 
 
-class TestExperimentVariantGenericForm(TestCase):
-
-    def setUp(self):
-        self.experiment = ExperimentFactory.create()
-        self.data = {
-            "description": "Its the control! So controlly.",
-            "experiment": self.experiment.id,
-            "is_control": True,
-            "name": "The Control Variant",
-            "ratio": 50,
-        }
-
-    def test_form_creates_variant(self):
-        form = ExperimentVariantGenericForm(self.data)
-
-        self.assertTrue(form.is_valid())
-
-        saved_variant = form.save()
-        variant = ExperimentVariant.objects.get(id=saved_variant.id)
-
-        self.assertEqual(variant.experiment.id, self.experiment.id)
-        self.assertTrue(variant.is_control)
-        self.assertEqual(variant.description, self.data["description"])
-        self.assertEqual(variant.name, self.data["name"])
-        self.assertEqual(variant.ratio, self.data["ratio"])
-        self.assertEqual(variant.slug, "the-control-variant")
-
-    def test_ratio_must_be_greater_than_0(self):
-        self.data["ratio"] = 0
-        form = ExperimentVariantGenericForm(self.data)
-
-        self.assertFalse(form.is_valid())
-        self.assertIn("ratio", form.errors)
-
-    def test_ratio_must_be_less_than_or_equal_to_100(self):
-        self.data["ratio"] = 101
-        form = ExperimentVariantGenericForm(self.data)
-
-        self.assertFalse(form.is_valid())
-        self.assertIn("ratio", form.errors)
-
-    def test_checks_empty_slug(self):
-        self.data["name"] = "!"
-        form = ExperimentVariantGenericForm(self.data)
-
-        self.assertFalse(form.is_valid())
-        self.assertIn("name", form.errors)
-
-    def test_updates_variant_slug(self):
-        variant = ExperimentVariantFactory.create(slug="the-treatment-variant")
-        form = ExperimentVariantGenericForm(self.data, instance=variant)
-
-        self.assertTrue(form.is_valid())
-
-        saved_variant = form.save()
-        self.assertEqual(saved_variant.slug, "the-control-variant")
-
-
-class TestExperimentVariantPrefForm(TestCase):
-
-    def test_form_creates_variant(self):
-        experiment = ExperimentFactory.create()
-
-        data = {
-            "description": "Its the control! So controlly.",
-            "experiment": experiment.id,
-            "is_control": True,
-            "name": "The Control Variant",
-            "ratio": 50,
-            "value": "true",
-        }
-
-        form = ExperimentVariantPrefForm(data)
-
-        self.assertTrue(form.is_valid())
-
-        saved_variant = form.save()
-        variant = ExperimentVariant.objects.get(id=saved_variant.id)
-
-        self.assertEqual(variant.experiment.id, experiment.id)
-        self.assertTrue(variant.is_control)
-        self.assertEqual(variant.description, data["description"])
-        self.assertEqual(variant.name, data["name"])
-        self.assertEqual(variant.ratio, data["ratio"])
-        self.assertEqual(variant.slug, "the-control-variant")
-        self.assertEqual(variant.value, "true")
-
-
-=======
->>>>>>> aad9f950
 class TestChangeLogMixin(MockRequestMixin, TestCase):
 
     def test_mixin_creates_change_log_with_request_user_on_save(self):
