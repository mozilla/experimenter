--- conflicted
+++ resolved
@@ -572,8 +572,6 @@
         )
         JEXLParser().parse(experiment.targeting)
 
-<<<<<<< HEAD
-=======
     def test_targeting_with_sticky_desktop(self):
         locale_en = LocaleFactory.create(code="en")
         country_ca = CountryFactory.create(code="CA")
@@ -646,39 +644,7 @@
             ("(app_version|versionCompare('101.*') <= 0) " f"&& {sticky_expression}"),
         )
 
-    # TODO: Remove once UI for mobile get relased to support languages
-    def test_targeting_with_locales_languages_mobile(self):
-        locale_ca = LocaleFactory.create(code="en-CA")
-        locale_us = LocaleFactory.create(code="en-US")
-        locale_ro = LocaleFactory.create(code="ro")
-        locale_de = LocaleFactory.create(code="de")
-        locale_es = LocaleFactory.create(code="es-ES")
-        language_en = LanguageFactory.create(code="en")
-        language_fr = LanguageFactory.create(code="fr")
-        language_es = LanguageFactory.create(code="es")
-        targeting_config = NimbusExperiment.TargetingConfig
-        experiment = NimbusExperimentFactory.create_with_lifecycle(
-            NimbusExperimentFactory.Lifecycles.LAUNCH_APPROVE_APPROVE,
-            application=NimbusExperiment.Application.FENIX,
-            firefox_min_version=NimbusExperiment.Version.NO_VERSION,
-            firefox_max_version=NimbusExperiment.Version.NO_VERSION,
-            targeting_config_slug=targeting_config.MOBILE_NEW_USERS,
-            channel=NimbusExperiment.Channel.NO_CHANNEL,
-            locales=[locale_ca, locale_ro, locale_de, locale_es, locale_us],
-            languages=[language_en, language_es, language_fr],
-        )
-        self.assertEqual(
-            experiment.targeting,
-            (
-                "(is_already_enrolled || days_since_install < 7) "
-                "&& ('de' in locale || 'en' in locale || 'es' in locale "
-                "|| 'ro' in locale) "
-                "&& (language in ['en', 'es', 'fr'])"
-            ),
-        )
-        JEXLParser().parse(experiment.targeting)
-
->>>>>>> 064e8535
+    
     def test_targeting_uses_published_targeting_string(self):
         published_targeting = "published targeting jexl"
         experiment = NimbusExperimentFactory.create_with_lifecycle(
