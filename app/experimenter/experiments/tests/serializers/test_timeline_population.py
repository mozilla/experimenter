from django.test import TestCase
import datetime

from experimenter.experiments.tests.factories import (
    ExperimentFactory,
    LocaleFactory,
    CountryFactory,
)

from experimenter.experiments.serializers.timeline_population import (
    ExperimentTimelinePopSerializer,
    CountrySerializerMultiSelect,
    LocaleSerializerMultiSelect,
)
from experimenter.experiments.constants import ExperimentConstants
from experimenter.experiments.tests.mixins import MockRequestMixin


<<<<<<< HEAD
class TestLocaleSerializerMultiSelect(TestCase):

=======
class TestLocaleSerializerMultiSelect(serializers.ModelSerializer):
>>>>>>> f50e91c3
    def test_serializer_outputs_expected_schema(self):
        locale = LocaleFactory.create()
        serializer = LocaleSerializerMultiSelect(locale)
        self.assertEqual(serializer.data, {"value": locale.id, "label": locale.name})


<<<<<<< HEAD
class TestCountrySerializerMultiSelect(TestCase):

=======

class TestCountrySerializerMultiSelect(serializers.ModelSerializer):
>>>>>>> f50e91c3
    def test_serializer_outputs_expected_schema(self):
        country = CountryFactory.create()
        serializer = CountrySerializerMultiSelect(country)
        self.assertEqual(serializer.data, {"value": country.id, "label": country.name})


class TestExperimentTimelinePopSerializer(MockRequestMixin, TestCase):
    def setUp(self):
        super().setUp()
        self.locale = LocaleFactory.create()
        self.country = CountryFactory.create()
        self.experiment = ExperimentFactory.create_with_status(
            ExperimentConstants.STATUS_DRAFT,
            type=ExperimentConstants.TYPE_PREF,
            locales=[self.locale],
            countries=[self.country],
            population_percent="30.0000",
        )

    def test_serializer_outputs_expected_schema_pref(self):
        serializer = ExperimentTimelinePopSerializer(self.experiment)

        self.assertEqual(
            serializer.data,
            {
                "proposed_start_date": self.experiment.proposed_start_date.strftime(
                    "%Y-%m-%d"
                ),
                "rollout_playbook": None,
                "proposed_enrollment": self.experiment.proposed_enrollment,
                "proposed_duration": self.experiment.proposed_duration,
                "population_percent": self.experiment.population_percent,
                "firefox_channel": self.experiment.firefox_channel,
                "firefox_min_version": self.experiment.firefox_min_version,
                "firefox_max_version": self.experiment.firefox_max_version,
                "locales": [{"value": self.locale.id, "label": self.locale.name}],
                "countries": [{"value": self.country.id, "label": self.country.name}],
                "platform": self.experiment.platform,
                "client_matching": self.experiment.client_matching,
            },
        )

    def test_all_values_are_optional(self):
        data = {}
        serializer = ExperimentTimelinePopSerializer(instance=self.experiment, data=data)
        self.assertTrue(serializer.is_valid())

    def test_serializer_saves_values(self):
        country = CountryFactory()
        locale = LocaleFactory()
        countries = [{"value": country.id, "label": country.name}]
        locales = [{"value": locale.id, "label": locale.name}]

        data = {
            "proposed_start_date": datetime.date.today(),
            "proposed_duration": 50,
            "proposed_enrollment": 20,
            "population_percent": 32,
            "firefox_channel": "Nightly",
            "firefox_min_version": "67.0",
            "firefox_max_version": "68.0",
            "countries": countries,
            "locales": locales,
            "platform": "All Windows",
            "client_matching": "matching client.",
        }

        serializer = ExperimentTimelinePopSerializer(
            instance=self.experiment, data=data, context={"request": self.request}
        )

        self.assertTrue(serializer.is_valid())

        experiment = serializer.save()

        self.assertEqual(experiment.changes.count(), 2)
        self.assertEqual(experiment.proposed_start_date, data["proposed_start_date"])
        self.assertEqual(experiment.proposed_duration, data["proposed_duration"])
        self.assertEqual(experiment.proposed_enrollment, data["proposed_enrollment"])
        self.assertEqual(experiment.population_percent, data["population_percent"])
        self.assertEqual(experiment.firefox_channel, data["firefox_channel"])
        self.assertEqual(experiment.firefox_min_version, data["firefox_min_version"])
        self.assertEqual(experiment.firefox_max_version, data["firefox_max_version"])
        self.assertEqual(experiment.countries.get(), country)
        self.assertEqual(experiment.locales.get(), locale)
        self.assertEqual(experiment.platform, data["platform"])
        self.assertEqual(experiment.client_matching, data["client_matching"])

    def test_serializer_rejects_firefox_min_less_max(self):
        data = {
            "firefox_min_version": "69.0",
            "firefox_max_version": "68.0",
            "countries": [],
            "locales": [],
        }

        serializer = ExperimentTimelinePopSerializer(instance=self.experiment, data=data)

        self.assertFalse(serializer.is_valid())
        self.assertIn("firefox_max_version", serializer.errors)

    def test_serializer_rejects_date_in_past(self):
        data = {"proposed_start_date": "2019-2-01", "countries": [], "locales": []}

        serializer = ExperimentTimelinePopSerializer(instance=self.experiment, data=data)

        self.assertFalse(serializer.is_valid())
        self.assertIn("proposed_start_date", serializer.errors)

    def test_serializer_rejects_enrollment_greater_duration(self):
        data = {
            "countries": [],
            "locales": [],
            "proposed_enrollment": 40,
            "proposed_duration": 30,
        }

        serializer = ExperimentTimelinePopSerializer(instance=self.experiment, data=data)

        self.assertFalse(serializer.is_valid())
        self.assertIn("proposed_enrollment", serializer.errors)

    def test_serializer_outputs_expected_schema_rollout(self):
        experiment = ExperimentFactory.create(
            type=ExperimentConstants.TYPE_ROLLOUT,
            rollout_playbook="Low Risk Schedule",
            locales=[self.locale],
            countries=[self.country],
            population_percent="30.0000",
            proposed_enrollment=None,
        )

        serializer = ExperimentTimelinePopSerializer(experiment)

        self.assertEqual(
            serializer.data,
            {
                "proposed_start_date": experiment.proposed_start_date.strftime(
                    "%Y-%m-%d"
                ),
                "proposed_enrollment": experiment.proposed_enrollment,
                "rollout_playbook": experiment.rollout_playbook,
                "proposed_duration": experiment.proposed_duration,
                "population_percent": experiment.population_percent,
                "firefox_channel": experiment.firefox_channel,
                "firefox_min_version": experiment.firefox_min_version,
                "firefox_max_version": experiment.firefox_max_version,
                "locales": [{"value": self.locale.id, "label": self.locale.name}],
                "countries": [{"value": self.country.id, "label": self.country.name}],
                "platform": experiment.platform,
                "client_matching": experiment.client_matching,
            },
        )

    def test_serializer_saves_rollout_playbook_field(self):
        experiment = ExperimentFactory.create(
            type=ExperimentConstants.TYPE_ROLLOUT,
            rollout_playbook=ExperimentConstants.ROLLOUT_PLAYBOOK_LOW_RISK,
            locales=[self.locale],
            countries=[self.country],
            population_percent="30.0000",
            proposed_enrollment=None,
        )

        data = {
            "rollout_playbook": ExperimentConstants.ROLLOUT_PLAYBOOK_HIGH_RISK,
            "countries": [],
            "locales": [],
        }

        serializer = ExperimentTimelinePopSerializer(
            instance=experiment, data=data, context={"request": self.request}
        )

        self.assertTrue(serializer.is_valid())

        experiment = serializer.save()

        self.assertEqual(
            experiment.rollout_playbook, ExperimentConstants.ROLLOUT_PLAYBOOK_HIGH_RISK
        )<|MERGE_RESOLUTION|>--- conflicted
+++ resolved
@@ -16,25 +16,14 @@
 from experimenter.experiments.tests.mixins import MockRequestMixin
 
 
-<<<<<<< HEAD
 class TestLocaleSerializerMultiSelect(TestCase):
-
-=======
-class TestLocaleSerializerMultiSelect(serializers.ModelSerializer):
->>>>>>> f50e91c3
     def test_serializer_outputs_expected_schema(self):
         locale = LocaleFactory.create()
         serializer = LocaleSerializerMultiSelect(locale)
         self.assertEqual(serializer.data, {"value": locale.id, "label": locale.name})
 
 
-<<<<<<< HEAD
 class TestCountrySerializerMultiSelect(TestCase):
-
-=======
-
-class TestCountrySerializerMultiSelect(serializers.ModelSerializer):
->>>>>>> f50e91c3
     def test_serializer_outputs_expected_schema(self):
         country = CountryFactory.create()
         serializer = CountrySerializerMultiSelect(country)
