--- conflicted
+++ resolved
@@ -275,24 +275,6 @@
         ),
       },
       {
-<<<<<<< HEAD
-=======
-        label: "Monitoring",
-        component: ({ monitoringDashboardUrl }) => (
-          <td data-testid="directory-table-cell">
-            {monitoringDashboardUrl && (
-              <LinkExternal
-                href={monitoringDashboardUrl!}
-                data-testid="link-monitoring-dashboard"
-              >
-                Grafana
-              </LinkExternal>
-            )}
-          </td>
-        ),
-      },
-      {
->>>>>>> 7af790d4
         label: "Results",
         sortBy: resultsReadySortSelector,
         component: (experiment) => (
