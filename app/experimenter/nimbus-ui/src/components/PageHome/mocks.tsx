/* This Source Code Form is subject to the terms of the Mozilla Public
 * License, v. 2.0. If a copy of the MPL was not distributed with this
 * file, You can obtain one at http://mozilla.org/MPL/2.0/. */

import React, { useState } from "react";
import { mockDirectoryExperiments, MOCK_CONFIG } from "../../lib/mocks";
import { FilterBar } from "./FilterBar";
import { FilterOptions, FilterValue } from "./types";

export const MOCK_EXPERIMENTS = mockDirectoryExperiments();

export const DEFAULT_OPTIONS: FilterOptions = {
  owners: MOCK_CONFIG!.owners,
  applications: MOCK_CONFIG!.applications!,
  allFeatureConfigs: MOCK_CONFIG!.allFeatureConfigs!,
  firefoxVersions: MOCK_CONFIG!.firefoxVersions!,
  channels: MOCK_CONFIG!.channels!,
  types: MOCK_CONFIG!.types,
<<<<<<< HEAD
  projects: MOCK_CONFIG!.projects!,
=======
  targetingConfigs: MOCK_CONFIG!.targetingConfigs,
>>>>>>> e12301e0
};

export const DEFAULT_VALUE: FilterValue = {
  owners: [],
  applications: [],
  allFeatureConfigs: [],
  firefoxVersions: [],
  channels: [],
  types: [],
<<<<<<< HEAD
  projects: [],
=======
  targetingConfigs: [],
>>>>>>> e12301e0
};

export const EVERYTHING_SELECTED_VALUE: FilterValue = DEFAULT_OPTIONS;

export const Subject = ({
  options = DEFAULT_OPTIONS,
  value = DEFAULT_VALUE,
}: Partial<React.ComponentProps<typeof FilterBar>>) => {
  const [filterState, setFilterState] = useState<FilterValue>(value);
  const onChange = (newState: FilterValue) => setFilterState(newState);
  return (
    <div>
      <FilterBar {...{ options, value: filterState, onChange }} />
      <div>
        <h3>Filter state</h3>
        <pre>{JSON.stringify(filterState, null, "  ")}</pre>
      </div>
    </div>
  );
};<|MERGE_RESOLUTION|>--- conflicted
+++ resolved
@@ -16,11 +16,8 @@
   firefoxVersions: MOCK_CONFIG!.firefoxVersions!,
   channels: MOCK_CONFIG!.channels!,
   types: MOCK_CONFIG!.types,
-<<<<<<< HEAD
   projects: MOCK_CONFIG!.projects!,
-=======
   targetingConfigs: MOCK_CONFIG!.targetingConfigs,
->>>>>>> e12301e0
 };
 
 export const DEFAULT_VALUE: FilterValue = {
@@ -30,11 +27,8 @@
   firefoxVersions: [],
   channels: [],
   types: [],
-<<<<<<< HEAD
   projects: [],
-=======
   targetingConfigs: [],
->>>>>>> e12301e0
 };
 
 export const EVERYTHING_SELECTED_VALUE: FilterValue = DEFAULT_OPTIONS;
