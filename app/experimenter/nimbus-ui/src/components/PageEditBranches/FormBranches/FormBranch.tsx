--- conflicted
+++ resolved
@@ -178,6 +178,13 @@
                 type="switch"
                 label={featureEnabled ? "On" : "Off"}
               />
+            {reviewErrors?.feature_enabled && (
+              // @ts-ignore This component doesn't technically support type="warning", but
+              // all it's doing is using the string in a class, so we can safely override.
+              <Form.Control.Feedback type="warning" data-for="featureEnabled">
+                {reviewErrors.feature_enabled}
+              </Form.Control.Feedback>
+            )}
             </Form.Group>
           </Form.Row>
         </Form.Group>
@@ -188,29 +195,9 @@
               Mobile features require a value for every branch.
             </Alert>
           </Col>
-<<<<<<< HEAD
-          <Form.Group as={Col} controlId={`${id}.featureEnabled`}>
-            <Form.Check
-              {...formControlAttrs("featureEnabled", {}, false)}
-              type="switch"
-              label={featureEnabled ? "On" : "Off"}
-            />
-
-            {reviewErrors?.feature_enabled && (
-              // @ts-ignore This component doesn't technically support type="warning", but
-              // all it's doing is using the string in a class, so we can safely override.
-              <Form.Control.Feedback type="warning" data-for="featureEnabled">
-                {reviewErrors.feature_enabled}
-              </Form.Control.Feedback>
-            )}
-          </Form.Group>
-        </Form.Row>
-      </Form.Group>
-=======
         </Form.Group>
       )}
 
->>>>>>> 27862a19
       <Form.Group
         className="p-1 mx-3 mt-2 mb-0"
         data-testid="feature-config-edit"
