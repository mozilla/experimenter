import faker from "faker";
import { AutoIncrementField, Factory, Field } from "experimenter/tests/factory";

export class VariantsFactory extends Factory {
  getFields() {
    return {
      id: new AutoIncrementField(),
      description: new Field(faker.lorem.sentence),
      name: new Field(faker.lorem.word),
      ratio: new Field(faker.random.number, { min: 1, max: 100 }),
      is_control: false,
    };
  }
}

export class GenericDataFactory extends Factory {
  getFields() {
    return {
      designs: new Field(faker.lorem.paragraph),
      variants: [],
    };
  }
  postGeneration() {
    super.postGeneration();
    const { generateVariants } = this.options;
    if (generateVariants) {
      const variants = [];
      for (let i = 0; i < generateVariants; i++) {
        variants.push(VariantsFactory.build());
      }
      this.data.variants = [...this.data.variants, ...variants];
    }
    if (this.data.variants.length) {
      this.data.variants[0].is_control = true;
    }
  }
}

<<<<<<< HEAD
export class AddonRolloutFactory extends Factory {
  getFields() {
    return {
      rollout_type: "addon",
      design: new Field(faker.lorem.paragraph),
      addon_release_url: new Field(faker.internet.url),
      pref_key: null,
      pref_type: null,
      pref_value: null,
=======
export class AddonDataFactory extends GenericDataFactory {
  getFields() {
    return {
      addon_release_url: new Field(faker.internet.url),
      variants: [],
      type: "addon",
>>>>>>> 4d325f37
    };
  }
}<|MERGE_RESOLUTION|>--- conflicted
+++ resolved
@@ -36,7 +36,7 @@
   }
 }
 
-<<<<<<< HEAD
+
 export class AddonRolloutFactory extends Factory {
   getFields() {
     return {
@@ -46,14 +46,16 @@
       pref_key: null,
       pref_type: null,
       pref_value: null,
-=======
+    };
+  }
+}
+
 export class AddonDataFactory extends GenericDataFactory {
   getFields() {
     return {
       addon_release_url: new Field(faker.internet.url),
       variants: [],
       type: "addon",
->>>>>>> 4d325f37
     };
   }
 }