--- conflicted
+++ resolved
@@ -57,10 +57,6 @@
         </div>
       </LabelledRow>
       <LabelledRow label="Hypothesis" value={data.objectives} />
-<<<<<<< HEAD
-      <LabelledRow label="Feature" />
-      <LabelledRow label="Audience" />
-=======
       <LabelledRow
         label="Feature"
         value={displaySelectOptionLabels(featureOptions, data.features)}
@@ -69,8 +65,6 @@
         label="Audience"
         value={displaySelectOptionLabels(audienceOptions, data.audience)}
       />
-      <LabelledRow label="Trigger" />
->>>>>>> 573ae3eb
       <LabelledRow label="Firefox Version" />
 
       <h3 className="my-4">Results</h3>
