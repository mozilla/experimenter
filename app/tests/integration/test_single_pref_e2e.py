--- conflicted
+++ resolved
@@ -48,13 +48,8 @@
         == f"{[item for item in experiment_json['filter_object'][2]['versions']][-1]}.0"
     )
     assert (
-<<<<<<< HEAD
-        test_json["single-pref-experiment"]["userFacingName"]
-        in experiment_json["arguments"]["userFacingName"]
-=======
         variables[experiment_type]["userFacingName"]
         == experiment_json["arguments"]["userFacingName"]
->>>>>>> daf2c574
     )
     assert (
         variables[experiment_type]["userFacingDescription"]
