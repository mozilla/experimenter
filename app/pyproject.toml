--- conflicted
+++ resolved
@@ -62,11 +62,8 @@
 dj-inmemorystorage = "^2.1.0"
 PyYAML = "^6.0"
 mozilla-nimbus-shared = "^1.7.0"
-<<<<<<< HEAD
 django-import-export = "^2.8.0"
-=======
 sentry-sdk = "^1.5.11"
->>>>>>> eefe5c31
 
 [tool.poetry.dev-dependencies]
 rope = "^0.23.0"
