#!/bin/bash

TASKCLUSTER_API="https://firefox-ci-tc.services.mozilla.com/api/index/v1"
WHAT_TRAIN_IS_IT_NOW_API="https://whattrainisitnow.com/api/firefox/releases/"
FENNEC_GITHUB_API="https://api.github.com/repos/mozilla-mobile/firefox-ios"
CURLFLAGS=("--proto" "=https" "--tlsv1.2" "-sS")

git checkout main
git checkout main
git pull origin main
git checkout -B check_external_firefox_integrations
firefox_types=("fenix_beta" "fenix_nightly" "fennec_release" "fennec_beta" "desktop_beta" "desktop_release")

fetch_task_info() {
    local release_version=$(curl "${CURLFLAGS[@]}" "${WHAT_TRAIN_IS_IT_NOW_API}" | jq 'to_entries | last | .key')
    local major_version="$(echo "$release_version" | cut -d'.' -f1 | tr -d '"')"
    local variant=$1
    local index_base=""
    local namespace=""
    local env_file=""
    local task_id=""
    
    case "$variant" in
<<<<<<< HEAD
        fenix_release)
            index_base="mobile.v3.firefox-android.apks.fenix-release.latest"
            namespace="mobile.v3.firefox-android.apks.fenix-release.latest.x86_64"
            env_file="firefox_fenix_release_build.env"
=======
        desktop_beta)
            index_base="gecko.v2.mozilla-beta.latest.firefox"
            namespace="gecko.v2.mozilla-beta.latest.firefox.linux64-debug"
            env_file="firefox_desktop_beta_build.env"
            ;;
        desktop_release)
            # Fetch release version separately 
            # release_version=$(curl "${CURLFLAGS[@]}" "${WHAT_TRAIN_IS_IT_NOW_API}" | jq 'to_entries | last | .key')
            echo "FIREFOX_DESKTOP_RELEASE_VERSION_ID ${release_version}"
            echo "FIREFOX_DESKTOP_RELEASE_VERSION_ID=${release_version}" > firefox_desktop_release_build.env
            mv firefox_desktop_release_build.env experimenter/tests
            return
>>>>>>> 9856dc14
            ;;
        fenix_beta)
            index_base="mobile.v3.firefox-android.apks.fenix-beta.latest"
            namespace="mobile.v3.firefox-android.apks.fenix-beta.latest.x86_64"
            env_file="firefox_fenix_beta_build.env"
            ;;
        fenix_nightly)
            index_base="mobile.v3.firefox-android.apks.fenix-nightly.latest"
            namespace="mobile.v3.firefox-android.apks.fenix-nightly.latest.x86_64"
            env_file="firefox_fenix_nightly_build.env"
            ;;
        fennec_release)
            version=$(curl "${CURLFLAGS[@]}" "${FENNEC_GITHUB_API}/releases" | jq '.[0].name')
            branch=$(curl "${CURLFLAGS[@]}" "${FENNEC_GITHUB_API}/releases" | jq '.[0].target_commitish')
            echo "FIREFOX_FENNEC_RELEASE_VERSION_ID ${version}"
            echo "FIREFOX_FENNEC_RELEASE_VERSION_ID=${version}" > firefox_fennec_release_build.env
            echo "BRANCH=${branch}" >> firefox_fennec_release_build.env
            echo "Firefox version is ${release_version}" >> firefox_fennec_release_build.env
            mv firefox_fennec_release_build.env experimenter/tests
            return
            ;;
        fennec_beta)
            version=$(curl "${CURLFLAGS[@]}" "${FENNEC_GITHUB_API}/branches?protected=true" | jq --argjson major "$major_version" '
                .[-1].name as $name | 
                ( $name | capture("release/v(?<major_version>[0-9]+)") 
                | (.major_version | tonumber) == ($major | tonumber + 1) ) 
                // empty | if . then $name else empty end'
            )
            echo "FIREFOX_FENNEC_BETA_VERSION_ID ${version}"
            echo "FIREFOX_FENNEC_BETA_VERSION_ID=${version}" > firefox_fennec_beta_build.env
            echo "BRANCH=${version}" >> firefox_fennec_beta_build.env
            echo "Firefox version is ${release_version}" >> firefox_fennec_beta_build.env
            mv firefox_fennec_beta_build.env experimenter/tests
            return
            ;;
        *)
            echo "Unknown variant: ${variant}. Please specify a valid variant."
            return
            ;;
    esac

    # Fetch the task ID for the given variant and namespace
    task_id=$(curl "${CURLFLAGS[@]}" "${TASKCLUSTER_API}/tasks/${index_base}" | \
        jq --arg namespace "$namespace" '.tasks[] | select(.namespace == $namespace) | .taskId')

    echo "FIREFOX_${variant^^}_TASK_ID TASK ID ${task_id}"
    
    # Create the environment file
    echo "FIREFOX_${variant^^}_TASK_ID=${task_id}" > "${env_file}"

    # Move the environment file to the experimenter/tests directory
    mv "${env_file}" experimenter/tests
}

for name in "${firefox_types[@]}"
do
    CURRENT_BUILD_ID=$(cat experimenter/tests/firefox_${name}_build.env | grep -oP '(?<=TASK_ID=).*|(?<=VERSION_ID=).*')
    fetch_task_info $name
    LATEST_BUILD_ID=$(cat experimenter/tests/firefox_${name}_build.env | grep -oP '(?<=TASK_ID=).*|(?<=VERSION_ID=).*')
    if [[ "${CURRENT_BUILD_ID}" != "${LATEST_BUILD_ID}" ]]; then
        echo "Adding firefox_${name}_build.env" 
    fi
done

if (($(git status --porcelain | wc -c) > 0)); then
    git add .
    git commit -m "chore(nimbus): Check external firefox integrations and task ids and versions"
    git push origin -f check_external_firefox_integrations
    gh pr create -t "chore(nimbus):  Check external firefox integrations and task ids and versions" -b "" --base main --head check_external_firefox_integrations --repo mozilla/experimenter || echo "PR already exists, skipping"
else
    echo "No config changes, skipping"
fi<|MERGE_RESOLUTION|>--- conflicted
+++ resolved
@@ -21,12 +21,10 @@
     local task_id=""
     
     case "$variant" in
-<<<<<<< HEAD
         fenix_release)
             index_base="mobile.v3.firefox-android.apks.fenix-release.latest"
             namespace="mobile.v3.firefox-android.apks.fenix-release.latest.x86_64"
             env_file="firefox_fenix_release_build.env"
-=======
         desktop_beta)
             index_base="gecko.v2.mozilla-beta.latest.firefox"
             namespace="gecko.v2.mozilla-beta.latest.firefox.linux64-debug"
@@ -39,7 +37,6 @@
             echo "FIREFOX_DESKTOP_RELEASE_VERSION_ID=${release_version}" > firefox_desktop_release_build.env
             mv firefox_desktop_release_build.env experimenter/tests
             return
->>>>>>> 9856dc14
             ;;
         fenix_beta)
             index_base="mobile.v3.firefox-android.apks.fenix-beta.latest"
