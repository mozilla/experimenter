--- conflicted
+++ resolved
@@ -2,24 +2,9 @@
     const { TelemetryEnvironment } = ChromeUtils.importESModule("resource://gre/modules/TelemetryEnvironment.sys.mjs");
     await TelemetryEnvironment.onInitialized();
 
-<<<<<<< HEAD
-    let ASRouterTargeting;
-
-    try {
-        ASRouterTargeting = ChromeUtils.importESModule("resource:///modules/asrouter/ASRouterTargeting.sys.mjs");
-    } catch (ex) {
-        if (ex.result === Cr.NS_ERROR_FILE_NOT_FOUND) {
-            ASRouterTargeting = ChromeUtils.importESModule("resource://activity-stream/lib/ASRouterTargeting.sys.mjs");
-        } else {
-            throw ex;
-        }
-    }
-    const TargetingContext = ChromeUtils.importESModule("resource://messaging-system/targeting/Targeting.sys.mjs");
-=======
     const { ASRouterTargeting } = ChromeUtils.importESModule("resource:///modules/asrouter/ASRouterTargeting.sys.mjs");
     const { ExperimentAPI } = ChromeUtils.importESModule("resource://nimbus/ExperimentAPI.sys.mjs");
     const { TargetingContext } = ChromeUtils.importESModule("resource://messaging-system/targeting/Targeting.sys.mjs");
->>>>>>> 206e1346
 
     const _experiment = JSON.parse(recipe);
     await ExperimentAPI.ready();
@@ -32,15 +17,9 @@
             isMSIX: {},
             isDefaultHandler: {},
             defaultPDFHandler: {}
-<<<<<<< HEAD
         }, // Workaround for supporting background tasks
         ExperimentAPI.manager.createTargetingContext(),
         ASRouterTargeting.ASRouterTargeting.Environment
-=======
-        },
-        ExperimentAPI._manager.createTargetingContext(),
-        ASRouterTargeting.Environment
->>>>>>> 206e1346
     );
     const targetingContext = new TargetingContext(context);
     try {
