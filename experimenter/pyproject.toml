--- conflicted
+++ resolved
@@ -68,12 +68,8 @@
 requests = { version = "2.32.4", extras = ["security"] }
 responses = "0.25.0"
 ruff = "^0.14.0"
-<<<<<<< HEAD
-sentry-sdk = "^2.46.0"
+sentry-sdk = "^2.47.0"
 slack-sdk = "^3.33.4"
-=======
-sentry-sdk = "^2.47.0"
->>>>>>> 81622c46
 sqlparse = "0.5.0"
 tblib = "1.7.0"
 toml = "^0.10.2"
