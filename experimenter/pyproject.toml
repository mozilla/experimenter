[tool.poetry]
name = "experimenter"
version = "0.1.0"
description = ""
authors = ["Mozilla"]

[tool.poetry.dependencies]
python = "^3.11"
black = "22.12.0"
celery = "5.4.0"
chardet = "4.0.0"
click = "8.1.6"
coverage = "6.5"
django-cors-headers = "3.14.0"
django-widget-tweaks = "1.5.0"
djangorestframework = "3.14.0"
factory_boy = "3.3.0"
gunicorn = "22.0.0"
ipdb = "0.13.9"
mock = "4.0.3"
psycopg2 = "2.9.5"
pytest = "6.2.4"
pytest-django = "4.5.2"
pytest-testmon = "1.3.3"
pytest-watch = "4.2.0"
python-decouple = "3.8"
redis = "4.6.0"
requests = { version = "2.32.2", extras = ["security"] }
responses = "0.25.0"
whitenoise = "5.3.0"
parameterized = "0.9.0"
pytest-cov = "2.12.1"
django-mozilla-product-details = "0.14.1"
django-countries = "7.6"
markus = "3.0.0"
datadog = "0.50.0"
sqlparse = "0.5.0"
asgiref = "3.8.1"
uritemplate = "3.0.1"
packaging = "21.3"
pyparsing = "2.4.7"
django-markdown2 = "0.3.1"
markdown2 = "2.5.0"
tblib = "1.7.0"
pytest-xdist = "2.5.0"
djangorestframework-csv = "2.1.1"
unicodecsv = "0.14.1"
kinto-http = "11.2.0"
jsonschema = "^4.23.0"
google-cloud-storage = "1.44.0"
django-storages = "1.14"
toml = "^0.10.2"
pydantic = "^2"
django-test-migrations = "^1.3.0"
django-admin-rangefilter = "0.13.0"
pyjexl = "^0.3.0"
Pillow = "^9.5.0"
graphene-file-upload = "^1.3.0"
dj-inmemorystorage = "^2.1.0"
PyYAML = "^6.0"
django-import-export = "^3.0"
sentry-sdk = "^2.18.0"
djangorestframework-dataclasses = "^1.3.0"
graphene-django = "^3.2.0"
pyright = "^1.1.291"
django-types = "^0.19.1"
<<<<<<< HEAD
mozilla-nimbus-shared = "^2.5.2"
mozilla-nimbus-schemas = "2024.10.1"
mozilla-metric-config-parser = "^2024.10.2"
=======
mozilla-nimbus-schemas = "2024.11.1"
>>>>>>> ad9134c3
django-redis = "^5.4.0"
fontawesomefree = "6.6.0"
ruff = "^0.7.1"
django = "^5.1"
dockerflow = "^2024.4.1"
django-filter = "^23.5"
django-bootstrap5 = "^24.3"
djlint = "^1.35.2"
pyyaml = "^6.0.1"

[tool.poetry.dev-dependencies]
rope = "^0.23.0"

[build-system]
requires = ["poetry>=0.12"]
build-backend = "poetry.masonry.api"

[tool.pyright]
include = ["experimenter"]
exclude = [
    "**/node_modules",
    "**/__pycache__",
    "**/migrations",
    "experimenter/legacy",
    "**/tests",
]

reportCallInDefaultInitializer = true
reportConstantRedefinition = false
reportFunctionMemberAccess = false
reportGeneralTypeIssues = false
reportImplicitStringConcatenation = false
reportIncompatibleMethodOverride = false
reportIncompatibleVariableOverride = false
reportMissingModuleSource = false
reportMissingParameterType = false
reportMissingSuperCall = false
reportMissingTypeArgument = true
reportOptionalCall = true
reportOptionalIterable = true
reportOptionalMemberAccess = true
reportOptionalOperand = true
reportOptionalSubscript = true
reportPrivateUsage = true
reportPropertyTypeMismatch = true
reportSelfClsParameterName = false
reportTypedDictNotRequiredAccess = true
reportUninitializedInstanceVariable = false
reportUnknownArgumentType = false
reportUnknownLambdaType = false
reportUnknownMemberType = false
reportUnknownParameterType = false
reportUnknownVariableType = false
reportUnnecessaryTypeIgnoreComment = true
reportUntypedBaseClass = false
reportUntypedClassDecorator = true
reportUntypedFunctionDecorator = false
reportUnusedCallResult = false

[tool.ruff]
# Exclude a variety of commonly ignored directories.
exclude = ["migrations", ".tox", "node_modules", "legacy", ".pyenv"]

# Same as Black.
line-length = 90
[tool.ruff.lint]
select = [
    "A",
    "B",
    "C4",
    "DJ",
    "E",
    "F",
    "I",
    "ISC",
    "N",
    "PIE",
    "Q",
    "RET",
    "RSE",
    "RUF",
    "SIM",
    "TID",
    "UP",
    "W",
    "YTT",
    "PTH",
]
ignore = [
    "A003",
    "B017",
    "B035",
    "DJ001",
    "DJ006",
    "DJ012",
    "E402",
    "E741",
    "F403",
    "N802",
    "N803",
    "N806",
    "N812",
    "N815",
    "PIE796",
    "RET503",
    "RET504",
    "RET505",
    "RUF012",
    "SIM102",
    "UP006",
    "UP007",
    "UP038",
]

[tool.djlint]
profile = "django"
ignore = "H021,H030,H031"
blank_line_after_tag = "load,extends,include,endblock"
indent = 2<|MERGE_RESOLUTION|>--- conflicted
+++ resolved
@@ -64,13 +64,9 @@
 graphene-django = "^3.2.0"
 pyright = "^1.1.291"
 django-types = "^0.19.1"
-<<<<<<< HEAD
 mozilla-nimbus-shared = "^2.5.2"
-mozilla-nimbus-schemas = "2024.10.1"
+mozilla-nimbus-schemas = "2024.11.1"
 mozilla-metric-config-parser = "^2024.10.2"
-=======
-mozilla-nimbus-schemas = "2024.11.1"
->>>>>>> ad9134c3
 django-redis = "^5.4.0"
 fontawesomefree = "6.6.0"
 ruff = "^0.7.1"
