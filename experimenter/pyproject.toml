--- conflicted
+++ resolved
@@ -69,10 +69,7 @@
 mozilla-nimbus-schemas = "^2023.6.5"
 django-redis = "^5.3.0"
 fontawesomefree = "6.4.0"
-<<<<<<< HEAD
 django-tailwind = "^3.6.0"
-=======
->>>>>>> 4966ec83
 
 [tool.poetry.dev-dependencies]
 rope = "^0.23.0"
