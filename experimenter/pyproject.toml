[tool.poetry]
name = "app"
version = "0.1.0"
description = ""
authors = [""]

[tool.poetry.dependencies]
python = "^3.11"
black = "22.12.0"
celery = "5.3.0"
chardet = "4.0.0"
click = "8.1.6"
coverage = "6.5"
django-cors-headers = "3.14.0"
django-widget-tweaks = "1.5.0"
djangorestframework = "3.14.0"
factory_boy = "3.3.0"
gunicorn = "20.1.0"
ipdb = "0.13.9"
mock = "4.0.3"
psycopg2 = "2.9.5"
pytest = "6.2.4"
pytest-django = "4.5.1"
pytest-testmon = "1.3.0"
pytest-watch = "4.2.0"
python-decouple = "3.8"
redis = "4.6.0"
requests = { version = "2.31.0", extras = ["security"] }
responses = "0.25.0"
whitenoise = "5.3.0"
parameterized = "0.9.0"
pytest-cov = "2.12.1"
django-mozilla-product-details = "0.14.1"
django-countries = "7.5"
markus = "3.0.0"
datadog = "0.49.0"
sqlparse = "0.4.4"
asgiref = "3.7.2"
uritemplate = "3.0.1"
packaging = "21.3"
pyparsing = "2.4.7"
django-markdown2 = "0.3.1"
markdown2 = "2.4.0"
tblib = "1.7.0"
pytest-xdist = "2.5.0"
djangorestframework-csv = "2.1.1"
unicodecsv = "0.14.1"
kinto-http = "11.0.1"
jsonschema = "^4.21.1"
google-cloud-storage = "1.44.0"
django-storages = "1.14"
toml = "^0.10.2"
pydantic = "1.10.14"
django-test-migrations = "^1.3.0"
django-admin-rangefilter = "0.12.0"
pyjexl = "^0.3.0"
Pillow = "^9.5.0"
graphene-file-upload = "^1.3.0"
dj-inmemorystorage = "^2.1.0"
PyYAML = "^6.0"
<<<<<<< HEAD
django-import-export = "^3.0"
sentry-sdk = "^1.41.0"
=======
django-import-export = "^2.9.0"
sentry-sdk = "^1.42.0"
>>>>>>> 9ef3d57c
djangorestframework-dataclasses = "^1.3.0"
graphene-django = "^3.2.0"
pyright = "^1.1.291"
django-types = "^0.19.1"
mozilla-nimbus-shared = "^2.5.2"
mozilla-nimbus-schemas = "2024.1.4"
django-redis = "^5.4.0"
fontawesomefree = "6.4.0"
django-tailwind = "^3.8.0"
ruff = "^0.3.0"
django = "^5.0.3"
dockerflow = "^2024.3.0"
django-filter = "^23.5"

[tool.poetry.dev-dependencies]
rope = "^0.23.0"

[build-system]
requires = ["poetry>=0.12"]
build-backend = "poetry.masonry.api"

[tool.pyright]
include = ["experimenter"]
exclude = [
    "**/node_modules",
    "**/__pycache__",
    "**/migrations",
    "experimenter/legacy",
    "**/tests",
]

reportCallInDefaultInitializer = true
reportConstantRedefinition = false
reportFunctionMemberAccess = false
reportGeneralTypeIssues = false
reportImplicitStringConcatenation = false
reportIncompatibleMethodOverride = false
reportIncompatibleVariableOverride = false
reportMissingModuleSource = false
reportMissingParameterType = false
reportMissingSuperCall = false
reportMissingTypeArgument = true
reportOptionalCall = true
reportOptionalIterable = true
reportOptionalMemberAccess = true
reportOptionalOperand = true
reportOptionalSubscript = true
reportPrivateUsage = true
reportPropertyTypeMismatch = true
reportSelfClsParameterName = false
reportTypedDictNotRequiredAccess = true
reportUninitializedInstanceVariable = false
reportUnknownArgumentType = false
reportUnknownLambdaType = false
reportUnknownMemberType = false
reportUnknownParameterType = false
reportUnknownVariableType = false
reportUnnecessaryTypeIgnoreComment = true
reportUntypedBaseClass = false
reportUntypedClassDecorator = true
reportUntypedFunctionDecorator = false
reportUnusedCallResult = false

[tool.ruff]
# Exclude a variety of commonly ignored directories.
exclude = ["migrations", ".tox", "node_modules", "legacy", ".pyenv"]

# Same as Black.
line-length = 90
[tool.ruff.lint]
select = [
    "A",
    "B",
    "C4",
    "DJ",
    "E",
    "F",
    "I",
    "ISC",
    "N",
    "PIE",
    "Q",
    "RET",
    "RSE",
    "RUF",
    "SIM",
    "TID",
    "UP",
    "W",
    "YTT",
    "PTH",
]
ignore = [
    "A003",
    "B017",
    "B035",
    "DJ001",
    "DJ006",
    "DJ012",
    "E402",
    "E741",
    "F403",
    "N802",
    "N803",
    "N806",
    "N812",
    "N815",
    "PIE796",
    "RET503",
    "RET504",
    "RET505",
    "RUF012",
    "SIM102",
    "UP006",
    "UP007",
    "UP038",
]<|MERGE_RESOLUTION|>--- conflicted
+++ resolved
@@ -58,13 +58,8 @@
 graphene-file-upload = "^1.3.0"
 dj-inmemorystorage = "^2.1.0"
 PyYAML = "^6.0"
-<<<<<<< HEAD
 django-import-export = "^3.0"
-sentry-sdk = "^1.41.0"
-=======
-django-import-export = "^2.9.0"
 sentry-sdk = "^1.42.0"
->>>>>>> 9ef3d57c
 djangorestframework-dataclasses = "^1.3.0"
 graphene-django = "^3.2.0"
 pyright = "^1.1.291"
