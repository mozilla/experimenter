// src/styles.scss

// Import Bootstrap's variables and mixins
@import "~bootstrap/scss/functions";
@import "~bootstrap/scss/variables";
@import "~bootstrap/scss/mixins";

.bootstrap-select {
  border-radius: var(--bs-border-radius) !important;
  border-width: 1px !important;
  border: var(--bs-border-width) var(--bs-border-style) var(--bs-border-color) !important;
  --bs-form-select-bg-img: url("data:image/svg+xml,%3csvg xmlns=%27http://www.w3.org/2000/svg%27 viewBox=%270 0 16 16%27%3e%3cpath fill=%27none%27 stroke=%27%23343a40%27 stroke-linecap=%27round%27 stroke-linejoin=%27round%27 stroke-width=%272%27 d=%27m2 5 6 6 6-6%27/%3e%3c/svg%3e");
  background-image: var(--bs-form-select-bg-img),
    var(--bs-form-select-bg-icon, none);
  background-repeat: no-repeat;
  background-position: right 0.75rem center;
  background-size:
    16px 12px,
    calc(0.75em + 0.375rem) calc(0.75em + 0.375rem);

  .dropdown-toggle::after {
    content: none;
  }

  .dropdown-menu {
    .dropdown-item {
      white-space: normal; // Allow text to wrap
    }

    .dropdown-item:hover,
    .dropdown-item:focus,
    .dropdown-item.active,
    .dropdown-item.selected {
      background-color: var(--bs-primary-bg-subtle, #e7f1ff) !important;
      color: var(--bs-primary-text-emphasis, #084298) !important;
      box-shadow: 0 1px 4px rgba(0, 0, 0, 0.04);
      outline: none;

      .text-muted {
        color: var(--bs-primary-text-emphasis, #084298) !important;
      }
    }
  }

  .filter-option-inner-inner {
    white-space: normal;
    word-break: break-word;
    overflow-wrap: anywhere;
    max-width: 100%;
    min-height: 1.5em;
    line-height: 1.3;
  }
}

.was-validated .bootstrap-select {
  border-radius: var(--bs-border-radius) !important;
  border-width: 1px !important;
  border: var(--bs-border-width) var(--bs-border-style)
    var(--bs-form-valid-border-color) !important;
  --bs-form-select-bg-img: url("data:image/svg+xml,%3csvg xmlns=%27http://www.w3.org/2000/svg%27 viewBox=%270 0 16 16%27%3e%3cpath fill=%27none%27 stroke=%27%23343a40%27 stroke-linecap=%27round%27 stroke-linejoin=%27round%27 stroke-width=%272%27 d=%27m2 5 6 6 6-6%27/%3e%3c/svg%3e");
  --bs-form-select-bg-icon: url("data:image/svg+xml,%3csvg xmlns=%27http://www.w3.org/2000/svg%27 viewBox=%270 0 8 8%27%3e%3cpath fill=%27%23198754%27 d=%27M2.3 6.73.6 4.53c-.4-1.04.46-1.4 1.1-.8l1.1 1.4 3.4-3.8c.6-.63 1.6-.27 1.2.7l-4 4.6c-.43.5-.8.4-1.1.1z%27/%3e%3c/svg%3e");
  background-image: var(--bs-form-select-bg-img),
    var(--bs-form-select-bg-icon, none);
  background-repeat: no-repeat;
  background-position:
    right 0.75rem center,
    center right 2.25rem;
  background-size:
    16px 12px,
    calc(0.75em + 0.375rem) calc(0.75em + 0.375rem);
}

.bootstrap-select.is-invalid {
  border-color: var(--bs-form-invalid-border-color) !important;
  padding-right: calc(1.5em + 0.75rem);
  background-image: url("data:image/svg+xml,%3csvg xmlns=%27http://www.w3.org/2000/svg%27 viewBox=%270 0 12 12%27 width=%2712%27 height=%2712%27 fill=%27none%27 stroke=%27%23dc3545%27%3e%3ccircle cx=%276%27 cy=%276%27 r=%274.5%27/%3e%3cpath stroke-linejoin=%27round%27 d=%27M5.8 3.6h.4L6 6.5z%27/%3e%3ccircle cx=%276%27 cy=%278.2%27 r=%27.6%27 fill=%27%23dc3545%27 stroke=%27none%27/%3e%3c/svg%3e");
  background-repeat: no-repeat;
  background-position: right calc(0.375em + 0.1875rem) center;
  background-size: calc(0.75em + 0.375rem) calc(0.75em + 0.375rem);
}

@include color-mode(light) {
  .bootstrap-select {
    .dropdown-menu {
      background-color: var(
        --bs-dropdown-link-hover-bg
      ); // Darker background on hover/focus
      color: var(--bs-body-color); // White text

      .dropdown-item {
        color: var(--bs-body-color); // White text for items

        &:hover,
        &:focus {
          background-color: var(
            --bs-dropdown-link-hover-bg
          ); // Darker background on hover/focus
          color: var(--bs-body-color); // White text on hover/focus
        }

        &.active {
          background-color: var(--bs-primary); // Active item background
          color: var(--bs-body-color); // White text for active item
        }
      }
    }

    .dropdown-toggle {
      background-color: var(
        --bs-dropdown-link-hover-bg
      ); // Darker background on hover/focus
      color: var(--bs-body-color); // White text
      border: 1px solid var(--bs-dropdown-border-color); // Border color

      &:focus,
      &:hover {
        background-color: var(
          --bs-dropdown-link-hover-bg
        ); // Darker background on hover/focus
        color: var(--bs-body-color); // White text on hover/focus
      }
    }

    .bs-searchbox {
      input {
        color: var(--bs-input-color); // White text for search box
        border: 1px solid var(--bs-border-color); // Border color for search box

        &::placeholder {
          color: var(--bs-input-placeholder-color); // Placeholder color
        }
      }
    }
  }
}

@include color-mode(dark) {
  .bootstrap-select {
    .dropdown-menu {
      background-color: var(
        --bs-dropdown-link-hover-bg
      ); // Darker background on hover/focus
      color: var(--bs-body-color); // White text

      .dropdown-item {
        color: var(--bs-body-color); // White text for items

        &:hover,
        &:focus {
          background-color: var(
            --bs-dropdown-link-hover-bg
          ); // Darker background on hover/focus
          color: var(--bs-body-color); // White text on hover/focus
        }

        &.active {
          background-color: var(--bs-primary); // Active item background
          color: var(--bs-body-color); // White text for active item
        }
      }

      .no-results {
        background-color: var(--bs-dropdown-link-hover-bg);
      }
    }

    .dropdown-toggle {
      background-color: var(
        --bs-dropdown-link-hover-bg
      ); // Darker background on hover/focus
      color: var(--bs-body-color); // White text
      border: 1px solid var(--bs-dropdown-border-color); // Border color

      &:focus,
      &:hover {
        background-color: var(
          --bs-dropdown-link-hover-bg
        ); // Darker background on hover/focus
        color: var(--bs-body-color); // White text on hover/focus
      }
    }

    .bs-searchbox {
      input {
        color: var(--bs-input-color); // White text for search box
        border: 1px solid var(--bs-border-color); // Border color for search box

        &::placeholder {
          color: var(--bs-input-placeholder-color); // Placeholder color
        }
      }
    }
  }
}

.nav-link-hover:hover {
  background-color: var(--bs-secondary-bg);
}

#htmx-loading-overlay {
  z-index: 20;
  opacity: 0;
  pointer-events: none;
  transition: opacity 200ms ease-in;
}

<<<<<<< HEAD
.branch-fade {
  position: absolute;
  top: 0;
  bottom: 0;
  width: 3rem;
  pointer-events: none;
  z-index: 5;
  transition: opacity 0.18s linear;
}
.branch-fade-left {
  left: 0;
  background: linear-gradient(
    to right,
    var(--bs-body-bg, #fff) 0%,
    var(--bs-body-bg, #fff) 40%,
    rgba(255, 255, 255, 0) 100%
  );
}
.branch-fade-right {
  right: 0;
  background: linear-gradient(
    to left,
    var(--bs-body-bg, #fff) 0%,
    var(--bs-body-bg, #fff) 40%,
    rgba(255, 255, 255, 0) 100%
  );
=======
// Diff toggle button states (features page)
.diff-toggle-btn {
  .btn-text-expanded {
    display: none;
  }

  &[aria-expanded="true"] {
    .btn-text-collapsed {
      display: none;
    }
    .btn-text-expanded {
      display: inline;
    }
    .chevron-icon {
      transform: rotate(180deg);
    }
  }

  .chevron-icon {
    transition: transform 0.2s ease;
  }
>>>>>>> 83254818
}<|MERGE_RESOLUTION|>--- conflicted
+++ resolved
@@ -204,7 +204,29 @@
   transition: opacity 200ms ease-in;
 }
 
-<<<<<<< HEAD
+// Diff toggle button states (features page)
+.diff-toggle-btn {
+  .btn-text-expanded {
+    display: none;
+  }
+
+  &[aria-expanded="true"] {
+    .btn-text-collapsed {
+      display: none;
+    }
+    .btn-text-expanded {
+      display: inline;
+    }
+    .chevron-icon {
+      transform: rotate(180deg);
+    }
+  }
+
+  .chevron-icon {
+    transition: transform 0.2s ease;
+  }
+}
+
 .branch-fade {
   position: absolute;
   top: 0;
@@ -231,27 +253,4 @@
     var(--bs-body-bg, #fff) 40%,
     rgba(255, 255, 255, 0) 100%
   );
-=======
-// Diff toggle button states (features page)
-.diff-toggle-btn {
-  .btn-text-expanded {
-    display: none;
-  }
-
-  &[aria-expanded="true"] {
-    .btn-text-collapsed {
-      display: none;
-    }
-    .btn-text-expanded {
-      display: inline;
-    }
-    .chevron-icon {
-      transform: rotate(180deg);
-    }
-  }
-
-  .chevron-icon {
-    transition: transform 0.2s ease;
-  }
->>>>>>> 83254818
 }