from enum import Enum


class NimbusUIConstants:
    HYPOTHESIS_PLACEHOLDER = """
Hypothesis: If we <do this/build this/create this change in the experiment> for <these users>, then we will see <this outcome>.

We believe this because we have observed <this> via <data source, UR, survey>.

Optional - We believe this outcome will <describe impact> on <core metric>

    """.strip()  # noqa: E501

    ERROR_NAME_INVALID = "This is not a valid name."
    ERROR_SLUG_DUPLICATE = "An experiment with this slug already exists."
    ERROR_HYPOTHESIS_PLACEHOLDER = "Please enter a hypothesis."
    ERROR_NAME_MAPS_TO_EXISTING_SLUG = (
        "Name maps to a pre-existing slug, please choose another name."
    )

    RISK_MESSAGE_URL = "https://mozilla-hub.atlassian.net/wiki/spaces/FIREFOX/pages/208308555/Message+Consult+Creation"
    REVIEW_URL = "https://experimenter.info/access"

    EXCLUDING_EXPERIMENTS_WARNING = """The following experiments are being excluded by
    your experiment and may reduce the eligible population for your experiment which
    may result in reduced statistical power and precision. Please check that the
    configured population proportion has accounted for this:"""
    LIVE_EXPERIMENTS_BUCKET_WARNING = """The following experiments are LIVE on a
    previous namespace and may reduce the eligible population for your experiment
    which may result in reduced statistical power and precision. Please check that
    the configured population proportion has accounted for this:"""
    LIVE_MULTIFEATURE_WARNING = """The following multi-feature experiments are LIVE
    and may reduce the eligible population for your experiment which may result in
    reduced statistical power and precision. Please check that the configured population
    proportion has accounted for this:"""
    ERROR_ROLLOUT_BUCKET_EXISTS = """WARNING: A rollout already exists for this
    combination of application, feature, channel, and advanced targeting!
        If this rollout is launched, a client meeting the advanced
        targeting criteria will be enrolled in one and not the other and
        you will not be able to adjust the sizing for this rollout."""

    AUDIENCE_OVERLAP_WARNING = "https://experimenter.info/faq/warnings/#audience-overlap"
    ROLLOUT_BUCKET_WARNING = (
        "https://experimenter.info/faq/warnings/#rollout-bucketing-warning"
    )
    TARGETING_CRITERIA_REQUEST_INFO = """If the option you need is not in the advanced
    targeting list - file a new targeting request with this link, and share the created
    request with either your feature engineering team or in #ask-experimenter
    so the new targeting can be added."""
    TIMELINE_TOOLTIPS = {
        "Draft": (
            "The duration from the initial draft of the experiment to its entry "
            "into either the preview or review stage."
        ),
        "Preview": ("The number of days the experiment has spent in the preview stage."),
        "Review": ("The number of days the experiment has spent in the review stage."),
        "Enrollment": (
            "The duration from the start to the end of the participant enrollment period."
        ),
        "Complete": (
            "The total number of days from the start of participant enrollment "
            "to the end of the experiment."
        ),
        "Observation": (
            "The number of days the experiment was observed after the enrollment "
            "period ended."
        ),
    }
    HOME_PAGE_LINKS = {
        "welcome_learn_more_url": "https://experimenter.info/workflow/overview/"
    }
    AUDIENCE_PAGE_LINKS = {
        "custom_audiences_url": "https://experimenter.info/workflow/implementing/custom-audiences#how-to-add-a-new-custom-audience",
        "targeting_criteria_request_url": "https://github.com/mozilla/experimenter/issues/new?template=targeting_request_template.yml&title=Targeting%20criteria%20request",
        "sticky_targeting_url": "https://experimenter.info/workflow/implementing/custom-audiences#sticky-targeting",
        "experimentation_office_hours_url": "https://mozilla-hub.atlassian.net/wiki/spaces/DATA/pages/6849684/Experimentation+Office+Hours",
    }
<<<<<<< HEAD
=======
    OVERVIEW_PAGE_LINKS = {
        "risk_link": "https://mana.mozilla.org/wiki/display/FIREFOX/Pref-Flip+and+Add-On+Experiments#PrefFlipandAddOnExperiments-Doesthishavehighrisktothebrand?",
        "message_consult_link": "https://mozilla-hub.atlassian.net/wiki/spaces/FIREFOX/pages/208308555/Message+Consult+Creation",
        "revenue_risk_link": "https://experimenter.info/vp-sign-off",
        "partner_related_risk_link": "https://experimenter.info/legal-sign-off",
    }
>>>>>>> 8d2dda89
    HOME_PAGE_TOOLTIPS = {
        "draft_or_preview": """This is anything that you own or are subscribed
            to follow - which are in Draft or Preview states. Go to the link to
            check the message for the next actions needed.
        """,
        "ready_for_attention": """This is anything that you own or are subscribed to
            follow when they are in a Review state; have a change due for ending
            enrollment or ending entirely; or have ended and have no information in
            the take-aways section.
        """,
        "my_deliveries": """
            Shows all deliveries (experiments, rollouts, etc) that you are the owner of,
            subscribed to or where you are a collaborator.
            <a href="https://experimenter.info/for-product">Learn</a> how to get started.
        """,
    }
    # TODO: Add learn more URL for feature page (EXP-5876)
    FEATURE_PAGE_LINKS = {"feature_learn_more_url": ""}

    class ReviewRequestMessages(Enum):
        END_EXPERIMENT = "end this experiment"
        END_ENROLLMENT = "end enrollment for this experiment"
        LAUNCH_EXPERIMENT = "launch this experiment"
        LAUNCH_ROLLOUT = "launch this rollout"
        UPDATE_ROLLOUT = "update this rollout"
        END_ROLLOUT = "end this rollout"


def _get_qa_status_icon_map():
    from experimenter.experiments.constants import NimbusConstants

    return {
        NimbusConstants.QAStatus.NOT_SET: {
            "icon": "fa-regular fa-circle-question",
            "color": "",
        },
        NimbusConstants.QAStatus.GREEN: {
            "icon": "fa-regular fa-circle-check",
            "color": "text-success",
        },
        NimbusConstants.QAStatus.SELF_GREEN: {
            "icon": "fa-solid fa-check",
            "color": "text-success",
        },
        NimbusConstants.QAStatus.YELLOW: {
            "icon": "fa-regular fa-circle-pause",
            "color": "text-warning",
        },
        NimbusConstants.QAStatus.SELF_YELLOW: {
            "icon": "fa-regular fa-circle-pause",
            "color": "text-warning",
        },
        NimbusConstants.QAStatus.RED: {
            "icon": "fa-regular fa-circle-xmark",
            "color": "text-danger",
        },
        NimbusConstants.QAStatus.SELF_RED: {
            "icon": "fa-regular fa-circle-xmark",
            "color": "text-danger",
        },
    }


def _get_channel_icon_map():
    from experimenter.experiments.constants import NimbusConstants

    return {
        NimbusConstants.Channel.NO_CHANNEL: {
            "icon": "fa-regular fa-circle-question",
            "color": "text-muted",
        },
        NimbusConstants.Channel.UNBRANDED: {
            "icon": "fa-solid fa-globe",
            "color": "text-secondary",
        },
        NimbusConstants.Channel.NIGHTLY: {
            "icon": "fa-brands fa-firefox",
            "color": "text-info",
        },
        NimbusConstants.Channel.BETA: {
            "icon": "fa-brands fa-firefox",
            "color": "text-primary",
        },
        NimbusConstants.Channel.RELEASE: {
            "icon": "fa-brands fa-firefox",
            "color": "text-success",
        },
        NimbusConstants.Channel.ESR: {
            "icon": "fa-brands fa-firefox",
            "color": "text-info",
        },
        NimbusConstants.Channel.TESTFLIGHT: {
            "icon": "fa-solid fa-plane",
            "color": "text-primary",
        },
        NimbusConstants.Channel.AURORA: {
            "icon": "fa-solid fa-bolt",
            "color": "text-warning",
        },
        NimbusConstants.Channel.DEVELOPER: {
            "icon": "fa-solid fa-code",
            "color": "text-secondary",
        },
        NimbusConstants.Channel.STAGING: {
            "icon": "fa-solid fa-cog",
            "color": "text-muted",
        },
        NimbusConstants.Channel.PRODUCTION: {
            "icon": "fa-solid fa-star",
            "color": "text-success",
        },
    }


def _get_application_icon_map():
    from experimenter.experiments.constants import NimbusConstants

    return {
        NimbusConstants.Application.DESKTOP: {
            "icon": "fa-fw fa-solid fa-computer",
            "color": "text-primary",
        },
        NimbusConstants.Application.FENIX: {
            "icon": "fa-fw fa-brands fa-android",
            "color": "text-success",
        },
        NimbusConstants.Application.IOS: {
            "icon": "fa-fw fa-brands fa-apple",
            "color": "text-secondary",
        },
        NimbusConstants.Application.FOCUS_ANDROID: {
            "icon": "fa-fw fa-brands fa-android",
            "color": "text-success",
        },
        NimbusConstants.Application.KLAR_ANDROID: {
            "icon": "fa-fw fa-brands fa-android",
            "color": "text-success",
        },
        NimbusConstants.Application.FOCUS_IOS: {
            "icon": "fa-fw fa-brands fa-apple",
            "color": "text-secondary",
        },
        NimbusConstants.Application.KLAR_IOS: {
            "icon": "fa-fw fa-brands fa-apple",
            "color": "text-secondary",
        },
        NimbusConstants.Application.MONITOR: {
            "icon": "fa-fw fa-solid fa-shield-alt",
            "color": "text-info",
        },
        NimbusConstants.Application.VPN: {
            "icon": "fa-fw fa-solid fa-user-shield",
            "color": "text-warning",
        },
        NimbusConstants.Application.FXA: {
            "icon": "fa-fw fa-solid fa-user-circle",
            "color": "text-primary",
        },
        NimbusConstants.Application.DEMO_APP: {
            "icon": "fa-fw fa-solid fa-flask",
            "color": "text-danger",
        },
        NimbusConstants.Application.EXPERIMENTER: {
            "icon": "fa-fw fa-solid fa-vial",
            "color": "text-purple",
        },
    }


def _get_status_icon_map():
    from experimenter.experiments.constants import NimbusConstants

    return {
        NimbusConstants.Status.DRAFT: {
            "icon": "fa-regular fa-file-lines",
            "color": "text-muted",
        },
        NimbusConstants.Status.PREVIEW: {
            "icon": "fa-regular fa-eye",
            "color": "text-info",
        },
        NimbusConstants.Status.LIVE: {
            "icon": "fa-solid fa-play",
            "color": "text-success",
        },
        NimbusConstants.Status.COMPLETE: {
            "icon": "fa-solid fa-flag-checkered",
            "color": "text-primary",
        },
        NimbusConstants.PublishStatus.REVIEW: {
            "icon": "fa-regular fa-hourglass-half",
            "color": "text-warning",
        },
    }


QA_STATUS_ICON_MAP = _get_qa_status_icon_map()
CHANNEL_ICON_MAP = _get_channel_icon_map()
APPLICATION_ICON_MAP = _get_application_icon_map()
STATUS_ICON_MAP = _get_status_icon_map()

# Icon filter type constants for template tags
QA_ICON_FILTER_TYPE = "qa_icon_info"
CHANNEL_ICON_FILTER_TYPE = "channel_icon_info"
APPLICATION_ICON_FILTER_TYPE = "application_icon_info"
STATUS_ICON_FILTER_TYPE = "status_icon_info"<|MERGE_RESOLUTION|>--- conflicted
+++ resolved
@@ -75,15 +75,12 @@
         "sticky_targeting_url": "https://experimenter.info/workflow/implementing/custom-audiences#sticky-targeting",
         "experimentation_office_hours_url": "https://mozilla-hub.atlassian.net/wiki/spaces/DATA/pages/6849684/Experimentation+Office+Hours",
     }
-<<<<<<< HEAD
-=======
     OVERVIEW_PAGE_LINKS = {
         "risk_link": "https://mana.mozilla.org/wiki/display/FIREFOX/Pref-Flip+and+Add-On+Experiments#PrefFlipandAddOnExperiments-Doesthishavehighrisktothebrand?",
         "message_consult_link": "https://mozilla-hub.atlassian.net/wiki/spaces/FIREFOX/pages/208308555/Message+Consult+Creation",
         "revenue_risk_link": "https://experimenter.info/vp-sign-off",
         "partner_related_risk_link": "https://experimenter.info/legal-sign-off",
     }
->>>>>>> 8d2dda89
     HOME_PAGE_TOOLTIPS = {
         "draft_or_preview": """This is anything that you own or are subscribed
             to follow - which are in Draft or Preview states. Go to the link to
