--- conflicted
+++ resolved
@@ -3036,11 +3036,7 @@
         experiment.save()
 
         response = self.client.get(
-<<<<<<< HEAD
             reverse("nimbus-ui-new-results", kwargs={"slug": experiment.slug}),
-=======
-            reverse("nimbus-ui-results", kwargs={"slug": experiment.slug}),
->>>>>>> 1a393e61
         )
 
         self.assertEqual(response.status_code, 200)
@@ -3073,11 +3069,7 @@
 
         response = self.client.get(
             reverse(
-<<<<<<< HEAD
                 "nimbus-ui-new-results",
-=======
-                "nimbus-ui-results",
->>>>>>> 1a393e61
                 kwargs={"slug": experiment.slug},
                 query={
                     "reference_branch": "treatment-a",
