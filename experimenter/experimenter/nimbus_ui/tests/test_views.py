import datetime
import json
from unittest.mock import patch

from django.conf import settings
from django.test import TestCase
from django.urls import reverse
from parameterized import parameterized

from experimenter.base.tests.factories import (
    CountryFactory,
    LanguageFactory,
    LocaleFactory,
)
from experimenter.experiments.models import (
    NimbusExperiment,
    NimbusExperimentBranchThroughExcluded,
    NimbusExperimentBranchThroughRequired,
)
from experimenter.experiments.tests.factories import (
    NimbusBranchFactory,
    NimbusDocumentationLinkFactory,
    NimbusExperimentFactory,
    NimbusFeatureConfigFactory,
)
from experimenter.kinto.tasks import (
    nimbus_check_kinto_push_queue_by_collection,
    nimbus_synchronize_preview_experiments_in_kinto,
)
from experimenter.nimbus_ui.filtersets import SortChoices, TypeChoices
from experimenter.nimbus_ui.forms import (
    QAStatusForm,
    TakeawaysForm,
)
from experimenter.nimbus_ui.views import StatusChoices
from experimenter.openidc.tests.factories import UserFactory
from experimenter.outcomes import Outcomes
from experimenter.outcomes.tests import mock_valid_outcomes
from experimenter.projects.tests.factories import ProjectFactory
from experimenter.segments import Segments
from experimenter.segments.tests.mock_segments import mock_get_segments
from experimenter.targeting.constants import TargetingConstants


class AuthTestCase(TestCase):
    maxDiff = None

    def setUp(self):
        super().setUp()
        self.user = UserFactory.create(email="user@example.com")
        self.client.defaults[settings.OPENIDC_EMAIL_HEADER] = self.user.email


class NimbusChangeLogsViewTest(AuthTestCase):
    def test_render_to_response(self):
        experiment = NimbusExperimentFactory.create(slug="test-experiment")
        response = self.client.get(
            reverse(
                "nimbus-ui-history",
                kwargs={"slug": experiment.slug},
            ),
        )
        self.assertEqual(response.status_code, 200)
        self.assertEqual(response.context["experiment"], experiment)


class NimbusExperimentsListViewTest(AuthTestCase):
    def test_render_to_response(self):
        for status in NimbusExperiment.Status:
            NimbusExperimentFactory.create(slug=status, status=status)

        NimbusExperimentFactory.create(
            status=NimbusExperiment.Status.DRAFT,
            publish_status=NimbusExperiment.PublishStatus.REVIEW,
            slug="draft-review-experiment",
        )
        NimbusExperimentFactory.create(
            status=NimbusExperiment.Status.LIVE,
            publish_status=NimbusExperiment.PublishStatus.REVIEW,
            slug="live-review-experiment",
        )
        NimbusExperimentFactory.create(
            status=NimbusExperiment.Status.LIVE,
            publish_status=NimbusExperiment.PublishStatus.WAITING,
            slug="live-waiting-experiment",
        )
        NimbusExperimentFactory.create(is_archived=True, slug="archived-experiment")
        NimbusExperimentFactory.create(owner=self.user, slug="my-experiment")

        response = self.client.get(reverse("nimbus-list"))
        self.assertEqual(response.status_code, 200)
        self.assertEqual(
            {e.slug for e in response.context["experiments"]},
            {
                e.slug
                for e in NimbusExperiment.objects.all().filter(
                    status=NimbusExperiment.Status.LIVE
                )
            },
        )
        self.assertDictEqual(
            dict(response.context["status_counts"]),
            {
                StatusChoices.ARCHIVED: 1,
                StatusChoices.COMPLETE: 1,
                StatusChoices.DRAFT: 3,
                StatusChoices.LIVE: 3,
                StatusChoices.MY_EXPERIMENTS: 3,
                StatusChoices.PREVIEW: 1,
                StatusChoices.REVIEW: 3,
            },
        )

    def test_status_counts_with_filters(self):
        for application in NimbusExperiment.Application:
            for status in NimbusExperiment.Status:
                NimbusExperimentFactory.create(status=status, application=application)

            NimbusExperimentFactory.create(
                status=NimbusExperiment.Status.DRAFT,
                publish_status=NimbusExperiment.PublishStatus.REVIEW,
                application=application,
            )
            NimbusExperimentFactory.create(is_archived=True, application=application)
            NimbusExperimentFactory.create(owner=self.user, application=application)

        response = self.client.get(
            reverse("nimbus-list"),
            {"application": NimbusExperiment.Application.DESKTOP},
        )
        self.assertEqual(response.status_code, 200)
        self.assertDictEqual(
            dict(response.context["status_counts"]),
            {
                NimbusExperiment.Status.COMPLETE: 1,
                NimbusExperiment.Status.DRAFT: 3,
                NimbusExperiment.Status.LIVE: 1,
                NimbusExperiment.Status.PREVIEW: 1,
                "Review": 1,
                "Archived": 1,
                "MyExperiments": 1,
            },
        )

    @patch("experimenter.nimbus_ui.views.NimbusExperimentsListView.paginate_by", new=3)
    def test_pagination(self):
        for _i in range(6):
            NimbusExperimentFactory.create_with_lifecycle(
                NimbusExperimentFactory.Lifecycles.LIVE_ENROLLING
            )

        response = self.client.get(reverse("nimbus-list"))
        self.assertEqual(len(response.context["experiments"]), 3)

        response = self.client.get(reverse("nimbus-list"), {"page": 2})
        self.assertEqual(len(response.context["experiments"]), 3)

    @parameterized.expand(
        (
            (
                StatusChoices.DRAFT,
                [
                    "my-experiment",
                    "subscribed-experiment",
                    NimbusExperiment.Status.DRAFT,
                    "draft-review-experiment",
                ],
            ),
            (StatusChoices.PREVIEW, [NimbusExperiment.Status.PREVIEW]),
            (
                StatusChoices.LIVE,
                [NimbusExperiment.Status.LIVE, "live-review-experiment"],
            ),
            (StatusChoices.COMPLETE, [NimbusExperiment.Status.COMPLETE]),
            (StatusChoices.REVIEW, ["draft-review-experiment", "live-review-experiment"]),
            (StatusChoices.ARCHIVED, ["archived-experiment"]),
            (StatusChoices.MY_EXPERIMENTS, ["my-experiment", "subscribed-experiment"]),
        )
    )
    def test_filter_status(self, filter_status, expected_slugs):
        for status in NimbusExperiment.Status:
            NimbusExperimentFactory.create(slug=status, status=status)

        NimbusExperimentFactory.create(
            status=NimbusExperiment.Status.DRAFT,
            publish_status=NimbusExperiment.PublishStatus.REVIEW,
            slug="draft-review-experiment",
        )
        NimbusExperimentFactory.create(
            status=NimbusExperiment.Status.LIVE,
            publish_status=NimbusExperiment.PublishStatus.REVIEW,
            slug="live-review-experiment",
        )
        NimbusExperimentFactory.create(is_archived=True, slug="archived-experiment")
        NimbusExperimentFactory.create(
            status=NimbusExperiment.Status.DRAFT,
            publish_status=NimbusExperiment.PublishStatus.IDLE,
            owner=self.user,
            slug="my-experiment",
        )
        NimbusExperimentFactory.create(
            status=NimbusExperiment.Status.DRAFT,
            publish_status=NimbusExperiment.PublishStatus.IDLE,
            slug="subscribed-experiment",
            subscribers=[self.user],
        )

        response = self.client.get(
            reverse("nimbus-list"),
            {"status": filter_status},
        )

        self.assertEqual(response.status_code, 200)
        self.assertEqual(
            {e.slug for e in response.context["experiments"]},
            set(expected_slugs),
        )

    @parameterized.expand(
        (
            ("name",),
            ("slug",),
            ("public_description",),
            ("hypothesis",),
            ("takeaways_summary",),
            ("qa_comment",),
        )
    )
    def test_filter_search(self, field_name):
        test_string = "findme"
        experiment = NimbusExperimentFactory.create(
            status=NimbusExperiment.Status.LIVE, **{field_name: test_string}
        )
        [
            NimbusExperimentFactory.create(status=NimbusExperiment.Status.LIVE)
            for _i in range(3)
        ]

        response = self.client.get(
            reverse("nimbus-list"),
            {"status": NimbusExperiment.Status.LIVE, "search": test_string},
        )
        self.assertEqual(
            {e.slug for e in response.context["experiments"]}, {experiment.slug}
        )

    @parameterized.expand(
        (
            (TypeChoices.ROLLOUT, True, False),
            (TypeChoices.EXPERIMENT, False, False),
            (TypeChoices.LABS, False, True),
        )
    )
    def test_filter_type(self, type_choice, is_rollout, is_labs):
        experiment = NimbusExperimentFactory.create(
            status=NimbusExperiment.Status.LIVE,
            is_rollout=is_rollout,
            is_firefox_labs_opt_in=is_labs,
        )
        [
            NimbusExperimentFactory.create(
                status=NimbusExperiment.Status.LIVE,
                is_rollout=(not is_rollout),
                is_firefox_labs_opt_in=(not is_labs),
            )
            for _i in range(3)
        ]

        response = self.client.get(
            reverse("nimbus-list"),
            {"status": NimbusExperiment.Status.LIVE, "type": type_choice},
        )

        self.assertEqual(
            {e.slug for e in response.context["experiments"]}, {experiment.slug}
        )

    def test_filter_application(self):
        application = NimbusExperiment.Application.DESKTOP
        experiment = NimbusExperimentFactory.create(
            status=NimbusExperiment.Status.LIVE, application=application
        )
        [
            NimbusExperimentFactory.create(
                status=NimbusExperiment.Status.LIVE, application=a
            )
            for a in {*list(NimbusExperiment.Application)} - {application}
        ]

        response = self.client.get(
            reverse("nimbus-list"),
            {"status": NimbusExperiment.Status.LIVE, "application": application},
        )

        self.assertEqual(
            {e.slug for e in response.context["experiments"]}, {experiment.slug}
        )

    def test_filter_channel(self):
        channel = NimbusExperiment.Channel.NIGHTLY
        experiment = NimbusExperimentFactory.create(
            status=NimbusExperiment.Status.LIVE, channel=channel
        )
        [
            NimbusExperimentFactory.create(status=NimbusExperiment.Status.LIVE, channel=c)
            for c in {*list(NimbusExperiment.Channel)} - {channel}
        ]

        response = self.client.get(
            reverse("nimbus-list"),
            {"status": NimbusExperiment.Status.LIVE, "channel": channel},
        )

        self.assertEqual(
            {e.slug for e in response.context["experiments"]}, {experiment.slug}
        )

    def test_filter_version(self):
        version = NimbusExperiment.Version.FIREFOX_120
        experiment = NimbusExperimentFactory.create(
            status=NimbusExperiment.Status.LIVE, firefox_min_version=version
        )
        [
            NimbusExperimentFactory.create(
                status=NimbusExperiment.Status.LIVE, firefox_min_version=v
            )
            for v in {*list(NimbusExperiment.Version)} - {version}
        ]

        response = self.client.get(
            reverse("nimbus-list"),
            {"status": NimbusExperiment.Status.LIVE, "firefox_min_version": version},
        )

        self.assertEqual(
            {e.slug for e in response.context["experiments"]}, {experiment.slug}
        )

    def test_filter_feature_config(self):
        application = NimbusExperiment.Application.DESKTOP
        feature_config = NimbusFeatureConfigFactory.create(application=application)
        experiment = NimbusExperimentFactory.create(
            status=NimbusExperiment.Status.LIVE,
            application=application,
            feature_configs=[feature_config],
        )
        [
            NimbusExperimentFactory.create(
                status=NimbusExperiment.Status.LIVE, application=application
            )
            for _i in range(3)
        ]

        response = self.client.get(
            reverse("nimbus-list"),
            {
                "status": NimbusExperiment.Status.LIVE,
                "feature_configs": feature_config.id,
            },
        )

        self.assertEqual(
            {e.slug for e in response.context["experiments"]}, {experiment.slug}
        )

    def test_filter_countries(self):
        country = CountryFactory.create()
        experiment = NimbusExperimentFactory.create(
            status=NimbusExperiment.Status.LIVE, countries=[country]
        )
        [
            NimbusExperimentFactory.create(
                status=NimbusExperiment.Status.LIVE, countries=[]
            )
            for _i in range(3)
        ]

        response = self.client.get(
            reverse("nimbus-list"),
            {
                "status": NimbusExperiment.Status.LIVE,
                "countries": country.id,
            },
        )

        self.assertEqual(
            {e.slug for e in response.context["experiments"]}, {experiment.slug}
        )

    def test_filter_languages(self):
        language = LanguageFactory.create()
        experiment = NimbusExperimentFactory.create(
            status=NimbusExperiment.Status.LIVE, languages=[language]
        )
        [
            NimbusExperimentFactory.create(
                status=NimbusExperiment.Status.LIVE, languages=[]
            )
            for _i in range(3)
        ]

        response = self.client.get(
            reverse("nimbus-list"),
            {
                "status": NimbusExperiment.Status.LIVE,
                "languages": language.id,
            },
        )

        self.assertEqual(
            {e.slug for e in response.context["experiments"]}, {experiment.slug}
        )

    def test_filter_locales(self):
        locale = LocaleFactory.create()
        experiment = NimbusExperimentFactory.create(
            status=NimbusExperiment.Status.LIVE, locales=[locale]
        )
        [
            NimbusExperimentFactory.create(
                status=NimbusExperiment.Status.LIVE, locales=[]
            )
            for _i in range(3)
        ]

        response = self.client.get(
            reverse("nimbus-list"),
            {
                "status": NimbusExperiment.Status.LIVE,
                "locales": locale.id,
            },
        )

        self.assertEqual(
            {e.slug for e in response.context["experiments"]}, {experiment.slug}
        )

    def test_filter_targeting_config(self):
        targeting_config = TargetingConstants.TargetingConfig.EXISTING_USER
        experiment = NimbusExperimentFactory.create(
            status=NimbusExperiment.Status.LIVE,
            targeting_config_slug=targeting_config,
        )
        [
            NimbusExperimentFactory.create(
                status=NimbusExperiment.Status.LIVE,
                targeting_config_slug=TargetingConstants.TargetingConfig.NO_TARGETING,
            )
            for _i in range(3)
        ]

        response = self.client.get(
            reverse("nimbus-list"),
            {
                "status": NimbusExperiment.Status.LIVE,
                "targeting_config_slug": targeting_config,
            },
        )

        self.assertEqual(
            {e.slug for e in response.context["experiments"]}, {experiment.slug}
        )

    def test_filter_projects(self):
        project = ProjectFactory.create()
        experiment = NimbusExperimentFactory.create(
            status=NimbusExperiment.Status.LIVE, projects=[project]
        )
        [
            NimbusExperimentFactory.create(
                status=NimbusExperiment.Status.LIVE, projects=[]
            )
            for _i in range(3)
        ]

        response = self.client.get(
            reverse("nimbus-list"),
            {
                "status": NimbusExperiment.Status.LIVE,
                "projects": project.id,
            },
        )

        self.assertEqual(
            {e.slug for e in response.context["experiments"]}, {experiment.slug}
        )

    def test_filter_qa_status(self):
        qa_status = NimbusExperiment.QAStatus.GREEN
        experiment = NimbusExperimentFactory.create(
            status=NimbusExperiment.Status.LIVE,
            qa_status=qa_status,
        )
        [
            NimbusExperimentFactory.create(
                status=NimbusExperiment.Status.LIVE,
                qa_status=NimbusExperiment.QAStatus.NOT_SET,
            )
            for _i in range(3)
        ]

        response = self.client.get(
            reverse("nimbus-list"),
            {
                "status": NimbusExperiment.Status.LIVE,
                "qa_status": qa_status,
            },
        )

        self.assertEqual(
            {e.slug for e in response.context["experiments"]}, {experiment.slug}
        )

    @parameterized.expand(
        (
            (NimbusExperiment.Takeaways.DAU_GAIN, "takeaways_metric_gain"),
            (NimbusExperiment.Takeaways.QBR_LEARNING, "takeaways_qbr_learning"),
            (
                NimbusExperiment.ConclusionRecommendation.FOLLOWUP,
                "conclusion_recommendations",
            ),
            (
                NimbusExperiment.ConclusionRecommendation.GRADUATE,
                "conclusion_recommendations",
            ),
        )
    )
    def test_filter_takeaways(self, takeaway_choice, takeaway_field):
        experiment_kwargs = (
            {takeaway_field: True}
            if takeaway_field != "conclusion_recommendations"
            else {"conclusion_recommendations": [takeaway_choice]}
        )
        experiment = NimbusExperimentFactory.create(
            status=NimbusExperiment.Status.LIVE, **experiment_kwargs
        )
        [
            NimbusExperimentFactory.create(
                status=NimbusExperiment.Status.LIVE,
                **(
                    {takeaway_field: False}
                    if takeaway_field != "conclusion_recommendations"
                    else {"conclusion_recommendations": []}
                ),
            )
            for _i in range(3)
        ]

        response = self.client.get(
            reverse("nimbus-list"),
            {
                "status": NimbusExperiment.Status.LIVE,
                "takeaways": takeaway_choice,
            },
        )

        self.assertEqual(
            {e.slug for e in response.context["experiments"]}, {experiment.slug}
        )

    def test_filter_owner(self):
        owner = UserFactory.create()
        experiment = NimbusExperimentFactory.create(
            status=NimbusExperiment.Status.LIVE, owner=owner
        )
        [
            NimbusExperimentFactory.create(status=NimbusExperiment.Status.LIVE)
            for _i in range(3)
        ]

        response = self.client.get(
            reverse("nimbus-list"),
            {
                "status": NimbusExperiment.Status.LIVE,
                "owner": owner.id,
            },
        )

        self.assertEqual(
            {e.slug for e in response.context["experiments"]}, {experiment.slug}
        )

    def test_filter_subscribers(self):
        subscriber = UserFactory.create()
        experiment = NimbusExperimentFactory.create(
            status=NimbusExperiment.Status.LIVE, subscribers=[subscriber]
        )
        [
            NimbusExperimentFactory.create(
                status=NimbusExperiment.Status.LIVE, subscribers=[]
            )
            for _i in range(3)
        ]

        response = self.client.get(
            reverse("nimbus-list"),
            {
                "status": NimbusExperiment.Status.LIVE,
                "subscribers": subscriber.id,
            },
        )

        self.assertEqual(
            {e.slug for e in response.context["experiments"]}, {experiment.slug}
        )

    def test_default_sort_by_latest_update(self):
        experiment1 = NimbusExperimentFactory.create_with_lifecycle(
            NimbusExperimentFactory.Lifecycles.LIVE_ENROLLING
        )
        experiment2 = NimbusExperimentFactory.create_with_lifecycle(
            NimbusExperimentFactory.Lifecycles.LIVE_ENROLLING
        )

        response = self.client.get(reverse("nimbus-list"))

        self.assertEqual(
            [e.slug for e in response.context["experiments"]],
            [experiment2.slug, experiment1.slug],
        )

    def test_sort_by_name(self):
        experiment1 = NimbusExperimentFactory.create(
            status=NimbusExperiment.Status.LIVE,
            name="a",
        )
        experiment2 = NimbusExperimentFactory.create(
            status=NimbusExperiment.Status.LIVE,
            name="b",
        )

        response = self.client.get(
            reverse("nimbus-list"),
            {
                "sort": SortChoices.NAME_UP,
            },
        )

        self.assertEqual(
            [e.slug for e in response.context["experiments"]],
            [experiment1.slug, experiment2.slug],
        )

        response = self.client.get(
            reverse("nimbus-list"),
            {
                "sort": SortChoices.NAME_DOWN,
            },
        )

        self.assertEqual(
            [e.slug for e in response.context["experiments"]],
            [experiment2.slug, experiment1.slug],
        )

    def test_sort_by_qa(self):
        experiment1 = NimbusExperimentFactory.create(
            status=NimbusExperiment.Status.LIVE,
            qa_status=NimbusExperiment.QAStatus.GREEN,
        )
        experiment2 = NimbusExperimentFactory.create(
            status=NimbusExperiment.Status.LIVE,
            qa_status=NimbusExperiment.QAStatus.RED,
        )

        response = self.client.get(
            reverse("nimbus-list"),
            {
                "sort": SortChoices.QA_UP,
            },
        )

        self.assertEqual(
            [e.slug for e in response.context["experiments"]],
            [experiment1.slug, experiment2.slug],
        )

        response = self.client.get(
            reverse("nimbus-list"),
            {
                "sort": SortChoices.QA_DOWN,
            },
        )

        self.assertEqual(
            [e.slug for e in response.context["experiments"]],
            [experiment2.slug, experiment1.slug],
        )

    def test_sort_by_application(self):
        experiment1 = NimbusExperimentFactory.create(
            status=NimbusExperiment.Status.LIVE,
            application=NimbusExperiment.Application.FENIX,
        )
        experiment2 = NimbusExperimentFactory.create(
            status=NimbusExperiment.Status.LIVE,
            application=NimbusExperiment.Application.DESKTOP,
        )

        response = self.client.get(
            reverse("nimbus-list"),
            {
                "sort": SortChoices.APPLICATION_UP,
            },
        )

        self.assertEqual(
            [e.slug for e in response.context["experiments"]],
            [experiment1.slug, experiment2.slug],
        )

        response = self.client.get(
            reverse("nimbus-list"),
            {
                "sort": SortChoices.APPLICATION_DOWN,
            },
        )

        self.assertEqual(
            [e.slug for e in response.context["experiments"]],
            [experiment2.slug, experiment1.slug],
        )

    def test_sort_by_channel(self):
        experiment1 = NimbusExperimentFactory.create(
            status=NimbusExperiment.Status.LIVE,
            channel=NimbusExperiment.Channel.BETA,
        )
        experiment2 = NimbusExperimentFactory.create(
            status=NimbusExperiment.Status.LIVE,
            channel=NimbusExperiment.Channel.RELEASE,
        )

        response = self.client.get(
            reverse("nimbus-list"),
            {
                "sort": SortChoices.CHANNEL_UP,
            },
        )

        self.assertEqual(
            [e.slug for e in response.context["experiments"]],
            [experiment1.slug, experiment2.slug],
        )

        response = self.client.get(
            reverse("nimbus-list"),
            {
                "sort": SortChoices.CHANNEL_DOWN,
            },
        )

        self.assertEqual(
            [e.slug for e in response.context["experiments"]],
            [experiment2.slug, experiment1.slug],
        )

    def test_sort_by_size(self):
        experiment1 = NimbusExperimentFactory.create(
            status=NimbusExperiment.Status.LIVE,
            population_percent="0.0",
        )
        experiment2 = NimbusExperimentFactory.create(
            status=NimbusExperiment.Status.LIVE,
            population_percent="100.0",
        )

        response = self.client.get(
            reverse("nimbus-list"),
            {
                "sort": SortChoices.SIZE_UP,
            },
        )

        self.assertEqual(
            [e.slug for e in response.context["experiments"]],
            [experiment1.slug, experiment2.slug],
        )

        response = self.client.get(
            reverse("nimbus-list"),
            {
                "sort": SortChoices.SIZE_DOWN,
            },
        )

        self.assertEqual(
            [e.slug for e in response.context["experiments"]],
            [experiment2.slug, experiment1.slug],
        )

    def test_sort_by_features(self):
        feature1 = NimbusFeatureConfigFactory.create(slug="a")
        experiment1 = NimbusExperimentFactory.create(
            status=NimbusExperiment.Status.LIVE,
            feature_configs=[feature1],
        )
        feature2 = NimbusFeatureConfigFactory.create(slug="b")
        experiment2 = NimbusExperimentFactory.create(
            status=NimbusExperiment.Status.LIVE,
            feature_configs=[feature2],
        )

        response = self.client.get(
            reverse("nimbus-list"),
            {
                "sort": SortChoices.FEATURES_UP,
            },
        )

        self.assertEqual(
            [e.slug for e in response.context["experiments"]],
            [experiment1.slug, experiment2.slug],
        )

        response = self.client.get(
            reverse("nimbus-list"),
            {
                "sort": SortChoices.FEATURES_DOWN,
            },
        )

        self.assertEqual(
            [e.slug for e in response.context["experiments"]],
            [experiment2.slug, experiment1.slug],
        )

    def test_sort_by_versions(self):
        experiment1 = NimbusExperimentFactory.create(
            status=NimbusExperiment.Status.LIVE,
            firefox_min_version=NimbusExperiment.Version.FIREFOX_100,
        )
        experiment2 = NimbusExperimentFactory.create(
            status=NimbusExperiment.Status.LIVE,
            firefox_min_version=NimbusExperiment.Version.FIREFOX_101,
        )

        response = self.client.get(
            reverse("nimbus-list"),
            {
                "sort": SortChoices.VERSIONS_UP,
            },
        )

        self.assertEqual(
            [e.slug for e in response.context["experiments"]],
            [experiment1.slug, experiment2.slug],
        )

        response = self.client.get(
            reverse("nimbus-list"),
            {
                "sort": SortChoices.VERSIONS_DOWN,
            },
        )

        self.assertEqual(
            [e.slug for e in response.context["experiments"]],
            [experiment2.slug, experiment1.slug],
        )

    def test_sort_by_start_date(self):
        experiment1 = NimbusExperimentFactory.create_with_lifecycle(
            NimbusExperimentFactory.Lifecycles.LIVE_ENROLLING,
            start_date=datetime.date(2024, 1, 1),
        )
        experiment2 = NimbusExperimentFactory.create_with_lifecycle(
            NimbusExperimentFactory.Lifecycles.LIVE_ENROLLING,
            start_date=datetime.date(2024, 1, 2),
        )

        response = self.client.get(
            reverse("nimbus-list"),
            {
                "sort": SortChoices.START_DATE_UP,
            },
        )

        self.assertEqual(
            [e.slug for e in response.context["experiments"]],
            [experiment1.slug, experiment2.slug],
        )

        response = self.client.get(
            reverse("nimbus-list"),
            {
                "sort": SortChoices.START_DATE_DOWN,
            },
        )

        self.assertEqual(
            [e.slug for e in response.context["experiments"]],
            [experiment2.slug, experiment1.slug],
        )

    def test_sort_by_end_date(self):
        experiment1 = NimbusExperimentFactory.create_with_lifecycle(
            NimbusExperimentFactory.Lifecycles.ENDING_APPROVE_APPROVE,
            slug="experiment-1",
            start_date=datetime.date(2024, 1, 3),
            end_date=datetime.date(2024, 2, 1),
        )
        experiment2 = NimbusExperimentFactory.create_with_lifecycle(
            NimbusExperimentFactory.Lifecycles.ENDING_APPROVE_APPROVE,
            slug="experiment-2",
            start_date=datetime.date(2024, 1, 1),
            end_date=datetime.date(2024, 2, 3),
        )

        response = self.client.get(
            reverse("nimbus-list"),
            {
                "status": NimbusExperiment.Status.COMPLETE,
                "sort": SortChoices.END_DATE_UP,
            },
        )
        filtered_response = [
            e.slug
            for e in response.context["experiments"]
            if e.slug in ["experiment-1", "experiment-2"]
        ]

        self.assertEqual(
            filtered_response,
            ([experiment1.slug, experiment2.slug]),
        )

        response = self.client.get(
            reverse("nimbus-list"),
            {
                "status": NimbusExperiment.Status.COMPLETE,
                "sort": SortChoices.END_DATE_DOWN,
            },
        )

        filtered_response = [
            e.slug
            for e in response.context["experiments"]
            if e.slug in ["experiment-1", "experiment-2"]
        ]

        self.assertEqual(
            filtered_response,
            ([experiment2.slug, experiment1.slug]),
        )


class NimbusExperimentsListTableViewTest(AuthTestCase):
    def test_render_to_response(self):
        response = self.client.get(reverse("nimbus-ui-table"))
        self.assertEqual(response.status_code, 200)

    def test_includes_request_get_parameters_in_response_header(self):
        response = self.client.get(
            reverse("nimbus-ui-table"),
            {"status": "test"},
        )
        self.assertEqual(response.headers["HX-Push"], "?status=test")


class NimbusExperimentDetailViewTest(AuthTestCase):
    def setUp(self):
        super().setUp()
        self.experiment = NimbusExperimentFactory.create(
            slug="test-experiment",
            application="firefox-desktop",
            primary_outcomes=["outcome1", "outcome2"],
            secondary_outcomes=["outcome3", "outcome4"],
            segments=["segment1", "segment2"],
            risk_brand=True,
            qa_status="NOT_SET",
            takeaways_qbr_learning=True,
            takeaways_metric_gain=True,
            takeaways_summary="This is a summary.",
            takeaways_gain_amount="0.5% gain in retention",
            conclusion_recommendations=[
                NimbusExperiment.ConclusionRecommendation.RERUN,
                NimbusExperiment.ConclusionRecommendation.GRADUATE,
            ],
        )

    def test_render_to_response(self):
        response = self.client.get(
            reverse("nimbus-ui-detail", kwargs={"slug": self.experiment.slug}),
        )
        self.assertEqual(response.status_code, 200)
        self.assertEqual(response.context["experiment"], self.experiment)
        self.assertIn("RISK_QUESTIONS", response.context)

    def test_save_failed_query_arg_passed_in_context(self):
        response = self.client.get(
            reverse("nimbus-ui-detail", kwargs={"slug": self.experiment.slug}),
            {"save_failed": "true"},
        )
        self.assertEqual(response.status_code, 200)
        self.assertTrue(response.context["save_failed"])

    def test_outcome_and_segment_links(self):
        response = self.client.get(
            reverse("nimbus-ui-detail", kwargs={"slug": self.experiment.slug}),
        )
        expected_primary_links = [
            (
                "outcome1",
                "https://mozilla.github.io/metric-hub/outcomes/firefox-desktop/outcome1",
            ),
            (
                "outcome2",
                "https://mozilla.github.io/metric-hub/outcomes/firefox-desktop/outcome2",
            ),
        ]
        expected_secondary_links = [
            (
                "outcome3",
                "https://mozilla.github.io/metric-hub/outcomes/firefox-desktop/outcome3",
            ),
            (
                "outcome4",
                "https://mozilla.github.io/metric-hub/outcomes/firefox-desktop/outcome4",
            ),
        ]
        expected_segment_links = [
            (
                "segment1",
                "https://mozilla.github.io/metric-hub/segments/firefox_desktop/#segment1",
            ),
            (
                "segment2",
                "https://mozilla.github.io/metric-hub/segments/firefox_desktop/#segment2",
            ),
        ]

        self.assertEqual(
            response.context["primary_outcome_links"], expected_primary_links
        )
        self.assertEqual(
            response.context["secondary_outcome_links"], expected_secondary_links
        )
        self.assertEqual(response.context["segment_links"], expected_segment_links)

    def test_qa_edit_mode_get(self):
        response = self.client.get(
            reverse("nimbus-ui-detail", kwargs={"slug": self.experiment.slug}),
            {"edit_qa_status": "true"},
        )
        self.assertEqual(response.status_code, 200)
        self.assertTrue(response.context["qa_edit_mode"])
        self.assertIsInstance(response.context["form"], QAStatusForm)

    def test_qa_edit_mode_post_valid_form(self):
        data = {
            "qa_status": "GREEN",
            "qa_comment": "Everything looks good.",
        }
        response = self.client.post(
            reverse("nimbus-ui-update-qa-status", kwargs={"slug": self.experiment.slug}),
            data,
        )
        self.assertEqual(response.status_code, 302)  # redirect
        self.experiment.refresh_from_db()
        self.assertEqual(self.experiment.qa_status, "GREEN")
        self.assertEqual(self.experiment.qa_comment, "Everything looks good.")

    def test_qa_edit_mode_post_invalid_form(self):
        data = {
            "qa_status": "INVALID_STATUS",  # Invalid QAStatus choice
            "qa_comment": "Invalid status.",
        }
        response = self.client.post(
            reverse("nimbus-ui-update-qa-status", kwargs={"slug": self.experiment.slug}),
            data,
        )
        self.assertEqual(response.status_code, 200)
        self.assertTrue(response.context["qa_edit_mode"])
        self.assertIsInstance(response.context["form"], QAStatusForm)
        self.assertFalse(response.context["form"].is_valid())
        # Ensure changes are not saved to the database
        self.experiment.refresh_from_db()
        self.assertNotEqual(self.experiment.qa_status, "INVALID_STATUS")
        self.assertEqual(self.experiment.qa_status, "NOT_SET")

    def test_takeaways_card(self):
        experiment = NimbusExperimentFactory.create_with_lifecycle(
            NimbusExperimentFactory.Lifecycles.ENDING_APPROVE_APPROVE,
            slug="experiment",
            start_date=datetime.date(2024, 1, 1),
            end_date=datetime.date(2024, 2, 3),
            takeaways_qbr_learning=True,
            takeaways_metric_gain=True,
            takeaways_summary="This is a summary.",
            takeaways_gain_amount="0.5% gain in retention",
            conclusion_recommendations=[
                NimbusExperiment.ConclusionRecommendation.RERUN,
                NimbusExperiment.ConclusionRecommendation.GRADUATE,
            ],
        )
        response = self.client.get(
            reverse("nimbus-ui-detail", kwargs={"slug": experiment.slug}),
        )
        self.assertEqual(response.status_code, 200)
        self.assertContains(response, NimbusExperiment.Takeaways.QBR_LEARNING)
        self.assertContains(response, NimbusExperiment.Takeaways.DAU_GAIN)
        self.assertContains(response, experiment.takeaways_summary)
        self.assertContains(response, experiment.takeaways_gain_amount)
        self.assertContains(
            response, NimbusExperiment.ConclusionRecommendation.GRADUATE.label
        )
        self.assertContains(
            response, NimbusExperiment.ConclusionRecommendation.RERUN.label
        )

    def test_takeaways_edit_mode_get(self):
        response = self.client.get(
            reverse("nimbus-ui-detail", kwargs={"slug": self.experiment.slug}),
            {"edit_takeaways": "true"},
        )
        self.assertEqual(response.status_code, 200)
        self.assertTrue(response.context["takeaways_edit_mode"])
        self.assertIsInstance(response.context["takeaways_form"], TakeawaysForm)

    def test_takeaways_edit_mode_post_valid_form(self):
        data = {
            "takeaways_qbr_learning": True,
            "takeaways_metric_gain": True,
            "takeaways_summary": "Updated summary.",
            "takeaways_gain_amount": "1% gain in retention",
            "conclusion_recommendations": [
                NimbusExperiment.ConclusionRecommendation.CHANGE_COURSE,
                NimbusExperiment.ConclusionRecommendation.FOLLOWUP,
            ],
        }
        response = self.client.post(
            reverse("nimbus-ui-update-takeaways", kwargs={"slug": self.experiment.slug}),
            data,
        )
        self.assertEqual(response.status_code, 302)  # redirect
        self.experiment.refresh_from_db()
        self.assertEqual(self.experiment.takeaways_summary, "Updated summary.")
        self.assertEqual(self.experiment.takeaways_gain_amount, "1% gain in retention")
        self.assertListEqual(
            self.experiment.conclusion_recommendations,
            [
                NimbusExperiment.ConclusionRecommendation.CHANGE_COURSE,
                NimbusExperiment.ConclusionRecommendation.FOLLOWUP,
            ],
        )

    def test_takeaways_edit_mode_post_invalid_form(self):
        data = {
            "takeaways_qbr_learning": True,
            "takeaways_metric_gain": True,
            "takeaways_summary": "Updated summary.",
            "takeaways_gain_amount": "1% gain in retention",
            "conclusion_recommendations": [
                "INVALID_CHOICE",  # Invalid conclusion recommendation choice
            ],
        }
        response = self.client.post(
            reverse("nimbus-ui-update-takeaways", kwargs={"slug": self.experiment.slug}),
            data,
        )
        self.assertEqual(response.status_code, 200)
        self.assertTrue(response.context["takeaways_edit_mode"])
        self.assertIsInstance(response.context["takeaways_form"], TakeawaysForm)
        self.assertFalse(response.context["takeaways_form"].is_valid())

    def test_signoff_edit_mode_post_valid_form(self):
        data = {
            "qa_signoff": True,
            "vp_signoff": True,
            "legal_signoff": True,
        }
        response = self.client.post(
            reverse("nimbus-ui-update-signoff", kwargs={"slug": self.experiment.slug}),
            data,
        )
        self.assertEqual(response.status_code, 302)
        self.experiment.refresh_from_db()
        self.assertTrue(self.experiment.qa_signoff)
        self.assertTrue(self.experiment.vp_signoff)
        self.assertTrue(self.experiment.legal_signoff)

    def test_subscribe_to_experiment(self):
        self.assertNotIn(self.user, self.experiment.subscribers.all())

        response = self.client.post(
            reverse("nimbus-ui-subscribe", kwargs={"slug": self.experiment.slug})
        )

        self.experiment.refresh_from_db()

        self.assertIn(self.user, self.experiment.subscribers.all())
        self.assertEqual(response.status_code, 200)

    def test_unsubscribe_from_experiment(self):
        self.experiment.subscribers.add(self.user)
        self.experiment.save()

        self.assertIn(self.user, self.experiment.subscribers.all())

        response = self.client.post(
            reverse("nimbus-ui-unsubscribe", kwargs={"slug": self.experiment.slug})
        )

        self.experiment.refresh_from_db()

        self.assertNotIn(self.user, self.experiment.subscribers.all())
        self.assertEqual(response.status_code, 200)

    def test_ready_is_false_if_review_serializer_invalid(self):
        experiment = NimbusExperimentFactory.create(
            public_description="",
            population_percent=0,
            total_enrolled_clients=0,
            proposed_enrollment=0,
            proposed_duration=0,
            hypothesis=NimbusExperiment.HYPOTHESIS_DEFAULT,
            feature_configs=[],
        )

        response = self.client.get(
            reverse("nimbus-ui-detail", kwargs={"slug": experiment.slug})
        )

        self.assertEqual(response.status_code, 200)
        self.assertIn("validation_errors", response.context)
        self.assertEqual(
            set(response.context["invalid_pages"]), {"overview", "branches", "audience"}
        )
        self.assertFalse(
            response.context["is_ready_to_launch"],
            "`is_ready_to_launch` should be False when the review serializer is invalid",
        )

    def test_ready_is_false_if_review_serializer_invalid_for_metrics(self):
        experiment = NimbusExperimentFactory.create_with_lifecycle(
            NimbusExperimentFactory.Lifecycles.CREATED,
            targeting_config_slug=NimbusExperiment.TargetingConfig.NO_TARGETING,
            firefox_min_version=NimbusExperiment.Version.FIREFOX_120,
            primary_outcomes=["outcome"],
            secondary_outcomes=["outcome"],
        )

        response = self.client.get(
            reverse("nimbus-ui-detail", kwargs={"slug": experiment.slug})
        )

        self.assertEqual(response.status_code, 200)
        self.assertIn("validation_errors", response.context)
        self.assertEqual(
            set(response.context["invalid_pages"]),
            {"metrics"},
            response.context["validation_errors"],
        )
        self.assertFalse(
            response.context["is_ready_to_launch"],
            "`is_ready_to_launch` should be False when the review serializer is invalid",
        )


class TestNimbusExperimentsCreateView(AuthTestCase):
    def test_post_creates_experiment(self):
        response = self.client.post(
            reverse("nimbus-ui-create"),
            {
                "name": "Test Experiment",
                "hypothesis": "test",
                "application": NimbusExperiment.Application.DESKTOP,
            },
        )
        self.assertEqual(response.status_code, 200)
        experiment = NimbusExperiment.objects.get(slug="test-experiment")
        self.assertEqual(experiment.hypothesis, "test")
        self.assertEqual(experiment.application, NimbusExperiment.Application.DESKTOP)
        self.assertEqual(experiment.owner, self.user)


class TestNimbusExperimentsSidebarCloneView(AuthTestCase):
    def setUp(self):
        super().setUp()
        self.experiment = NimbusExperimentFactory.create(
            slug="test-experiment",
            application="firefox-desktop",
            firefox_min_version=NimbusExperiment.Version.FIREFOX_120,
        )

    def test_post_clones_experiment(self):
        response = self.client.post(
            reverse("nimbus-ui-clone", kwargs={"slug": self.experiment.slug}),
            {"owner": self.user, "name": "Test Experiment Copy"},
        )
        self.assertEqual(response.status_code, 200)
        experiment = NimbusExperiment.objects.get(slug="test-experiment-copy")
        self.assertEqual(experiment.application, NimbusExperiment.Application.DESKTOP)
        self.assertEqual(experiment.owner, self.user)
        self.assertEqual(
            experiment.firefox_min_version, NimbusExperiment.Version.FIREFOX_120
        )

    def test_post_passes_experiment(self):
        response = self.client.post(
            reverse("nimbus-ui-clone", kwargs={"slug": self.experiment.slug}),
            {"owner": self.user, "name": "Test Experiment"},
        )

        self.assertEqual(response.status_code, 200)

        self.assertEqual(response.context["experiment"], self.experiment)

    def test_form_invalid_renders_with_experiment_context(self):
        response = self.client.post(
            reverse("nimbus-ui-clone", kwargs={"slug": self.experiment.slug}),
            {"owner": self.user, "name": "$."},
        )

        self.assertEqual(response.status_code, 200)

        self.assertTrue(response.context["form"].errors)

        self.assertIn("experiment", response.context)
        self.assertEqual(response.context["experiment"], self.experiment)


class TestNimbusExperimentPromoteToRolloutView(AuthTestCase):
    def setUp(self):
        super().setUp()
        self.experiment = NimbusExperimentFactory.create(
            slug="test-experiment",
            application="firefox-desktop",
            firefox_min_version=NimbusExperiment.Version.FIREFOX_120,
        )

    def test_post_clones_experiment(self):
        response = self.client.post(
            reverse(
                "nimbus-ui-promote-to-rollout",
                kwargs={"slug": self.experiment.slug, "branch": "control"},
            ),
            {"owner": self.user, "name": "Test Experiment Copy"},
        )
        self.assertEqual(response.status_code, 200)
        experiment = NimbusExperiment.objects.get(slug="test-experiment-copy")
        self.assertEqual(experiment.application, NimbusExperiment.Application.DESKTOP)
        self.assertEqual(experiment.owner, self.user)
        self.assertEqual(
            experiment.firefox_min_version, NimbusExperiment.Version.FIREFOX_120
        )

    def test_post_passes_experiment(self):
        response = self.client.post(
            reverse("nimbus-ui-clone", kwargs={"slug": self.experiment.slug}),
            {"owner": self.user, "name": "Test Experiment"},
        )

        self.assertEqual(response.status_code, 200)

        self.assertEqual(response.context["experiment"], self.experiment)

    def test_form_invalid_renders_with_experiment_context(self):
        response = self.client.post(
            reverse("nimbus-ui-clone", kwargs={"slug": self.experiment.slug}),
            {"owner": self.user, "name": "$."},
        )

        self.assertEqual(response.status_code, 200)

        self.assertTrue(response.context["form"].errors)

        self.assertIn("experiment", response.context)
        self.assertEqual(response.context["experiment"], self.experiment)


class TestToggleArchiveView(AuthTestCase):
    def setUp(self):
        super().setUp()
        self.experiment = NimbusExperiment.objects.create(
            slug="test-experiment",
            name="Test Experiment",
            owner=self.user,
            is_archived=False,
        )

    def test_toggle_archive_status_to_archive(self):
        response = self.client.post(
            reverse("nimbus-ui-toggle-archive", kwargs={"slug": self.experiment.slug}),
            {"owner": self.user},
            HTTP_HX_REQUEST="true",
        )

        self.assertEqual(response.status_code, 200)
        self.assertEqual(response.headers.get("HX-Refresh"), "true")

        updated_experiment = NimbusExperiment.objects.get(slug=self.experiment.slug)
        self.assertTrue(updated_experiment.is_archived)

    def test_toggle_archive_status_to_unarchive(self):
        self.experiment.is_archived = True
        self.experiment.save()

        response = self.client.post(
            reverse("nimbus-ui-toggle-archive", kwargs={"slug": self.experiment.slug}),
            {"owner": self.user},
            HTTP_HX_REQUEST="true",
        )

        self.assertEqual(response.status_code, 200)
        self.assertEqual(response.headers.get("HX-Refresh"), "true")

        updated_experiment = NimbusExperiment.objects.get(slug=self.experiment.slug)
        self.assertFalse(updated_experiment.is_archived)


class TestOverviewUpdateView(AuthTestCase):
    def test_get_renders_for_draft_experiment(self):
        experiment = NimbusExperimentFactory.create_with_lifecycle(
            NimbusExperimentFactory.Lifecycles.CREATED
        )
        response = self.client.get(
            reverse("nimbus-ui-update-overview", kwargs={"slug": experiment.slug})
        )
        self.assertEqual(response.status_code, 200)

    @parameterized.expand(
        [
            (NimbusExperimentFactory.Lifecycles.PREVIEW,),
            (NimbusExperimentFactory.Lifecycles.LIVE_ENROLLING,),
            (NimbusExperimentFactory.Lifecycles.ENDING_APPROVE_APPROVE,),
        ]
    )
    def test_get_non_draft_redirects_to_summary(self, lifecycle):
        experiment = NimbusExperimentFactory.create_with_lifecycle(lifecycle)
        response = self.client.get(
            reverse("nimbus-ui-update-overview", kwargs={"slug": experiment.slug})
        )
        self.assertEqual(response.status_code, 302)
        self.assertEqual(
            response.url, reverse("nimbus-ui-detail", kwargs={"slug": experiment.slug})
        )

    @parameterized.expand(
        [
            (NimbusExperimentFactory.Lifecycles.PREVIEW,),
            (NimbusExperimentFactory.Lifecycles.LIVE_ENROLLING,),
            (NimbusExperimentFactory.Lifecycles.ENDING_APPROVE_APPROVE,),
        ]
    )
    def test_post_non_draft_hx_redirects_to_summary(self, lifecycle):
        experiment = NimbusExperimentFactory.create_with_lifecycle(lifecycle)
        response = self.client.post(
            reverse("nimbus-ui-update-overview", kwargs={"slug": experiment.slug}), {}
        )
        self.assertEqual(response.status_code, 200)
        self.assertEqual(
            response.headers.get("HX-Redirect"),
            (
                f"{reverse('nimbus-ui-detail', kwargs={'slug': experiment.slug})}"
                "?save_failed=true"
            ),
        )

    def test_post_updates_overview(self):
        project = ProjectFactory.create()
        documentation_link = NimbusDocumentationLinkFactory.create()
        experiment = NimbusExperimentFactory.create_with_lifecycle(
            NimbusExperimentFactory.Lifecycles.CREATED,
            documentation_links=[documentation_link],
        )

        response = self.client.post(
            reverse("nimbus-ui-update-overview", kwargs={"slug": experiment.slug}),
            {
                "name": "new name",
                "hypothesis": "new hypothesis",
                "risk_brand": True,
                "risk_message": True,
                "projects": [project.id],
                "public_description": "new description",
                "risk_revenue": True,
                "risk_partner_related": True,
                # Management form data for the inline formset
                "documentation_links-TOTAL_FORMS": "1",
                "documentation_links-INITIAL_FORMS": "1",
                "documentation_links-0-id": documentation_link.id,
                "documentation_links-0-title": (
                    NimbusExperiment.DocumentationLink.DESIGN_DOC.value
                ),
                "documentation_links-0-link": "https://www.example.com",
            },
        )

        self.assertEqual(response.status_code, 200)
        experiment = NimbusExperiment.objects.get(slug=experiment.slug)

        self.assertEqual(experiment.name, "new name")
        self.assertEqual(experiment.hypothesis, "new hypothesis")
        self.assertTrue(experiment.risk_brand)
        self.assertTrue(experiment.risk_message)
        self.assertEqual(list(experiment.projects.all()), [project])
        self.assertEqual(experiment.public_description, "new description")
        self.assertTrue(experiment.risk_revenue)
        self.assertTrue(experiment.risk_partner_related)

        documentation_link = experiment.documentation_links.all().get()
        self.assertEqual(
            documentation_link.title, NimbusExperiment.DocumentationLink.DESIGN_DOC
        )
        self.assertEqual(documentation_link.link, "https://www.example.com")

    def test_invalid_form_fields_with_show_errors(self):
        documentation_link = NimbusDocumentationLinkFactory.create()
        experiment = NimbusExperimentFactory.create_with_lifecycle(
            NimbusExperimentFactory.Lifecycles.CREATED,
            documentation_links=[documentation_link],
        )
        base_url = reverse("nimbus-ui-update-overview", kwargs={"slug": experiment.slug})
        response = self.client.post(
            f"{base_url}?show_errors=true",
            {
                "name": "test-experiment",
                "hypothesis": "",
                "public_description": "",
                "risk_partner_related": "",
                "risk_revenue": "",
                "risk_brand": "",
                "risk_message": "",
                "projects": [],
                "documentation_links-TOTAL_FORMS": "1",
                "documentation_links-INITIAL_FORMS": "1",
                "documentation_links-0-id": documentation_link.id,
                "documentation_links-0-title": (
                    NimbusExperiment.DocumentationLink.DESIGN_DOC.value
                ),
                "documentation_links-0-link": "https://www.example.com",
            },
        )

        self.assertEqual(response.status_code, 200)

        validation_errors = response.context["validation_errors"]
        self.assertIn("This field may not be blank.", validation_errors["hypothesis"])
        self.assertIn(
            "This field may not be blank.", validation_errors["public_description"]
        )
        self.assertIn(
            "This question may not be blank.", validation_errors["risk_partner_related"]
        )
        self.assertIn(
            "This question may not be blank.", validation_errors["risk_revenue"]
        )
        self.assertIn("This question may not be blank.", validation_errors["risk_brand"])
        self.assertIn(
            "This question may not be blank.", validation_errors["risk_message"]
        )

    def test_invalid_form_fields_without_show_errors(self):
        documentation_link = NimbusDocumentationLinkFactory.create()
        experiment = NimbusExperimentFactory.create_with_lifecycle(
            NimbusExperimentFactory.Lifecycles.CREATED,
            documentation_links=[documentation_link],
        )
        response = self.client.post(
            reverse("nimbus-ui-update-overview", kwargs={"slug": experiment.slug}),
            {
                "name": "test-experiment",
                "hypothesis": "",
                "public_description": "",
                "risk_partner_related": "",
                "risk_revenue": "",
                "risk_brand": "",
                "risk_message": "",
                "projects": [],
                "documentation_links-TOTAL_FORMS": "1",
                "documentation_links-INITIAL_FORMS": "1",
                "documentation_links-0-id": documentation_link.id,
                "documentation_links-0-title": (
                    NimbusExperiment.DocumentationLink.DESIGN_DOC.value
                ),
                "documentation_links-0-link": "https://www.example.com",
            },
        )

        self.assertEqual(response.status_code, 200)

        validation_errors = response.context["validation_errors"]
        self.assertEqual(validation_errors, {})


class TestDocumentationLinkCreateView(AuthTestCase):
    def test_post_creates_documentation_link(self):
        experiment = NimbusExperimentFactory.create_with_lifecycle(
            NimbusExperimentFactory.Lifecycles.CREATED,
            documentation_links=[],
        )

        response = self.client.post(
            reverse(
                "nimbus-ui-create-documentation-link", kwargs={"slug": experiment.slug}
            ),
            {
                "name": "new name",
                "hypothesis": "new hypothesis",
                "risk_brand": True,
                "risk_message": True,
                "projects": [],
                "public_description": "new description",
                "risk_revenue": True,
                "risk_partner_related": True,
                # Management form data for the inline formset
                "documentation_links-TOTAL_FORMS": "0",
                "documentation_links-INITIAL_FORMS": "0",
            },
        )

        self.assertEqual(response.status_code, 200)
        self.assertEqual(experiment.documentation_links.all().count(), 1)


class TestDocumentationLinkDeleteView(AuthTestCase):
    def test_post_deletes_documentation_link(self):
        documentation_link = NimbusDocumentationLinkFactory.create()
        experiment = NimbusExperimentFactory.create_with_lifecycle(
            NimbusExperimentFactory.Lifecycles.CREATED,
            documentation_links=[documentation_link],
        )

        response = self.client.post(
            reverse(
                "nimbus-ui-delete-documentation-link", kwargs={"slug": experiment.slug}
            ),
            {
                "name": "new name",
                "hypothesis": "new hypothesis",
                "risk_brand": True,
                "risk_message": True,
                "projects": [],
                "public_description": "new description",
                "risk_revenue": True,
                "risk_partner_related": True,
                # Management form data for the inline formset
                "documentation_links-TOTAL_FORMS": "1",
                "documentation_links-INITIAL_FORMS": "1",
                "documentation_links-0-id": documentation_link.id,
                "documentation_links-0-title": (
                    NimbusExperiment.DocumentationLink.DESIGN_DOC.value
                ),
                "documentation_links-0-link": "https://www.example.com",
                "link_id": documentation_link.id,
            },
        )

        self.assertEqual(response.status_code, 200)
        self.assertEqual(experiment.documentation_links.all().count(), 0)


class TestBranchesUpdateViews(AuthTestCase):
    def test_get_renders_for_draft_experiment(self):
        experiment = NimbusExperimentFactory.create_with_lifecycle(
            NimbusExperimentFactory.Lifecycles.CREATED
        )
        response = self.client.get(
            reverse("nimbus-ui-update-branches", kwargs={"slug": experiment.slug})
        )
        self.assertEqual(response.status_code, 200)

    @parameterized.expand(
        [
            (NimbusExperimentFactory.Lifecycles.PREVIEW,),
            (NimbusExperimentFactory.Lifecycles.LIVE_ENROLLING,),
            (NimbusExperimentFactory.Lifecycles.ENDING_APPROVE_APPROVE,),
        ]
    )
    def test_get_non_draft_redirects_to_summary(self, lifecycle):
        experiment = NimbusExperimentFactory.create_with_lifecycle(lifecycle)
        response = self.client.get(
            reverse("nimbus-ui-update-branches", kwargs={"slug": experiment.slug})
        )
        self.assertEqual(response.status_code, 302)
        self.assertEqual(
            response.url, reverse("nimbus-ui-detail", kwargs={"slug": experiment.slug})
        )

    @parameterized.expand(
        [
            (NimbusExperimentFactory.Lifecycles.PREVIEW,),
            (NimbusExperimentFactory.Lifecycles.LIVE_ENROLLING,),
            (NimbusExperimentFactory.Lifecycles.ENDING_APPROVE_APPROVE,),
        ]
    )
    def test_post_non_draft_hx_redirects_to_summary(self, lifecycle):
        experiment = NimbusExperimentFactory.create_with_lifecycle(lifecycle)
        response = self.client.post(
            reverse("nimbus-ui-update-branches", kwargs={"slug": experiment.slug}), {}
        )
        self.assertEqual(response.status_code, 200)
        self.assertEqual(
            response.headers.get("HX-Redirect"),
            (
                f"{reverse('nimbus-ui-detail', kwargs={'slug': experiment.slug})}"
                "?save_failed=true"
            ),
        )

    @parameterized.expand(
        [
            ("nimbus-ui-partial-update-branches",),
            ("nimbus-ui-update-branches",),
        ]
    )
    def test_post_updates_branches(self, url):
        application = NimbusExperiment.Application.DESKTOP
        feature_config1 = NimbusFeatureConfigFactory.create(application=application)
        feature_config2 = NimbusFeatureConfigFactory.create(application=application)
        experiment = NimbusExperimentFactory.create_with_lifecycle(
            NimbusExperimentFactory.Lifecycles.CREATED,
            application=application,
            feature_configs=[feature_config1, feature_config2],
            equal_branch_ratio=False,
            is_localized=False,
            localizations=None,
        )
        experiment.branches.all().delete()
        experiment.changes.all().delete()

        reference_branch = NimbusBranchFactory.create(experiment=experiment, ratio=1)
        treatment_branch = NimbusBranchFactory.create(experiment=experiment, ratio=1)
        experiment.reference_branch = reference_branch
        experiment.save()

        reference_branch_feature_config1_value = reference_branch.feature_values.filter(
            feature_config=feature_config1
        ).get()
        reference_branch_feature_config2_value = reference_branch.feature_values.filter(
            feature_config=feature_config2
        ).get()
        treatment_branch_feature_config1_value = treatment_branch.feature_values.filter(
            feature_config=feature_config1
        ).get()
        treatment_branch_feature_config2_value = treatment_branch.feature_values.filter(
            feature_config=feature_config2
        ).get()

        reference_screenshot = reference_branch.screenshots.first()
        treatment_screenshot = treatment_branch.screenshots.first()

        data = {
            "feature_configs": [feature_config1.id, feature_config2.id],
            "equal_branch_ratio": False,
            "branches-TOTAL_FORMS": "2",
            "branches-INITIAL_FORMS": "2",
            "branches-MIN_NUM_FORMS": "0",
            "branches-MAX_NUM_FORMS": "1000",
            "branches-0-id": reference_branch.id,
            "branches-0-name": "Control",
            "branches-0-description": "Control Description",
            "branches-0-ratio": 2,
            "branches-0-feature-value-TOTAL_FORMS": "2",
            "branches-0-feature-value-INITIAL_FORMS": "2",
            "branches-0-feature-value-MIN_NUM_FORMS": "0",
            "branches-0-feature-value-MAX_NUM_FORMS": "1000",
            "branches-0-feature-value-0-id": reference_branch_feature_config1_value.id,
            "branches-0-feature-value-0-value": json.dumps(
                {"control-feature1-key": "control-feature-1-value"}
            ),
            "branches-0-feature-value-1-id": reference_branch_feature_config2_value.id,
            "branches-0-feature-value-1-value": json.dumps(
                {"control-feature-2-key": "control-feature-2-value"}
            ),
            "branches-0-screenshots-TOTAL_FORMS": "1",
            "branches-0-screenshots-INITIAL_FORMS": "1",
            "branches-0-screenshots-MIN_NUM_FORMS": "0",
            "branches-0-screenshots-MAX_NUM_FORMS": "1000",
            "branches-0-screenshots-0-id": reference_screenshot.id,
            "branches-0-screenshots-0-description": "Updated control screenshot",
            "branches-0-screenshots-0-image": "",
            "branches-1-id": treatment_branch.id,
            "branches-1-name": "Treatment",
            "branches-1-description": "Treatment Description",
            "branches-1-ratio": 3,
            "branches-1-feature-value-TOTAL_FORMS": "2",
            "branches-1-feature-value-INITIAL_FORMS": "2",
            "branches-1-feature-value-MIN_NUM_FORMS": "0",
            "branches-1-feature-value-MAX_NUM_FORMS": "1000",
            "branches-1-feature-value-0-id": treatment_branch_feature_config1_value.id,
            "branches-1-feature-value-0-value": json.dumps(
                {"treatment-feature-1-key": "treatment-feature-1-value"}
            ),
            "branches-1-feature-value-1-id": treatment_branch_feature_config2_value.id,
            "branches-1-feature-value-1-value": json.dumps(
                {"treatment-feature-2-key": "treatment-feature-2-value"}
            ),
            "branches-1-screenshots-TOTAL_FORMS": "1",
            "branches-1-screenshots-INITIAL_FORMS": "1",
            "branches-1-screenshots-MIN_NUM_FORMS": "0",
            "branches-1-screenshots-MAX_NUM_FORMS": "1000",
            "branches-1-screenshots-0-id": treatment_screenshot.id,
            "branches-1-screenshots-0-description": "Updated treatment screenshot",
            "branches-1-screenshots-0-image": "",
            "is_localized": True,
            "localizations": json.dumps({"localization-key": "localization-value"}),
        }

        response = self.client.post(reverse(url, kwargs={"slug": experiment.slug}), data)

        self.assertEqual(response.status_code, 200)
        experiment = NimbusExperiment.objects.get(slug=experiment.slug)

        self.assertEqual(
            set(experiment.feature_configs.all()), {feature_config1, feature_config2}
        )
        self.assertFalse(experiment.equal_branch_ratio)
        self.assertTrue(experiment.is_localized)
        self.assertEqual(
            experiment.localizations,
            json.dumps({"localization-key": "localization-value"}),
        )
        self.assertEqual(experiment.reference_branch.name, "Control")
        self.assertEqual(experiment.reference_branch.slug, "control")
        self.assertEqual(experiment.reference_branch.description, "Control Description")
        self.assertEqual(experiment.reference_branch.ratio, 2)
        self.assertEqual(
            experiment.reference_branch.feature_values.filter(
                feature_config=feature_config1
            )
            .get()
            .value,
            json.dumps({"control-feature1-key": "control-feature-1-value"}),
        )
        self.assertEqual(
            experiment.reference_branch.feature_values.filter(
                feature_config=feature_config2
            )
            .get()
            .value,
            json.dumps({"control-feature-2-key": "control-feature-2-value"}),
        )
        # Assert screenshot descriptions updated
        self.assertEqual(
            experiment.reference_branch.screenshots.get(
                id=reference_screenshot.id
            ).description,
            "Updated control screenshot",
        )
        treatment_branch = experiment.treatment_branches[0]
        self.assertEqual(treatment_branch.name, "Treatment")
        self.assertEqual(treatment_branch.slug, "treatment")
        self.assertEqual(treatment_branch.description, "Treatment Description")
        self.assertEqual(treatment_branch.ratio, 3)
        self.assertEqual(
            treatment_branch.feature_values.filter(feature_config=feature_config1)
            .get()
            .value,
            json.dumps({"treatment-feature-1-key": "treatment-feature-1-value"}),
        )
        self.assertEqual(
            treatment_branch.feature_values.filter(feature_config=feature_config2)
            .get()
            .value,
            json.dumps({"treatment-feature-2-key": "treatment-feature-2-value"}),
        )
        self.assertEqual(
            treatment_branch.screenshots.get(id=treatment_screenshot.id).description,
            "Updated treatment screenshot",
        )
        changelog = experiment.changes.get()
        self.assertIn("updated branches", changelog.message)


class TestBranchCreateView(AuthTestCase):
    def test_post_creates_branch(self):
        feature_config1 = NimbusFeatureConfigFactory.create(
            application=NimbusExperiment.Application.DESKTOP
        )
        feature_config2 = NimbusFeatureConfigFactory.create(
            application=NimbusExperiment.Application.DESKTOP
        )
        experiment = NimbusExperimentFactory.create_with_lifecycle(
            NimbusExperimentFactory.Lifecycles.CREATED,
            application=NimbusExperiment.Application.DESKTOP,
            feature_configs=[feature_config1, feature_config2],
        )
        experiment.branches.all().delete()
        experiment.changes.all().delete()
        experiment.reference_branch = None
        experiment.save()

        response = self.client.post(
            reverse("nimbus-ui-create-branch", kwargs={"slug": experiment.slug}),
            {
                "feature_configs": [feature_config1.id, feature_config2.id],
            },
        )

        self.assertEqual(response.status_code, 200)
        experiment = NimbusExperiment.objects.get(slug=experiment.slug)

        self.assertEqual(experiment.reference_branch.name, "Control")
        self.assertEqual(experiment.reference_branch.slug, "control")
        self.assertEqual(experiment.reference_branch.description, "")
        self.assertEqual(experiment.reference_branch.ratio, 1)
        self.assertEqual(experiment.reference_branch.feature_values.count(), 2)
        self.assertEqual(
            set(
                experiment.reference_branch.feature_values.values_list(
                    "feature_config", flat=True
                )
            ),
            {feature_config1.id, feature_config2.id},
        )

        change = experiment.changes.get()
        self.assertIn("added a branch", change.message)


class TestBranchDeleteView(AuthTestCase):
    def test_post_deletes_branch(self):
        experiment = NimbusExperimentFactory.create_with_lifecycle(
            NimbusExperimentFactory.Lifecycles.CREATED,
            application=NimbusExperiment.Application.DESKTOP,
        )
        experiment.changes.all().delete()

        branch_count = experiment.branches.count()

        response = self.client.post(
            reverse("nimbus-ui-delete-branch", kwargs={"slug": experiment.slug}),
            {"branch_id": experiment.treatment_branches[0].id},
        )
        self.assertEqual(response.status_code, 200)

        experiment = NimbusExperiment.objects.get(id=experiment.id)

        self.assertEqual(experiment.branches.count(), branch_count - 1)
        self.assertEqual(experiment.changes.count(), 1)
        self.assertIn("removed a branch", experiment.changes.get().message)


@mock_valid_outcomes
class TestMetricsUpdateView(AuthTestCase):
    @classmethod
    def setUpClass(cls):
        super().setUpClass()
        Outcomes.clear_cache()

    def test_get_renders_for_draft_experiment(self):
        experiment = NimbusExperimentFactory.create_with_lifecycle(
            NimbusExperimentFactory.Lifecycles.CREATED
        )
        response = self.client.get(
            reverse("nimbus-ui-update-metrics", kwargs={"slug": experiment.slug})
        )
        self.assertEqual(response.status_code, 200)

    @parameterized.expand(
        [
            (NimbusExperimentFactory.Lifecycles.PREVIEW,),
            (NimbusExperimentFactory.Lifecycles.LIVE_ENROLLING,),
            (NimbusExperimentFactory.Lifecycles.ENDING_APPROVE_APPROVE,),
        ]
    )
    def test_get_non_draft_redirects_to_summary(self, lifecycle):
        experiment = NimbusExperimentFactory.create_with_lifecycle(lifecycle)
        response = self.client.get(
            reverse("nimbus-ui-update-metrics", kwargs={"slug": experiment.slug})
        )
        self.assertEqual(response.status_code, 302)
        self.assertEqual(
            response.url, reverse("nimbus-ui-detail", kwargs={"slug": experiment.slug})
        )

    @parameterized.expand(
        [
            (NimbusExperimentFactory.Lifecycles.PREVIEW,),
            (NimbusExperimentFactory.Lifecycles.LIVE_ENROLLING,),
            (NimbusExperimentFactory.Lifecycles.ENDING_APPROVE_APPROVE,),
        ]
    )
    def test_post_non_draft_hx_redirects_to_summary(self, lifecycle):
        experiment = NimbusExperimentFactory.create_with_lifecycle(lifecycle)
        response = self.client.post(
            reverse("nimbus-ui-update-metrics", kwargs={"slug": experiment.slug}), {}
        )
        self.assertEqual(response.status_code, 200)
        self.assertEqual(
            response.headers.get("HX-Redirect"),
            (
                f"{reverse('nimbus-ui-detail', kwargs={'slug': experiment.slug})}"
                "?save_failed=true"
            ),
        )

    def test_post_updates_metrics_and_segments(self):
        application = NimbusExperiment.Application.DESKTOP
        experiment = NimbusExperimentFactory.create_with_lifecycle(
            NimbusExperimentFactory.Lifecycles.CREATED,
            application=application,
            primary_outcomes=[],
            secondary_outcomes=[],
            segments=[],
        )
        outcomes = Outcomes.by_application(application)
        segments = Segments.by_application(application, mock_get_segments())

        outcome1 = outcomes[0]
        outcome2 = outcomes[1]
        segment1 = segments[0]
        segment2 = segments[1]

        response = self.client.post(
            reverse("nimbus-ui-update-metrics", kwargs={"slug": experiment.slug}),
            {
                "primary_outcomes": [outcome1.slug],
                "secondary_outcomes": [outcome2.slug],
                "segments": [segment1.slug, segment2.slug],
            },
        )

        self.assertEqual(response.status_code, 200)
        experiment = NimbusExperiment.objects.get(slug=experiment.slug)
        self.assertEqual(experiment.primary_outcomes, [outcome1.slug])
        self.assertEqual(experiment.secondary_outcomes, [outcome2.slug])
        self.assertEqual(experiment.segments, [segment1.slug, segment2.slug])

    def test_invalid_metrics_page_with_show_errors(self):
        experiment = NimbusExperimentFactory.create_with_lifecycle(
            NimbusExperimentFactory.Lifecycles.CREATED,
            targeting_config_slug=NimbusExperiment.TargetingConfig.NO_TARGETING,
            firefox_min_version=NimbusExperiment.Version.FIREFOX_120,
            primary_outcomes=["outcome"],
            secondary_outcomes=["outcome"],
            segments=[],
        )

        url = reverse("nimbus-ui-update-metrics", kwargs={"slug": experiment.slug})
        response = self.client.get(f"{url}?show_errors=true")

        self.assertEqual(response.status_code, 200)
        validation_errors = response.context["validation_errors"]
        self.assertIn("primary_outcomes", validation_errors)
        self.assertIn("secondary_outcomes", validation_errors)

    def test_invalid_metrics_page_without_show_errors(self):
        experiment = NimbusExperimentFactory.create_with_lifecycle(
            NimbusExperimentFactory.Lifecycles.CREATED,
            targeting_config_slug=NimbusExperiment.TargetingConfig.NO_TARGETING,
            firefox_min_version=NimbusExperiment.Version.FIREFOX_120,
            primary_outcomes=["outcome"],
            secondary_outcomes=["outcome"],
            segments=[],
        )

        response = self.client.get(
            f"{reverse('nimbus-ui-update-metrics', kwargs={'slug': experiment.slug})}",
        )

        self.assertEqual(response.status_code, 200)
        validation_errors = response.context["validation_errors"]
        self.assertEqual(validation_errors, {})


class TestLaunchViews(AuthTestCase):
    def setUp(self):
        super().setUp()
        self.experiment = NimbusExperimentFactory.create()

        self.mock_preview_task = patch.object(
            nimbus_synchronize_preview_experiments_in_kinto, "apply_async"
        ).start()
        self.mock_push_task = patch.object(
            nimbus_check_kinto_push_queue_by_collection, "apply_async"
        ).start()
        self.mock_allocate_bucket_range = patch.object(
            NimbusExperiment, "allocate_bucket_range"
        ).start()

        self.addCleanup(patch.stopall)

    def test_draft_to_preview(self):
        self.experiment.status = NimbusExperiment.Status.DRAFT
        self.experiment.status_next = None
        self.experiment.publish_status = NimbusExperiment.PublishStatus.IDLE
        self.experiment.save()

        response = self.client.post(
            reverse("nimbus-ui-draft-to-preview", kwargs={"slug": self.experiment.slug}),
        )
        self.assertEqual(response.status_code, 200)
        self.experiment.refresh_from_db()
        self.assertEqual(self.experiment.status, NimbusExperiment.Status.PREVIEW)
        self.assertEqual(self.experiment.status_next, NimbusExperiment.Status.PREVIEW)
        self.assertEqual(
            self.experiment.publish_status, NimbusExperiment.PublishStatus.IDLE
        )

        self.mock_preview_task.assert_called_once_with(countdown=5)
        self.mock_allocate_bucket_range.assert_called_once()

    def test_draft_to_review(self):
        self.experiment.status = NimbusExperiment.Status.DRAFT
        self.experiment.status_next = None
        self.experiment.publish_status = NimbusExperiment.PublishStatus.IDLE
        self.experiment.save()

        response = self.client.post(
            reverse("nimbus-ui-draft-to-review", kwargs={"slug": self.experiment.slug}),
        )
        self.assertEqual(response.status_code, 200)
        self.experiment.refresh_from_db()
        self.assertEqual(self.experiment.status, NimbusExperiment.Status.DRAFT)
        self.assertEqual(self.experiment.status_next, NimbusExperiment.Status.LIVE)
        self.assertEqual(
            self.experiment.publish_status, NimbusExperiment.PublishStatus.REVIEW
        )

    def test_preview_to_review(self):
        self.experiment.status = NimbusExperiment.Status.PREVIEW
        self.experiment.status_next = NimbusExperiment.Status.PREVIEW
        self.experiment.publish_status = NimbusExperiment.PublishStatus.IDLE
        self.experiment.save()

        response = self.client.post(
            reverse("nimbus-ui-preview-to-review", kwargs={"slug": self.experiment.slug}),
        )
        self.assertEqual(response.status_code, 200)
        self.experiment.refresh_from_db()
        self.assertEqual(self.experiment.status, NimbusExperiment.Status.DRAFT)
        self.assertEqual(self.experiment.status_next, NimbusExperiment.Status.LIVE)
        self.assertEqual(
            self.experiment.publish_status, NimbusExperiment.PublishStatus.REVIEW
        )

    def test_preview_to_draft(self):
        self.experiment.status = NimbusExperiment.Status.PREVIEW
        self.experiment.status_next = NimbusExperiment.Status.PREVIEW
        self.experiment.publish_status = NimbusExperiment.PublishStatus.IDLE
        self.experiment.save()

        response = self.client.post(
            reverse("nimbus-ui-preview-to-draft", kwargs={"slug": self.experiment.slug}),
        )
        self.assertEqual(response.status_code, 200)
        self.experiment.refresh_from_db()
        self.assertEqual(self.experiment.status, NimbusExperiment.Status.DRAFT)
        self.assertEqual(self.experiment.status_next, NimbusExperiment.Status.DRAFT)
        self.assertEqual(
            self.experiment.publish_status, NimbusExperiment.PublishStatus.IDLE
        )

        self.mock_preview_task.assert_called_once_with(countdown=5)

    def test_cancel_review(self):
        self.experiment.status = NimbusExperiment.Status.DRAFT
        self.experiment.status_next = NimbusExperiment.Status.LIVE
        self.experiment.publish_status = NimbusExperiment.PublishStatus.REVIEW
        self.experiment.save()

        response = self.client.post(
            reverse("nimbus-ui-review-to-draft", kwargs={"slug": self.experiment.slug}),
        )
        self.assertEqual(response.status_code, 200)
        self.experiment.refresh_from_db()
        self.assertEqual(self.experiment.status, NimbusExperiment.Status.DRAFT)
        self.assertEqual(self.experiment.status_next, NimbusExperiment.Status.DRAFT)
        self.assertEqual(
            self.experiment.publish_status, NimbusExperiment.PublishStatus.IDLE
        )

    def test_review_to_approve_view(self):
        self.experiment.status = NimbusExperiment.Status.DRAFT
        self.experiment.status_next = NimbusExperiment.Status.LIVE
        self.experiment.publish_status = NimbusExperiment.PublishStatus.REVIEW
        self.experiment.save()

        response = self.client.post(
            reverse("nimbus-ui-review-to-approve", kwargs={"slug": self.experiment.slug})
        )
        self.assertEqual(response.status_code, 200)
        self.experiment.refresh_from_db()
        self.assertEqual(self.experiment.status, NimbusExperiment.Status.DRAFT)
        self.assertEqual(self.experiment.status_next, NimbusExperiment.Status.LIVE)
        self.assertEqual(
            self.experiment.publish_status, NimbusExperiment.PublishStatus.APPROVED
        )

        changelog = self.experiment.changes.latest("changed_on")
        self.assertEqual(changelog.changed_by, self.user)
        self.assertIn(f"{self.user.email} approved the review.", changelog.message)
        self.mock_push_task.assert_called_once_with(
            countdown=5, args=[self.experiment.kinto_collection]
        )
        self.mock_allocate_bucket_range.assert_called_once()

    def test_live_to_end_enrollment_view(self):
        self.experiment.status = NimbusExperiment.Status.LIVE
        self.experiment.status_next = None
        self.experiment.publish_status = NimbusExperiment.PublishStatus.IDLE
        self.experiment.is_paused = False
        self.experiment.save()

        response = self.client.post(
            reverse(
                "nimbus-ui-live-to-end-enrollment", kwargs={"slug": self.experiment.slug}
            ),
        )
        self.assertEqual(response.status_code, 200)
        self.experiment.refresh_from_db()
        self.assertEqual(self.experiment.status, NimbusExperiment.Status.LIVE)
        self.assertEqual(self.experiment.status_next, NimbusExperiment.Status.LIVE)
        self.assertEqual(
            self.experiment.publish_status, NimbusExperiment.PublishStatus.REVIEW
        )
        self.assertTrue(self.experiment.is_paused)

    def test_live_to_complete_view(self):
        self.experiment.status = NimbusExperiment.Status.LIVE
        self.experiment.status_next = None
        self.experiment.publish_status = NimbusExperiment.PublishStatus.IDLE
        self.experiment.is_paused = False
        self.experiment.save()

        response = self.client.post(
            reverse("nimbus-ui-live-to-complete", kwargs={"slug": self.experiment.slug}),
        )
        self.assertEqual(response.status_code, 200)
        self.experiment.refresh_from_db()
        self.assertEqual(self.experiment.status, NimbusExperiment.Status.LIVE)
        self.assertEqual(self.experiment.status_next, NimbusExperiment.Status.COMPLETE)
        self.assertEqual(
            self.experiment.publish_status, NimbusExperiment.PublishStatus.REVIEW
        )
        self.assertTrue(self.experiment.is_paused)

    def test_approve_end_enrollment_view(self):
        self.experiment.status = NimbusExperiment.Status.LIVE
        self.experiment.status_next = NimbusExperiment.Status.LIVE
        self.experiment.publish_status = NimbusExperiment.PublishStatus.REVIEW
        self.experiment.is_paused = True
        self.experiment.save()

        response = self.client.post(
            reverse(
                "nimbus-ui-approve-end-enrollment", kwargs={"slug": self.experiment.slug}
            ),
        )
        self.assertEqual(response.status_code, 200)
        self.experiment.refresh_from_db()
        self.assertEqual(self.experiment.status, NimbusExperiment.Status.LIVE)
        self.assertEqual(self.experiment.status_next, NimbusExperiment.Status.LIVE)
        self.assertEqual(
            self.experiment.publish_status, NimbusExperiment.PublishStatus.APPROVED
        )
        self.assertTrue(self.experiment.is_paused)

    def test_approve_end_experiment_view(self):
        self.experiment.status = NimbusExperiment.Status.LIVE
        self.experiment.status_next = NimbusExperiment.Status.COMPLETE
        self.experiment.publish_status = NimbusExperiment.PublishStatus.REVIEW
        self.experiment.is_paused = True
        self.experiment.save()

        response = self.client.post(
            reverse(
                "nimbus-ui-approve-end-experiment", kwargs={"slug": self.experiment.slug}
            ),
        )
        self.assertEqual(response.status_code, 200)
        self.experiment.refresh_from_db()
        self.assertEqual(self.experiment.status, NimbusExperiment.Status.LIVE)
        self.assertEqual(self.experiment.status_next, NimbusExperiment.Status.COMPLETE)
        self.assertEqual(
            self.experiment.publish_status, NimbusExperiment.PublishStatus.APPROVED
        )
        self.assertTrue(self.experiment.is_paused)

    def test_reject_end_enrollment_view(self):
        self.experiment.status = NimbusExperiment.Status.LIVE
        self.experiment.status_next = NimbusExperiment.Status.LIVE
        self.experiment.publish_status = NimbusExperiment.PublishStatus.REVIEW
        self.experiment.is_paused = True
        self.experiment.save()

        response = self.client.post(
            reverse(
                "nimbus-ui-cancel-end-enrollment",
                kwargs={"slug": self.experiment.slug},
            ),
            data={
                "changelog_message": "Enrollment should continue.",
                "action_type": "end_enrollment",
            },
        )
        self.assertEqual(response.status_code, 200)
        self.experiment.refresh_from_db()
        self.assertEqual(self.experiment.status, NimbusExperiment.Status.LIVE)
        self.assertEqual(self.experiment.status_next, None)
        self.assertEqual(
            self.experiment.publish_status, NimbusExperiment.PublishStatus.IDLE
        )
        self.assertFalse(self.experiment.is_paused)

        changelog = self.experiment.changes.latest("changed_on")
        self.assertEqual(changelog.changed_by, self.user)
        self.assertIn(
            "rejected the review with reason: Enrollment should continue.",
            changelog.message,
        )

    def test_cancel_end_enrollment_view(self):
        self.experiment.status = NimbusExperiment.Status.LIVE
        self.experiment.status_next = NimbusExperiment.Status.LIVE
        self.experiment.publish_status = NimbusExperiment.PublishStatus.REVIEW
        self.experiment.is_paused = True
        self.experiment.save()

        response = self.client.post(
            reverse(
                "nimbus-ui-cancel-end-enrollment",
                kwargs={"slug": self.experiment.slug},
            ),
            data={
                "cancel_message": "Cancelled end enrollment request.",
                "action_type": "end_enrollment",
            },
        )
        self.assertEqual(response.status_code, 200)
        self.experiment.refresh_from_db()
        self.assertEqual(self.experiment.status, NimbusExperiment.Status.LIVE)
        self.assertEqual(self.experiment.status_next, None)
        self.assertEqual(
            self.experiment.publish_status, NimbusExperiment.PublishStatus.IDLE
        )
        self.assertFalse(self.experiment.is_paused)

        changelog = self.experiment.changes.latest("changed_on")
        self.assertEqual(changelog.changed_by, self.user)
        self.assertIn("Cancelled end enrollment request.", changelog.message)

    def test_reject_end_experiment_view(self):
        self.experiment.status = NimbusExperiment.Status.LIVE
        self.experiment.status_next = NimbusExperiment.Status.COMPLETE
        self.experiment.publish_status = NimbusExperiment.PublishStatus.REVIEW
        self.experiment.is_paused = True
        self.experiment.save()

        response = self.client.post(
            reverse(
                "nimbus-ui-cancel-end-experiment",
                kwargs={"slug": self.experiment.slug},
            ),
            data={
                "changelog_message": "Experiment should continue.",
                "action_type": "end_experiment",
            },
        )
        self.assertEqual(response.status_code, 200)
        self.experiment.refresh_from_db()
        self.assertEqual(self.experiment.status, NimbusExperiment.Status.LIVE)
        self.assertEqual(self.experiment.status_next, None)
        self.assertEqual(
            self.experiment.publish_status, NimbusExperiment.PublishStatus.IDLE
        )
        self.assertTrue(self.experiment.is_paused)

        changelog = self.experiment.changes.latest("changed_on")
        self.assertEqual(changelog.changed_by, self.user)
        self.assertIn(
            "rejected the review with reason: Experiment should continue.",
            changelog.message,
        )

    def test_cancel_end_experiment_view(self):
        self.experiment.status = NimbusExperiment.Status.LIVE
        self.experiment.status_next = NimbusExperiment.Status.COMPLETE
        self.experiment.publish_status = NimbusExperiment.PublishStatus.REVIEW
        self.experiment.is_paused = True
        self.experiment.save()

        response = self.client.post(
            reverse(
                "nimbus-ui-cancel-end-experiment",
                kwargs={"slug": self.experiment.slug},
            ),
            data={
                "cancel_message": "Cancelled end experiment request.",
                "action_type": "end_experiment",
            },
        )
        self.assertEqual(response.status_code, 200)
        self.experiment.refresh_from_db()
        self.assertEqual(self.experiment.status, NimbusExperiment.Status.LIVE)
        self.assertEqual(self.experiment.status_next, None)
        self.assertEqual(
            self.experiment.publish_status, NimbusExperiment.PublishStatus.IDLE
        )
        self.assertTrue(self.experiment.is_paused)

        changelog = self.experiment.changes.latest("changed_on")
        self.assertEqual(changelog.changed_by, self.user)
        self.assertIn("Cancelled end experiment request.", changelog.message)

    def test_live_to_complete_rollout_view(self):
        self.experiment.status = NimbusExperiment.Status.LIVE
        self.experiment.status_next = None
        self.experiment.publish_status = NimbusExperiment.PublishStatus.IDLE
        self.experiment.is_paused = False
        self.experiment.is_rollout = True
        self.experiment.save()

        response = self.client.post(
            reverse(
                "nimbus-ui-live-to-complete-rollout",
                kwargs={"slug": self.experiment.slug},
            )
        )
        self.assertEqual(response.status_code, 200)
        self.experiment.refresh_from_db()
        self.assertEqual(self.experiment.status_next, NimbusExperiment.Status.COMPLETE)
        self.assertEqual(
            self.experiment.publish_status, NimbusExperiment.PublishStatus.REVIEW
        )
        self.assertTrue(self.experiment.is_paused)

    def test_cancel_end_rollout_view_with_rejection(self):
        self.experiment.status = NimbusExperiment.Status.LIVE
        self.experiment.status_next = NimbusExperiment.Status.COMPLETE
        self.experiment.publish_status = NimbusExperiment.PublishStatus.REVIEW
        self.experiment.is_paused = True
        self.experiment.is_rollout = True
        self.experiment.save()

        response = self.client.post(
            reverse(
                "nimbus-ui-cancel-end-rollout", kwargs={"slug": self.experiment.slug}
            ),
            data={
                "changelog_message": "Rollout not complete yet.",
                "action_type": "end_rollout",
            },
        )
        self.assertEqual(response.status_code, 200)
        self.experiment.refresh_from_db()
        self.assertEqual(self.experiment.status_next, None)
        self.assertEqual(
            self.experiment.publish_status, NimbusExperiment.PublishStatus.IDLE
        )

        changelog = self.experiment.changes.latest("changed_on")
        self.assertIn("Rollout not complete yet.", changelog.message)

    def test_cancel_end_rollout_view_with_cancel_message(self):
        self.experiment.status = NimbusExperiment.Status.LIVE
        self.experiment.status_next = NimbusExperiment.Status.COMPLETE
        self.experiment.publish_status = NimbusExperiment.PublishStatus.REVIEW
        self.experiment.is_paused = True
        self.experiment.is_rollout = True
        self.experiment.save()

        response = self.client.post(
            reverse(
                "nimbus-ui-cancel-end-rollout", kwargs={"slug": self.experiment.slug}
            ),
            data={
                "cancel_message": "Cancelled end rollout.",
                "action_type": "end_rollout",
            },
        )
        self.assertEqual(response.status_code, 200)
        self.experiment.refresh_from_db()
        self.assertEqual(self.experiment.status_next, None)
        self.assertEqual(
            self.experiment.publish_status, NimbusExperiment.PublishStatus.IDLE
        )

        changelog = self.experiment.changes.latest("changed_on")
        self.assertIn("Cancelled end rollout.", changelog.message)

    def test_approve_end_rollout_view(self):
        self.experiment.status = NimbusExperiment.Status.LIVE
        self.experiment.status_next = NimbusExperiment.Status.COMPLETE
        self.experiment.publish_status = NimbusExperiment.PublishStatus.REVIEW
        self.experiment.is_paused = True
        self.experiment.is_rollout = True
        self.experiment.save()

        response = self.client.post(
            reverse(
                "nimbus-ui-approve-end-rollout", kwargs={"slug": self.experiment.slug}
            )
        )
        self.assertEqual(response.status_code, 200)
        self.experiment.refresh_from_db()
        self.assertEqual(self.experiment.status_next, NimbusExperiment.Status.COMPLETE)
        self.assertEqual(
            self.experiment.publish_status, NimbusExperiment.PublishStatus.APPROVED
        )

        changelog = self.experiment.changes.latest("changed_on")
        self.assertIn("approved the end rollout request", changelog.message)
        self.mock_push_task.assert_called_once_with(
            countdown=5, args=[self.experiment.kinto_collection]
        )

    def test_live_to_update_rollout_view(self):
        self.experiment.status = NimbusExperiment.Status.LIVE
        self.experiment.status_next = None
        self.experiment.publish_status = NimbusExperiment.PublishStatus.IDLE
        self.experiment.is_rollout = True
        self.experiment.save()

        response = self.client.post(
            reverse(
                "nimbus-ui-live-to-update-rollout", kwargs={"slug": self.experiment.slug}
            ),
        )
        self.assertEqual(response.status_code, 200)
        self.experiment.refresh_from_db()
        self.assertEqual(self.experiment.status_next, NimbusExperiment.Status.LIVE)
        self.assertEqual(
            self.experiment.publish_status, NimbusExperiment.PublishStatus.REVIEW
        )

        changelog = self.experiment.changes.latest("changed_on")
        self.assertIn("requested review to update Audience", changelog.message)

    def test_cancel_update_rollout_view_with_rejection(self):
        self.experiment.status = NimbusExperiment.Status.LIVE
        self.experiment.status_next = NimbusExperiment.Status.LIVE
        self.experiment.publish_status = NimbusExperiment.PublishStatus.REVIEW
        self.experiment.is_rollout = True
        self.experiment.save()

        response = self.client.post(
            reverse(
                "nimbus-ui-cancel-update-rollout", kwargs={"slug": self.experiment.slug}
            ),
            data={
                "changelog_message": "Update not required.",
                "action_type": "update_rollout",
            },
        )
        self.assertEqual(response.status_code, 200)
        self.experiment.refresh_from_db()
        self.assertEqual(self.experiment.status_next, None)
        self.assertEqual(
            self.experiment.publish_status, NimbusExperiment.PublishStatus.IDLE
        )

        changelog = self.experiment.changes.latest("changed_on")
        self.assertIn("Update not required.", changelog.message)

    def test_cancel_update_rollout_view_with_cancel_message(self):
        self.experiment.status = NimbusExperiment.Status.LIVE
        self.experiment.status_next = NimbusExperiment.Status.LIVE
        self.experiment.publish_status = NimbusExperiment.PublishStatus.REVIEW
        self.experiment.is_rollout = True
        self.experiment.save()

        response = self.client.post(
            reverse(
                "nimbus-ui-cancel-update-rollout", kwargs={"slug": self.experiment.slug}
            ),
            data={
                "cancel_message": "Cancelled update rollout.",
                "action_type": "update_rollout",
            },
        )
        self.assertEqual(response.status_code, 200)
        self.experiment.refresh_from_db()
        self.assertEqual(self.experiment.status_next, None)
        self.assertEqual(
            self.experiment.publish_status, NimbusExperiment.PublishStatus.IDLE
        )

        changelog = self.experiment.changes.latest("changed_on")
        self.assertIn("Cancelled update rollout.", changelog.message)

    def test_approve_update_rollout_view(self):
        self.experiment.status = NimbusExperiment.Status.LIVE
        self.experiment.status_next = NimbusExperiment.Status.LIVE
        self.experiment.publish_status = NimbusExperiment.PublishStatus.REVIEW
        self.experiment.is_rollout = True
        self.experiment.save()

        response = self.client.post(
            reverse(
                "nimbus-ui-approve-update-rollout", kwargs={"slug": self.experiment.slug}
            ),
        )
        self.assertEqual(response.status_code, 200)
        self.experiment.refresh_from_db()
        self.assertEqual(self.experiment.status_next, NimbusExperiment.Status.LIVE)
        self.assertEqual(
            self.experiment.publish_status, NimbusExperiment.PublishStatus.APPROVED
        )

        changelog = self.experiment.changes.latest("changed_on")
        self.assertIn("approved the update review request", changelog.message)
        self.mock_push_task.assert_called_once_with(
            countdown=5, args=[self.experiment.kinto_collection]
        )
        self.mock_preview_task.assert_called_once_with(countdown=5)
        self.mock_allocate_bucket_range.assert_called_once()


class TestAudienceUpdateView(AuthTestCase):
    def test_get_draft_renders_page(self):
        required = NimbusExperimentFactory.create_with_lifecycle(
            NimbusExperimentFactory.Lifecycles.CREATED,
            application=NimbusExperiment.Application.DESKTOP,
        )
        excluded = NimbusExperimentFactory.create_with_lifecycle(
            NimbusExperimentFactory.Lifecycles.CREATED,
            application=NimbusExperiment.Application.DESKTOP,
        )
        experiment = NimbusExperimentFactory.create_with_lifecycle(
            NimbusExperimentFactory.Lifecycles.CREATED,
            application=NimbusExperiment.Application.DESKTOP,
        )
        experiment.required_experiments.add(required)
        experiment.excluded_experiments.add(excluded)

        response = self.client.get(
            reverse("nimbus-ui-update-audience", kwargs={"slug": experiment.slug})
        )
        self.assertEqual(response.status_code, 200)

    def test_get_live_rollout_renders_page(self):
        required = NimbusExperimentFactory.create_with_lifecycle(
            NimbusExperimentFactory.Lifecycles.CREATED,
            application=NimbusExperiment.Application.DESKTOP,
        )
        excluded = NimbusExperimentFactory.create_with_lifecycle(
            NimbusExperimentFactory.Lifecycles.CREATED,
            application=NimbusExperiment.Application.DESKTOP,
        )
        experiment = NimbusExperimentFactory.create_with_lifecycle(
            NimbusExperimentFactory.Lifecycles.LIVE_APPROVE_APPROVE,
            application=NimbusExperiment.Application.DESKTOP,
            is_rollout=True,
        )
        experiment.required_experiments.add(required)
        experiment.excluded_experiments.add(excluded)

        response = self.client.get(
            reverse("nimbus-ui-update-audience", kwargs={"slug": experiment.slug})
        )
        self.assertEqual(response.status_code, 200)

    @parameterized.expand(
        [
            (NimbusExperimentFactory.Lifecycles.PREVIEW,),
            (NimbusExperimentFactory.Lifecycles.LIVE_ENROLLING,),
            (NimbusExperimentFactory.Lifecycles.ENDING_APPROVE_APPROVE,),
        ]
    )
    def test_get_non_draft_redirects_to_summary(self, lifecycle):
        experiment = NimbusExperimentFactory.create_with_lifecycle(
            lifecycle, is_rollout=False
        )
        response = self.client.get(
            reverse("nimbus-ui-update-audience", kwargs={"slug": experiment.slug})
        )
        self.assertEqual(response.status_code, 302)
        self.assertEqual(
            response.url, reverse("nimbus-ui-detail", kwargs={"slug": experiment.slug})
        )

    @parameterized.expand(
        [
            (NimbusExperimentFactory.Lifecycles.PREVIEW,),
            (NimbusExperimentFactory.Lifecycles.LIVE_ENROLLING,),
            (NimbusExperimentFactory.Lifecycles.ENDING_APPROVE_APPROVE,),
        ]
    )
    def test_post_non_draft_hx_redirects_to_summary(self, lifecycle):
        experiment = NimbusExperimentFactory.create_with_lifecycle(
            lifecycle, is_rollout=False
        )
        response = self.client.post(
            reverse("nimbus-ui-update-audience", kwargs={"slug": experiment.slug}), {}
        )
        self.assertEqual(response.status_code, 200)
        self.assertEqual(
            response.headers.get("HX-Redirect"),
            (
                f"{reverse('nimbus-ui-detail', kwargs={'slug': experiment.slug})}"
                "?save_failed=true"
            ),
        )

    def test_post_updates_overview(self):
        country = CountryFactory.create()
        locale = LocaleFactory.create()
        language = LanguageFactory.create()
        excluded = NimbusExperimentFactory.create_with_lifecycle(
            NimbusExperimentFactory.Lifecycles.CREATED,
            application=NimbusExperiment.Application.DESKTOP,
        )
        required = NimbusExperimentFactory.create_with_lifecycle(
            NimbusExperimentFactory.Lifecycles.CREATED,
            application=NimbusExperiment.Application.DESKTOP,
        )
        experiment = NimbusExperimentFactory(
            channel=NimbusExperiment.Channel.NO_CHANNEL,
            application=NimbusExperiment.Application.DESKTOP,
            firefox_min_version=NimbusExperiment.Version.NO_VERSION,
            population_percent=0.0,
            proposed_duration=0,
            proposed_enrollment=0,
            proposed_release_date=None,
            total_enrolled_clients=0,
            is_sticky=False,
            countries=[],
            locales=[],
            languages=[],
        )

        response = self.client.post(
            reverse("nimbus-ui-update-audience", kwargs={"slug": experiment.slug}),
            {
                "channel": NimbusExperiment.Channel.BETA,
                "countries": [country.id],
                "excluded_experiments_branches": [f"{excluded.slug}:None"],
                "firefox_max_version": NimbusExperiment.Version.FIREFOX_84,
                "firefox_min_version": NimbusExperiment.Version.FIREFOX_83,
                "is_sticky": True,
                "languages": [language.id],
                "locales": [locale.id],
                "population_percent": 10,
                "proposed_duration": 120,
                "proposed_enrollment": 42,
                "required_experiments_branches": [f"{required.slug}:None"],
                "targeting_config_slug": (NimbusExperiment.TargetingConfig.FIRST_RUN),
                "total_enrolled_clients": 100,
            },
        )

        self.assertEqual(response.status_code, 200)
        experiment = NimbusExperiment.objects.get(slug=experiment.slug)

        self.assertEqual(experiment.changes.count(), 1)
        self.assertEqual(experiment.channel, NimbusExperiment.Channel.BETA)
        self.assertEqual(
            experiment.firefox_min_version, NimbusExperiment.Version.FIREFOX_83
        )
        self.assertEqual(
            experiment.firefox_max_version, NimbusExperiment.Version.FIREFOX_84
        )
        self.assertEqual(experiment.population_percent, 10)
        self.assertEqual(experiment.proposed_duration, 120)
        self.assertEqual(experiment.proposed_enrollment, 42)
        self.assertEqual(
            experiment.targeting_config_slug,
            NimbusExperiment.TargetingConfig.FIRST_RUN,
        )
        self.assertEqual(experiment.total_enrolled_clients, 100)
        self.assertEqual(list(experiment.countries.all()), [country])
        self.assertEqual(list(experiment.locales.all()), [locale])
        self.assertEqual(list(experiment.languages.all()), [language])
        self.assertTrue(experiment.is_sticky)
        self.assertEqual(experiment.excluded_experiments.get(), excluded)
        self.assertTrue(
            NimbusExperimentBranchThroughExcluded.objects.filter(
                parent_experiment=experiment, child_experiment=excluded, branch_slug=None
            ).exists()
        )
        self.assertEqual(experiment.required_experiments.get(), required)
        self.assertTrue(
            NimbusExperimentBranchThroughRequired.objects.filter(
                parent_experiment=experiment, child_experiment=required, branch_slug=None
            ).exists()
        )

    def test_invalid_form_fields_with_show_errors(self):
        required = NimbusExperimentFactory.create_with_lifecycle(
            NimbusExperimentFactory.Lifecycles.CREATED,
            application=NimbusExperiment.Application.DESKTOP,
        )
        experiment = NimbusExperimentFactory(
            channel=NimbusExperiment.Channel.NO_CHANNEL,
            application=NimbusExperiment.Application.DESKTOP,
            firefox_min_version=NimbusExperiment.Version.NO_VERSION,
            population_percent=0.0,
            proposed_duration=0,
            proposed_enrollment=0,
            proposed_release_date=None,
            total_enrolled_clients=0,
            is_sticky=False,
            countries=[],
            locales=[],
            languages=[],
        )
        base_url = reverse("nimbus-ui-update-audience", kwargs={"slug": experiment.slug})
        response = self.client.post(
            f"{base_url}?show_errors=true",
            {
                "firefox_max_version": NimbusExperiment.Version.FIREFOX_97,
                "firefox_min_version": NimbusExperiment.Version.FIREFOX_96,
                "is_sticky": True,
                "population_percent": 0,
                "proposed_duration": 0,
                "proposed_enrollment": 0,
                "required_experiments_branches": [f"{required.slug}:None"],
                "total_enrolled_clients": 0,
            },
        )

        self.assertEqual(response.status_code, 200)

        validation_errors = response.context["validation_errors"]
        self.assertIn(
            "Ensure this value is greater than or equal to 1.",
            validation_errors["proposed_duration"],
        )
        self.assertIn(
            "Ensure this value is greater than or equal to 0.0001.",
            validation_errors["population_percent"],
        )
        self.assertIn(
            "Ensure this value is greater than or equal to 1.",
            validation_errors["proposed_enrollment"],
        )

    def test_invalid_form_fields_without_show_errors(self):
        required = NimbusExperimentFactory.create_with_lifecycle(
            NimbusExperimentFactory.Lifecycles.CREATED,
            application=NimbusExperiment.Application.DESKTOP,
        )
        experiment = NimbusExperimentFactory(
            channel=NimbusExperiment.Channel.NO_CHANNEL,
            application=NimbusExperiment.Application.DESKTOP,
            firefox_min_version=NimbusExperiment.Version.NO_VERSION,
            population_percent=0.0,
            proposed_duration=0,
            proposed_enrollment=0,
            proposed_release_date=None,
            total_enrolled_clients=0,
            is_sticky=False,
            countries=[],
            locales=[],
            languages=[],
        )
        response = self.client.post(
            reverse("nimbus-ui-update-audience", kwargs={"slug": experiment.slug}),
            {
                "firefox_max_version": NimbusExperiment.Version.FIREFOX_97,
                "firefox_min_version": NimbusExperiment.Version.FIREFOX_96,
                "is_sticky": True,
                "population_percent": 0,
                "proposed_duration": 0,
                "proposed_enrollment": 0,
                "required_experiments_branches": [f"{required.slug}:None"],
                "total_enrolled_clients": 0,
            },
        )

        self.assertEqual(response.status_code, 200)

        validation_errors = response.context["validation_errors"]
        self.assertEqual(validation_errors, {})

    def test_post_sets_rollout_dirty_on_population_change(self):
        experiment = NimbusExperimentFactory(
            is_rollout=True,
            status=NimbusExperiment.Status.LIVE,
            status_next=None,
            is_paused=False,
            publish_status=NimbusExperiment.PublishStatus.IDLE,
            population_percent=5,
            application=NimbusExperiment.Application.DESKTOP,
            channel=NimbusExperiment.Channel.BETA,
        )

        response = self.client.post(
            reverse("nimbus-ui-update-audience", kwargs={"slug": experiment.slug}),
            {
                "channel": NimbusExperiment.Channel.BETA,
                "countries": [],
                "excluded_experiments_branches": [],
                "firefox_max_version": NimbusExperiment.Version.FIREFOX_84,
                "firefox_min_version": NimbusExperiment.Version.FIREFOX_83,
                "is_sticky": False,
                "languages": [],
                "locales": [],
                "population_percent": 10,
                "proposed_duration": 1,
                "proposed_enrollment": 1,
                "required_experiments_branches": [],
                "targeting_config_slug": NimbusExperiment.TargetingConfig.NO_TARGETING,
                "total_enrolled_clients": 0,
            },
        )

        self.assertEqual(response.status_code, 200)
        experiment.refresh_from_db()
        self.assertTrue(experiment.is_rollout_dirty)


class TestSaveAndContinueMixin(AuthTestCase):
    @parameterized.expand(
        [
            (
                "nimbus-ui-update-overview",
                "nimbus-ui-update-branches",
                {
                    "name": "new name",
                    "documentation_links-TOTAL_FORMS": "0",
                    "documentation_links-INITIAL_FORMS": "0",
                },
            ),
            ("nimbus-ui-update-branches", "nimbus-ui-update-metrics", {}),
            ("nimbus-ui-update-metrics", "nimbus-ui-update-audience", {}),
            ("nimbus-ui-update-audience", "nimbus-ui-detail", {}),
        ]
    )
    def test_get_redirects_to_next_step(self, current_url, next_url, data):
        experiment = NimbusExperimentFactory.create_with_lifecycle(
            NimbusExperimentFactory.Lifecycles.CREATED
        )
        response = self.client.post(
            reverse(current_url, kwargs={"slug": experiment.slug}),
            {**data, "save_action": "continue"},
            headers={"Hx-Request": "true"},
        )
        self.assertEqual(response.status_code, 200)
        self.assertEqual(
            response.headers["HX-Redirect"],
            reverse(next_url, kwargs={"slug": experiment.slug}),
        )


class TestResultsView(AuthTestCase):
    def test_render_to_response(self):
        experiment = NimbusExperimentFactory.create_with_lifecycle(
            NimbusExperimentFactory.Lifecycles.ENDING_APPROVE_APPROVE,
        )

        response = self.client.get(
            reverse("nimbus-ui-results", kwargs={"slug": experiment.slug}),
        )
        self.assertEqual(response.status_code, 200)
        self.assertEqual(response.context["experiment"], experiment)
        self.assertTemplateUsed(response, "nimbus_experiments/results.html")


class TestBranchScreenshotCreateView(AuthTestCase):
    def test_post_creates_screenshot(self):
        experiment = NimbusExperimentFactory.create_with_lifecycle(
            NimbusExperimentFactory.Lifecycles.CREATED
        )
        branch = experiment.reference_branch
        branch.screenshots.all().delete()
        response = self.client.post(
            reverse(
                "nimbus-ui-create-branch-screenshot", kwargs={"slug": experiment.slug}
            ),
            {"branch_id": branch.id},
        )
        self.assertEqual(response.status_code, 200)
        experiment.refresh_from_db()
        self.assertEqual(branch.screenshots.count(), 1)


class TestBranchScreenshotDeleteView(AuthTestCase):
    def test_post_deletes_screenshot(self):
        experiment = NimbusExperimentFactory.create_with_lifecycle(
            NimbusExperimentFactory.Lifecycles.CREATED
        )
        branch = experiment.reference_branch
        screenshot = branch.screenshots.create(description="To be deleted")
        response = self.client.post(
            reverse(
                "nimbus-ui-delete-branch-screenshot", kwargs={"slug": experiment.slug}
            ),
            {"screenshot_id": screenshot.id},
        )
        self.assertEqual(response.status_code, 200)
        experiment.refresh_from_db()
        self.assertFalse(branch.screenshots.filter(id=screenshot.id).exists())


<<<<<<< HEAD
class TestNimbusExperimentsHomeView(AuthTestCase):
    def test_home_view_shows_only_owned_experiments(self):
        my_experiment = NimbusExperimentFactory.create(owner=self.user, slug="mine")
        NimbusExperimentFactory.create(slug="not-mine")

        response = self.client.get(reverse("nimbus-ui-home"))
        self.assertEqual(response.status_code, 200)
        self.assertEqual(
            list(response.context["experiments"]),
            [my_experiment],
        )

    def test_home_view_renders_template(self):
        NimbusExperimentFactory.create(owner=self.user)
        response = self.client.get(reverse("nimbus-ui-home"))
        self.assertEqual(response.status_code, 200)
        self.assertTemplateUsed(response, "nimbus_experiments/home.html")
=======
class TestSlugRedirectToSummary(AuthTestCase):
    def test_slug_with_trailing_slash_redirects_to_summary(self):
        experiment = NimbusExperimentFactory.create_with_lifecycle(
            NimbusExperimentFactory.Lifecycles.CREATED
        )
        url = reverse("nimbus-ui-detail", kwargs={"slug": experiment.slug}).replace(
            "summary/", ""
        )
        response = self.client.get(url)
        self.assertEqual(response.status_code, 302)
        self.assertEqual(
            response.url,
            reverse("nimbus-ui-detail", kwargs={"slug": experiment.slug}),
        )

    def test_slug_without_trailing_slash_redirects_to_summary(self):
        experiment = NimbusExperimentFactory.create_with_lifecycle(
            NimbusExperimentFactory.Lifecycles.CREATED
        )
        url = reverse("nimbus-ui-detail", kwargs={"slug": experiment.slug}).replace(
            "/summary/", ""
        )
        response = self.client.get(url)
        self.assertEqual(response.status_code, 302)
        self.assertEqual(
            response.url,
            reverse("nimbus-ui-detail", kwargs={"slug": experiment.slug}),
        )
>>>>>>> 596cae60
<|MERGE_RESOLUTION|>--- conflicted
+++ resolved
@@ -2977,8 +2977,8 @@
         experiment.refresh_from_db()
         self.assertFalse(branch.screenshots.filter(id=screenshot.id).exists())
 
-
-<<<<<<< HEAD
+        
+
 class TestNimbusExperimentsHomeView(AuthTestCase):
     def test_home_view_shows_only_owned_experiments(self):
         my_experiment = NimbusExperimentFactory.create(owner=self.user, slug="mine")
@@ -2996,7 +2996,9 @@
         response = self.client.get(reverse("nimbus-ui-home"))
         self.assertEqual(response.status_code, 200)
         self.assertTemplateUsed(response, "nimbus_experiments/home.html")
-=======
+        
+        
+
 class TestSlugRedirectToSummary(AuthTestCase):
     def test_slug_with_trailing_slash_redirects_to_summary(self):
         experiment = NimbusExperimentFactory.create_with_lifecycle(
@@ -3024,5 +3026,4 @@
         self.assertEqual(
             response.url,
             reverse("nimbus-ui-detail", kwargs={"slug": experiment.slug}),
-        )
->>>>>>> 596cae60
+        )