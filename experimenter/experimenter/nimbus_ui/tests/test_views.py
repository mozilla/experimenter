import datetime
import json
from unittest.mock import patch

from django.conf import settings
from django.test import TestCase
from django.urls import reverse
from parameterized import parameterized

from experimenter.base.tests.factories import (
    CountryFactory,
    LanguageFactory,
    LocaleFactory,
)
from experimenter.experiments.constants import NimbusConstants
from experimenter.experiments.models import (
    NimbusExperiment,
    NimbusExperimentBranchThroughExcluded,
    NimbusExperimentBranchThroughRequired,
    NimbusFeatureConfig,
    Tag,
)
from experimenter.experiments.tests.factories import (
    NimbusBranchFactory,
    NimbusDocumentationLinkFactory,
    NimbusExperimentFactory,
    NimbusFeatureConfigFactory,
    TagFactory,
)
from experimenter.kinto.tasks import (
    nimbus_check_kinto_push_queue_by_collection,
    nimbus_synchronize_preview_experiments_in_kinto,
)
from experimenter.klaatu.tasks import klaatu_start_job
from experimenter.nimbus_ui.filtersets import (
    FeaturesPageSortChoices,
    MyDeliveriesChoices,
    SortChoices,
    TypeChoices,
)
from experimenter.nimbus_ui.forms import QAStatusForm, TakeawaysForm
from experimenter.nimbus_ui.views import StatusChoices
from experimenter.openidc.tests.factories import UserFactory
from experimenter.outcomes import Outcomes
from experimenter.outcomes.tests import mock_valid_outcomes
from experimenter.projects.tests.factories import ProjectFactory
from experimenter.segments import Segments
from experimenter.segments.tests.mock_segments import mock_get_segments
from experimenter.targeting.constants import TargetingConstants


class AuthTestCase(TestCase):
    maxDiff = None

    def setUp(self):
        super().setUp()
        self.user = UserFactory.create(email="user@example.com")
        self.client.defaults[settings.OPENIDC_EMAIL_HEADER] = self.user.email


class NimbusChangeLogsViewTest(AuthTestCase):
    def test_render_to_response(self):
        experiment = NimbusExperimentFactory.create(slug="test-experiment")
        response = self.client.get(
            reverse(
                "nimbus-ui-history",
                kwargs={"slug": experiment.slug},
            ),
        )
        self.assertEqual(response.status_code, 200)
        self.assertEqual(response.context["experiment"], experiment)


class NimbusExperimentsListViewTest(AuthTestCase):
    def test_render_to_response(self):
        for status in NimbusExperiment.Status:
            NimbusExperimentFactory.create(slug=status, status=status)

        NimbusExperimentFactory.create(
            status=NimbusExperiment.Status.DRAFT,
            publish_status=NimbusExperiment.PublishStatus.REVIEW,
            slug="draft-review-experiment",
        )
        NimbusExperimentFactory.create(
            status=NimbusExperiment.Status.LIVE,
            publish_status=NimbusExperiment.PublishStatus.REVIEW,
            slug="live-review-experiment",
        )
        NimbusExperimentFactory.create(
            status=NimbusExperiment.Status.LIVE,
            publish_status=NimbusExperiment.PublishStatus.WAITING,
            slug="live-waiting-experiment",
        )
        NimbusExperimentFactory.create(is_archived=True, slug="archived-experiment")
        NimbusExperimentFactory.create(owner=self.user, slug="my-experiment")

        response = self.client.get(reverse("nimbus-list"))
        self.assertEqual(response.status_code, 200)
        self.assertEqual(
            {e.slug for e in response.context["experiments"]},
            {
                e.slug
                for e in NimbusExperiment.objects.all().filter(
                    status=NimbusExperiment.Status.LIVE
                )
            },
        )
        self.assertDictEqual(
            dict(response.context["status_counts"]),
            {
                StatusChoices.ARCHIVED: 1,
                StatusChoices.COMPLETE: 1,
                StatusChoices.DRAFT: 3,
                StatusChoices.LIVE: 3,
                StatusChoices.MY_EXPERIMENTS: 3,
                StatusChoices.PREVIEW: 1,
                StatusChoices.REVIEW: 3,
            },
        )

    def test_status_counts_with_filters(self):
        for application in NimbusExperiment.Application:
            for status in NimbusExperiment.Status:
                NimbusExperimentFactory.create(status=status, application=application)

            NimbusExperimentFactory.create(
                status=NimbusExperiment.Status.DRAFT,
                publish_status=NimbusExperiment.PublishStatus.REVIEW,
                application=application,
            )
            NimbusExperimentFactory.create(is_archived=True, application=application)
            NimbusExperimentFactory.create(owner=self.user, application=application)

        response = self.client.get(
            reverse("nimbus-list"),
            {"application": NimbusExperiment.Application.DESKTOP},
        )
        self.assertEqual(response.status_code, 200)
        self.assertDictEqual(
            dict(response.context["status_counts"]),
            {
                NimbusExperiment.Status.COMPLETE: 1,
                NimbusExperiment.Status.DRAFT: 3,
                NimbusExperiment.Status.LIVE: 1,
                NimbusExperiment.Status.PREVIEW: 1,
                "Review": 1,
                "Archived": 1,
                "MyExperiments": 1,
            },
        )

    @patch("experimenter.nimbus_ui.views.NimbusExperimentsListView.paginate_by", new=3)
    def test_pagination(self):
        for _i in range(6):
            NimbusExperimentFactory.create_with_lifecycle(
                NimbusExperimentFactory.Lifecycles.LIVE_ENROLLING
            )

        response = self.client.get(reverse("nimbus-list"))
        self.assertEqual(len(response.context["experiments"]), 3)

        response = self.client.get(reverse("nimbus-list"), {"page": 2})
        self.assertEqual(len(response.context["experiments"]), 3)

    @parameterized.expand(
        (
            (
                StatusChoices.DRAFT,
                [
                    "my-experiment",
                    "subscribed-experiment",
                    NimbusExperiment.Status.DRAFT,
                    "draft-review-experiment",
                ],
            ),
            (StatusChoices.PREVIEW, [NimbusExperiment.Status.PREVIEW]),
            (
                StatusChoices.LIVE,
                [NimbusExperiment.Status.LIVE, "live-review-experiment"],
            ),
            (StatusChoices.COMPLETE, [NimbusExperiment.Status.COMPLETE]),
            (StatusChoices.REVIEW, ["draft-review-experiment", "live-review-experiment"]),
            (StatusChoices.ARCHIVED, ["archived-experiment"]),
            (StatusChoices.MY_EXPERIMENTS, ["my-experiment", "subscribed-experiment"]),
        )
    )
    def test_filter_status(self, filter_status, expected_slugs):
        for status in NimbusExperiment.Status:
            NimbusExperimentFactory.create(slug=status, status=status)

        NimbusExperimentFactory.create(
            status=NimbusExperiment.Status.DRAFT,
            publish_status=NimbusExperiment.PublishStatus.REVIEW,
            slug="draft-review-experiment",
        )
        NimbusExperimentFactory.create(
            status=NimbusExperiment.Status.LIVE,
            publish_status=NimbusExperiment.PublishStatus.REVIEW,
            slug="live-review-experiment",
        )
        NimbusExperimentFactory.create(is_archived=True, slug="archived-experiment")
        NimbusExperimentFactory.create(
            status=NimbusExperiment.Status.DRAFT,
            publish_status=NimbusExperiment.PublishStatus.IDLE,
            owner=self.user,
            slug="my-experiment",
        )
        NimbusExperimentFactory.create(
            status=NimbusExperiment.Status.DRAFT,
            publish_status=NimbusExperiment.PublishStatus.IDLE,
            slug="subscribed-experiment",
            subscribers=[self.user],
        )

        response = self.client.get(
            reverse("nimbus-list"),
            {"status": filter_status},
        )

        self.assertEqual(response.status_code, 200)
        self.assertEqual(
            {e.slug for e in response.context["experiments"]},
            set(expected_slugs),
        )

    @parameterized.expand(
        (
            ("name",),
            ("slug",),
            ("public_description",),
            ("hypothesis",),
            ("takeaways_summary",),
            ("qa_comment",),
        )
    )
    def test_filter_search(self, field_name):
        test_string = "findme"
        experiment = NimbusExperimentFactory.create(
            status=NimbusExperiment.Status.LIVE, **{field_name: test_string}
        )
        [
            NimbusExperimentFactory.create(status=NimbusExperiment.Status.LIVE)
            for _i in range(3)
        ]

        response = self.client.get(
            reverse("nimbus-list"),
            {"status": NimbusExperiment.Status.LIVE, "search": test_string},
        )
        self.assertEqual(
            {e.slug for e in response.context["experiments"]}, {experiment.slug}
        )

    @parameterized.expand(
        (
            (
                TypeChoices.ROLLOUT,
                {"slug": "experiment", "is_rollout": True},
                [
                    {"slug": "rollout", "is_rollout": False},
                    {
                        "slug": "labs",
                        "is_rollout": True,
                        "is_firefox_labs_opt_in": True,
                        "firefox_labs_title": "title",
                        "firefox_labs_description": "description",
                        "firefox_labs_group": (
                            NimbusExperiment.FirefoxLabsGroups.CUSTOMIZE_BROWSING
                        ),
                    },
                ],
            ),
            (
                TypeChoices.EXPERIMENT,
                {"slug": "experiment"},
                [
                    {"slug": "rollout", "is_rollout": True},
                    {
                        "slug": "labs",
                        "is_firefox_labs_opt_in": True,
                        "firefox_labs_title": "title",
                        "firefox_labs_description": "description",
                        "firefox_labs_group": (
                            NimbusExperiment.FirefoxLabsGroups.CUSTOMIZE_BROWSING
                        ),
                    },
                ],
            ),
            (
                TypeChoices.LABS,
                {
                    "slug": "labs",
                    "is_firefox_labs_opt_in": True,
                    "firefox_labs_title": "title",
                    "firefox_labs_description": "description",
                    "firefox_labs_group": (
                        NimbusExperiment.FirefoxLabsGroups.CUSTOMIZE_BROWSING
                    ),
                },
                [{"slug": "experiment"}, {"slug": "rollout", "is_rollout": True}],
            ),
        )
    )
    def test_filter_type(self, type_choice, experiment_kwargs, other_experiments):
        experiment = NimbusExperimentFactory.create(
            status=NimbusExperiment.Status.LIVE,
            **experiment_kwargs,
        )

        for kwargs in other_experiments:
            NimbusExperimentFactory.create(status=NimbusExperiment.Status.LIVE, **kwargs)

        response = self.client.get(
            reverse("nimbus-list"),
            {"status": NimbusExperiment.Status.LIVE, "type": type_choice},
        )

        self.assertEqual(
            {e.slug for e in response.context["experiments"]}, {experiment.slug}
        )

    def test_filter_application(self):
        application = NimbusExperiment.Application.DESKTOP
        experiment = NimbusExperimentFactory.create(
            status=NimbusExperiment.Status.LIVE, application=application
        )
        [
            NimbusExperimentFactory.create(
                status=NimbusExperiment.Status.LIVE, application=a
            )
            for a in {*list(NimbusExperiment.Application)} - {application}
        ]

        response = self.client.get(
            reverse("nimbus-list"),
            {"status": NimbusExperiment.Status.LIVE, "application": application},
        )

        self.assertEqual(
            {e.slug for e in response.context["experiments"]}, {experiment.slug}
        )

    def test_filter_channel(self):
        channel = NimbusExperiment.Channel.NIGHTLY
        experiment = NimbusExperimentFactory.create(
            application=NimbusExperiment.Application.FENIX,
            slug=f"channel-{channel}",
            status=NimbusExperiment.Status.LIVE,
            channel=channel,
            channels=[],
        )
        [
            NimbusExperimentFactory.create(
                application=NimbusExperiment.Application.FENIX,
                slug=f"channel-{c}",
                status=NimbusExperiment.Status.LIVE,
                channel=c,
                channels=[],
            )
            for c in {*list(NimbusExperiment.Channel)} - {channel}
        ]

        response = self.client.get(
            reverse("nimbus-list"),
            {"status": NimbusExperiment.Status.LIVE, "channel": channel},
        )

        self.assertEqual(
            {e.slug for e in response.context["experiments"]}, {experiment.slug}
        )

    def test_filter_channels(self):
        experiment_nightly = NimbusExperimentFactory.create(
            slug="nightly",
            status=NimbusExperiment.Status.LIVE,
            application=NimbusExperiment.Application.FENIX,
            channel=NimbusExperiment.Channel.NIGHTLY,
            channels=[],
        )
        experiment_nightly_beta = NimbusExperimentFactory.create(
            slug="nightly-beta",
            status=NimbusExperiment.Status.LIVE,
            application=NimbusExperiment.Application.DESKTOP,
            channel=NimbusExperiment.Channel.NO_CHANNEL,
            channels=[NimbusExperiment.Channel.NIGHTLY, NimbusExperiment.Channel.BETA],
        )
        experiment_release_beta = NimbusExperimentFactory.create(
            slug="release-beta",
            status=NimbusExperiment.Status.LIVE,
            application=NimbusExperiment.Application.DESKTOP,
            channel=NimbusExperiment.Channel.NO_CHANNEL,
            channels=[NimbusExperiment.Channel.RELEASE, NimbusExperiment.Channel.BETA],
        )
        experiment_release_dev = NimbusExperimentFactory.create(
            slug="release-dev",
            status=NimbusExperiment.Status.LIVE,
            application=NimbusExperiment.Application.DESKTOP,
            channel=NimbusExperiment.Channel.NO_CHANNEL,
            channels=[
                NimbusExperiment.Channel.RELEASE,
                NimbusExperiment.Channel.DEVELOPER,
            ],
        )
        NimbusExperimentFactory.create(
            slug="aurora-dev",
            status=NimbusExperiment.Status.LIVE,
            application=NimbusExperiment.Application.DESKTOP,
            channel=NimbusExperiment.Channel.NO_CHANNEL,
            channels=[
                NimbusExperiment.Channel.AURORA,
                NimbusExperiment.Channel.DEVELOPER,
            ],
        )

        response = self.client.get(
            reverse("nimbus-list"),
            {
                "status": NimbusExperiment.Status.LIVE,
                "channel": [
                    NimbusExperiment.Channel.NIGHTLY,
                    NimbusExperiment.Channel.RELEASE,
                ],
            },
        )

        self.assertEqual(
            {e.slug for e in response.context["experiments"]},
            {
                experiment_nightly.slug,
                experiment_nightly_beta.slug,
                experiment_release_beta.slug,
                experiment_release_dev.slug,
            },
        )

    def test_filter_version(self):
        version = NimbusExperiment.Version.FIREFOX_120
        experiment = NimbusExperimentFactory.create(
            status=NimbusExperiment.Status.LIVE, firefox_min_version=version
        )
        [
            NimbusExperimentFactory.create(
                status=NimbusExperiment.Status.LIVE, firefox_min_version=v
            )
            for v in {*list(NimbusExperiment.Version)} - {version}
        ]

        response = self.client.get(
            reverse("nimbus-list"),
            {"status": NimbusExperiment.Status.LIVE, "firefox_min_version": version},
        )

        self.assertEqual(
            {e.slug for e in response.context["experiments"]}, {experiment.slug}
        )

    def test_filter_feature_config(self):
        application = NimbusExperiment.Application.DESKTOP
        feature_config = NimbusFeatureConfigFactory.create(application=application)
        experiment = NimbusExperimentFactory.create(
            status=NimbusExperiment.Status.LIVE,
            application=application,
            feature_configs=[feature_config],
        )
        [
            NimbusExperimentFactory.create(
                status=NimbusExperiment.Status.LIVE, application=application
            )
            for _i in range(3)
        ]

        response = self.client.get(
            reverse("nimbus-list"),
            {
                "status": NimbusExperiment.Status.LIVE,
                "feature_configs": feature_config.id,
            },
        )

        self.assertEqual(
            {e.slug for e in response.context["experiments"]}, {experiment.slug}
        )

    def test_filter_countries(self):
        country = CountryFactory.create()
        experiment = NimbusExperimentFactory.create(
            status=NimbusExperiment.Status.LIVE, countries=[country]
        )
        [
            NimbusExperimentFactory.create(
                status=NimbusExperiment.Status.LIVE, countries=[]
            )
            for _i in range(3)
        ]

        response = self.client.get(
            reverse("nimbus-list"),
            {
                "status": NimbusExperiment.Status.LIVE,
                "countries": country.id,
            },
        )

        self.assertEqual(
            {e.slug for e in response.context["experiments"]}, {experiment.slug}
        )

    def test_filter_languages(self):
        language = LanguageFactory.create()
        experiment = NimbusExperimentFactory.create(
            status=NimbusExperiment.Status.LIVE, languages=[language]
        )
        [
            NimbusExperimentFactory.create(
                status=NimbusExperiment.Status.LIVE, languages=[]
            )
            for _i in range(3)
        ]

        response = self.client.get(
            reverse("nimbus-list"),
            {
                "status": NimbusExperiment.Status.LIVE,
                "languages": language.id,
            },
        )

        self.assertEqual(
            {e.slug for e in response.context["experiments"]}, {experiment.slug}
        )

    def test_filter_locales(self):
        locale = LocaleFactory.create()
        experiment = NimbusExperimentFactory.create(
            status=NimbusExperiment.Status.LIVE, locales=[locale]
        )
        [
            NimbusExperimentFactory.create(
                status=NimbusExperiment.Status.LIVE, locales=[]
            )
            for _i in range(3)
        ]

        response = self.client.get(
            reverse("nimbus-list"),
            {
                "status": NimbusExperiment.Status.LIVE,
                "locales": locale.id,
            },
        )

        self.assertEqual(
            {e.slug for e in response.context["experiments"]}, {experiment.slug}
        )

    def test_filter_targeting_config(self):
        targeting_config = TargetingConstants.TargetingConfig.EXISTING_USER
        experiment = NimbusExperimentFactory.create(
            status=NimbusExperiment.Status.LIVE,
            targeting_config_slug=targeting_config,
        )
        [
            NimbusExperimentFactory.create(
                status=NimbusExperiment.Status.LIVE,
                targeting_config_slug=TargetingConstants.TargetingConfig.NO_TARGETING,
            )
            for _i in range(3)
        ]

        response = self.client.get(
            reverse("nimbus-list"),
            {
                "status": NimbusExperiment.Status.LIVE,
                "targeting_config_slug": targeting_config,
            },
        )

        self.assertEqual(
            {e.slug for e in response.context["experiments"]}, {experiment.slug}
        )

    def test_filter_projects(self):
        project = ProjectFactory.create()
        experiment = NimbusExperimentFactory.create(
            status=NimbusExperiment.Status.LIVE, projects=[project]
        )
        [
            NimbusExperimentFactory.create(
                status=NimbusExperiment.Status.LIVE, projects=[]
            )
            for _i in range(3)
        ]

        response = self.client.get(
            reverse("nimbus-list"),
            {
                "status": NimbusExperiment.Status.LIVE,
                "projects": project.id,
            },
        )

        self.assertEqual(
            {e.slug for e in response.context["experiments"]}, {experiment.slug}
        )

    def test_filter_qa_status(self):
        qa_status = NimbusExperiment.QAStatus.GREEN
        experiment = NimbusExperimentFactory.create(
            status=NimbusExperiment.Status.LIVE,
            qa_status=qa_status,
        )
        [
            NimbusExperimentFactory.create(
                status=NimbusExperiment.Status.LIVE,
                qa_status=NimbusExperiment.QAStatus.NOT_SET,
            )
            for _i in range(3)
        ]

        response = self.client.get(
            reverse("nimbus-list"),
            {
                "status": NimbusExperiment.Status.LIVE,
                "qa_status": qa_status,
            },
        )

        self.assertEqual(
            {e.slug for e in response.context["experiments"]}, {experiment.slug}
        )

    @parameterized.expand(
        (
            (NimbusExperiment.Takeaways.DAU_GAIN, "takeaways_metric_gain"),
            (NimbusExperiment.Takeaways.QBR_LEARNING, "takeaways_qbr_learning"),
            (
                NimbusExperiment.ConclusionRecommendation.FOLLOWUP,
                "conclusion_recommendations",
            ),
            (
                NimbusExperiment.ConclusionRecommendation.GRADUATE,
                "conclusion_recommendations",
            ),
        )
    )
    def test_filter_takeaways(self, takeaway_choice, takeaway_field):
        experiment_kwargs = (
            {takeaway_field: True}
            if takeaway_field != "conclusion_recommendations"
            else {"conclusion_recommendations": [takeaway_choice]}
        )
        experiment = NimbusExperimentFactory.create(
            status=NimbusExperiment.Status.LIVE, **experiment_kwargs
        )
        [
            NimbusExperimentFactory.create(
                status=NimbusExperiment.Status.LIVE,
                **(
                    {takeaway_field: False}
                    if takeaway_field != "conclusion_recommendations"
                    else {"conclusion_recommendations": []}
                ),
            )
            for _i in range(3)
        ]

        response = self.client.get(
            reverse("nimbus-list"),
            {
                "status": NimbusExperiment.Status.LIVE,
                "takeaways": takeaway_choice,
            },
        )

        self.assertEqual(
            {e.slug for e in response.context["experiments"]}, {experiment.slug}
        )

    def test_filter_owner(self):
        owner = UserFactory.create()
        experiment = NimbusExperimentFactory.create(
            status=NimbusExperiment.Status.LIVE, owner=owner
        )
        [
            NimbusExperimentFactory.create(status=NimbusExperiment.Status.LIVE)
            for _i in range(3)
        ]

        response = self.client.get(
            reverse("nimbus-list"),
            {
                "status": NimbusExperiment.Status.LIVE,
                "owner": owner.id,
            },
        )

        self.assertEqual(
            {e.slug for e in response.context["experiments"]}, {experiment.slug}
        )

    def test_filter_subscribers(self):
        subscriber = UserFactory.create()
        experiment = NimbusExperimentFactory.create(
            status=NimbusExperiment.Status.LIVE, subscribers=[subscriber]
        )
        [
            NimbusExperimentFactory.create(
                status=NimbusExperiment.Status.LIVE, subscribers=[]
            )
            for _i in range(3)
        ]

        response = self.client.get(
            reverse("nimbus-list"),
            {
                "status": NimbusExperiment.Status.LIVE,
                "subscribers": subscriber.id,
            },
        )

        self.assertEqual(
            {e.slug for e in response.context["experiments"]}, {experiment.slug}
        )

    def test_default_sort_by_latest_update(self):
        experiment1 = NimbusExperimentFactory.create_with_lifecycle(
            NimbusExperimentFactory.Lifecycles.LIVE_ENROLLING
        )
        experiment2 = NimbusExperimentFactory.create_with_lifecycle(
            NimbusExperimentFactory.Lifecycles.LIVE_ENROLLING
        )

        response = self.client.get(reverse("nimbus-list"))

        self.assertEqual(
            [e.slug for e in response.context["experiments"]],
            [experiment2.slug, experiment1.slug],
        )

    def test_sort_by_name(self):
        experiment1 = NimbusExperimentFactory.create(
            status=NimbusExperiment.Status.LIVE,
            name="a",
        )
        experiment2 = NimbusExperimentFactory.create(
            status=NimbusExperiment.Status.LIVE,
            name="b",
        )

        response = self.client.get(
            reverse("nimbus-list"),
            {
                "sort": SortChoices.NAME_UP,
            },
        )

        self.assertEqual(
            [e.slug for e in response.context["experiments"]],
            [experiment1.slug, experiment2.slug],
        )

        response = self.client.get(
            reverse("nimbus-list"),
            {
                "sort": SortChoices.NAME_DOWN,
            },
        )

        self.assertEqual(
            [e.slug for e in response.context["experiments"]],
            [experiment2.slug, experiment1.slug],
        )

    def test_sort_by_qa(self):
        experiment1 = NimbusExperimentFactory.create(
            status=NimbusExperiment.Status.LIVE,
            qa_status=NimbusExperiment.QAStatus.GREEN,
        )
        experiment2 = NimbusExperimentFactory.create(
            status=NimbusExperiment.Status.LIVE,
            qa_status=NimbusExperiment.QAStatus.RED,
        )

        response = self.client.get(
            reverse("nimbus-list"),
            {
                "sort": SortChoices.QA_UP,
            },
        )

        self.assertEqual(
            [e.slug for e in response.context["experiments"]],
            [experiment1.slug, experiment2.slug],
        )

        response = self.client.get(
            reverse("nimbus-list"),
            {
                "sort": SortChoices.QA_DOWN,
            },
        )

        self.assertEqual(
            [e.slug for e in response.context["experiments"]],
            [experiment2.slug, experiment1.slug],
        )

    def test_sort_by_application(self):
        experiment1 = NimbusExperimentFactory.create(
            status=NimbusExperiment.Status.LIVE,
            application=NimbusExperiment.Application.FENIX,
        )
        experiment2 = NimbusExperimentFactory.create(
            status=NimbusExperiment.Status.LIVE,
            application=NimbusExperiment.Application.DESKTOP,
        )

        response = self.client.get(
            reverse("nimbus-list"),
            {
                "sort": SortChoices.APPLICATION_UP,
            },
        )

        self.assertEqual(
            [e.slug for e in response.context["experiments"]],
            [experiment1.slug, experiment2.slug],
        )

        response = self.client.get(
            reverse("nimbus-list"),
            {
                "sort": SortChoices.APPLICATION_DOWN,
            },
        )

        self.assertEqual(
            [e.slug for e in response.context["experiments"]],
            [experiment2.slug, experiment1.slug],
        )

    def test_sort_by_channel(self):
        experiment1 = NimbusExperimentFactory.create(
            application=NimbusExperiment.Application.DESKTOP,
            slug="desktop-beta",
            status=NimbusExperiment.Status.LIVE,
            channel=NimbusExperiment.Channel.NO_CHANNEL,
            channels=[NimbusExperiment.Channel.BETA],
        )
        experiment2 = NimbusExperimentFactory.create(
            application=NimbusExperiment.Application.DESKTOP,
            slug="desktop-release",
            status=NimbusExperiment.Status.LIVE,
            channel=NimbusExperiment.Channel.NO_CHANNEL,
            channels=[NimbusExperiment.Channel.RELEASE],
        )
        experiment3 = NimbusExperimentFactory.create(
            application=NimbusExperiment.Application.FENIX,
            slug="fenix-beta",
            status=NimbusExperiment.Status.LIVE,
            channel=NimbusExperiment.Channel.BETA,
            channels=[],
        )
        experiment4 = NimbusExperimentFactory.create(
            application=NimbusExperiment.Application.FENIX,
            slug="fenix-release",
            status=NimbusExperiment.Status.LIVE,
            channel=NimbusExperiment.Channel.RELEASE,
            channels=[],
        )

        response = self.client.get(
            reverse("nimbus-list"),
            {
                "sort": SortChoices.CHANNEL_UP,
            },
        )

        self.assertEqual(
            [e.slug for e in response.context["experiments"]],
            [experiment1.slug, experiment3.slug, experiment2.slug, experiment4.slug],
        )

        response = self.client.get(
            reverse("nimbus-list"),
            {
                "sort": SortChoices.CHANNEL_DOWN,
            },
        )

        self.assertEqual(
            [e.slug for e in response.context["experiments"]],
            [experiment2.slug, experiment4.slug, experiment1.slug, experiment3.slug],
        )

    def test_sort_by_size(self):
        experiment1 = NimbusExperimentFactory.create(
            status=NimbusExperiment.Status.LIVE,
            population_percent="0.0",
        )
        experiment2 = NimbusExperimentFactory.create(
            status=NimbusExperiment.Status.LIVE,
            population_percent="100.0",
        )

        response = self.client.get(
            reverse("nimbus-list"),
            {
                "sort": SortChoices.SIZE_UP,
            },
        )

        self.assertEqual(
            [e.slug for e in response.context["experiments"]],
            [experiment1.slug, experiment2.slug],
        )

        response = self.client.get(
            reverse("nimbus-list"),
            {
                "sort": SortChoices.SIZE_DOWN,
            },
        )

        self.assertEqual(
            [e.slug for e in response.context["experiments"]],
            [experiment2.slug, experiment1.slug],
        )

    def test_sort_by_features(self):
        feature1 = NimbusFeatureConfigFactory.create(slug="a")
        experiment1 = NimbusExperimentFactory.create(
            status=NimbusExperiment.Status.LIVE,
            feature_configs=[feature1],
        )
        feature2 = NimbusFeatureConfigFactory.create(slug="b")
        experiment2 = NimbusExperimentFactory.create(
            status=NimbusExperiment.Status.LIVE,
            feature_configs=[feature2],
        )

        response = self.client.get(
            reverse("nimbus-list"),
            {
                "sort": SortChoices.FEATURES_UP,
            },
        )

        self.assertEqual(
            [e.slug for e in response.context["experiments"]],
            [experiment1.slug, experiment2.slug],
        )

        response = self.client.get(
            reverse("nimbus-list"),
            {
                "sort": SortChoices.FEATURES_DOWN,
            },
        )

        self.assertEqual(
            [e.slug for e in response.context["experiments"]],
            [experiment2.slug, experiment1.slug],
        )

    def test_sort_by_versions(self):
        experiment1 = NimbusExperimentFactory.create(
            status=NimbusExperiment.Status.LIVE,
            firefox_min_version=NimbusExperiment.Version.FIREFOX_100,
        )
        experiment2 = NimbusExperimentFactory.create(
            status=NimbusExperiment.Status.LIVE,
            firefox_min_version=NimbusExperiment.Version.FIREFOX_101,
        )

        response = self.client.get(
            reverse("nimbus-list"),
            {
                "sort": SortChoices.VERSIONS_UP,
            },
        )

        self.assertEqual(
            [e.slug for e in response.context["experiments"]],
            [experiment1.slug, experiment2.slug],
        )

        response = self.client.get(
            reverse("nimbus-list"),
            {
                "sort": SortChoices.VERSIONS_DOWN,
            },
        )

        self.assertEqual(
            [e.slug for e in response.context["experiments"]],
            [experiment2.slug, experiment1.slug],
        )

    def test_sort_by_start_date(self):
        experiment1 = NimbusExperimentFactory.create_with_lifecycle(
            NimbusExperimentFactory.Lifecycles.LIVE_ENROLLING,
            start_date=datetime.date(2024, 1, 1),
        )
        experiment2 = NimbusExperimentFactory.create_with_lifecycle(
            NimbusExperimentFactory.Lifecycles.LIVE_ENROLLING,
            start_date=datetime.date(2024, 1, 2),
        )

        response = self.client.get(
            reverse("nimbus-list"),
            {
                "sort": SortChoices.START_DATE_UP,
            },
        )

        self.assertEqual(
            [e.slug for e in response.context["experiments"]],
            [experiment1.slug, experiment2.slug],
        )

        response = self.client.get(
            reverse("nimbus-list"),
            {
                "sort": SortChoices.START_DATE_DOWN,
            },
        )

        self.assertEqual(
            [e.slug for e in response.context["experiments"]],
            [experiment2.slug, experiment1.slug],
        )

    def test_sort_by_end_date(self):
        experiment1 = NimbusExperimentFactory.create_with_lifecycle(
            NimbusExperimentFactory.Lifecycles.ENDING_APPROVE_APPROVE,
            slug="experiment-1",
            start_date=datetime.date(2024, 1, 3),
            end_date=datetime.date(2024, 2, 1),
        )
        experiment2 = NimbusExperimentFactory.create_with_lifecycle(
            NimbusExperimentFactory.Lifecycles.ENDING_APPROVE_APPROVE,
            slug="experiment-2",
            start_date=datetime.date(2024, 1, 1),
            end_date=datetime.date(2024, 2, 3),
        )

        response = self.client.get(
            reverse("nimbus-list"),
            {
                "status": NimbusExperiment.Status.COMPLETE,
                "sort": SortChoices.END_DATE_UP,
            },
        )
        filtered_response = [
            e.slug
            for e in response.context["experiments"]
            if e.slug in ["experiment-1", "experiment-2"]
        ]

        self.assertEqual(
            filtered_response,
            ([experiment1.slug, experiment2.slug]),
        )

        response = self.client.get(
            reverse("nimbus-list"),
            {
                "status": NimbusExperiment.Status.COMPLETE,
                "sort": SortChoices.END_DATE_DOWN,
            },
        )

        filtered_response = [
            e.slug
            for e in response.context["experiments"]
            if e.slug in ["experiment-1", "experiment-2"]
        ]

        self.assertEqual(
            filtered_response,
            ([experiment2.slug, experiment1.slug]),
        )


class NimbusExperimentsListTableViewTest(AuthTestCase):
    def test_render_to_response(self):
        response = self.client.get(reverse("nimbus-ui-table"))
        self.assertEqual(response.status_code, 200)

    def test_includes_request_get_parameters_in_response_header(self):
        response = self.client.get(
            reverse("nimbus-ui-table"),
            {"status": "test"},
        )
        self.assertEqual(response.headers["HX-Push"], "?status=test")


class NimbusExperimentDetailViewTest(AuthTestCase):
    def setUp(self):
        super().setUp()
        self.experiment = NimbusExperimentFactory.create(
            slug="test-experiment",
            application="firefox-desktop",
            primary_outcomes=["outcome1", "outcome2"],
            secondary_outcomes=["outcome3", "outcome4"],
            segments=["segment1", "segment2"],
            risk_brand=True,
            qa_status="NOT_SET",
            takeaways_qbr_learning=True,
            takeaways_metric_gain=True,
            takeaways_summary="This is a summary.",
            takeaways_gain_amount="0.5% gain in retention",
            conclusion_recommendations=[
                NimbusExperiment.ConclusionRecommendation.RERUN,
                NimbusExperiment.ConclusionRecommendation.GRADUATE,
            ],
        )

    def test_render_to_response(self):
        response = self.client.get(
            reverse("nimbus-ui-detail", kwargs={"slug": self.experiment.slug}),
        )
        self.assertEqual(response.status_code, 200)
        self.assertEqual(response.context["experiment"], self.experiment)
        self.assertIn("RISK_QUESTIONS", response.context)

    def test_save_failed_query_arg_passed_in_context(self):
        response = self.client.get(
            reverse("nimbus-ui-detail", kwargs={"slug": self.experiment.slug}),
            {"save_failed": "true"},
        )
        self.assertEqual(response.status_code, 200)
        self.assertTrue(response.context["save_failed"])

    def test_outcome_and_segment_links(self):
        response = self.client.get(
            reverse("nimbus-ui-detail", kwargs={"slug": self.experiment.slug}),
        )
        expected_primary_links = [
            (
                "outcome1",
                "https://mozilla.github.io/metric-hub/outcomes/firefox_desktop/outcome1",
            ),
            (
                "outcome2",
                "https://mozilla.github.io/metric-hub/outcomes/firefox_desktop/outcome2",
            ),
        ]
        expected_secondary_links = [
            (
                "outcome3",
                "https://mozilla.github.io/metric-hub/outcomes/firefox_desktop/outcome3",
            ),
            (
                "outcome4",
                "https://mozilla.github.io/metric-hub/outcomes/firefox_desktop/outcome4",
            ),
        ]
        expected_segment_links = [
            (
                "segment1",
                "https://mozilla.github.io/metric-hub/segments/firefox_desktop/#segment1",
            ),
            (
                "segment2",
                "https://mozilla.github.io/metric-hub/segments/firefox_desktop/#segment2",
            ),
        ]

        self.assertEqual(
            response.context["primary_outcome_links"], expected_primary_links
        )
        self.assertEqual(
            response.context["secondary_outcome_links"], expected_secondary_links
        )
        self.assertEqual(response.context["segment_links"], expected_segment_links)

    def test_qa_edit_mode_get(self):
        response = self.client.get(
            reverse("nimbus-ui-detail", kwargs={"slug": self.experiment.slug}),
            {"edit_qa_status": "true"},
        )
        self.assertEqual(response.status_code, 200)
        self.assertTrue(response.context["qa_edit_mode"])
        self.assertIsInstance(response.context["form"], QAStatusForm)

    def test_qa_edit_mode_post_valid_form(self):
        data = {
            "qa_status": "GREEN",
            "qa_comment": "Everything looks good.",
        }
        response = self.client.post(
            reverse("nimbus-ui-update-qa-status", kwargs={"slug": self.experiment.slug}),
            data,
        )
        self.assertEqual(response.status_code, 302)  # redirect
        self.experiment.refresh_from_db()
        self.assertEqual(self.experiment.qa_status, "GREEN")
        self.assertEqual(self.experiment.qa_comment, "Everything looks good.")

    def test_qa_edit_mode_post_invalid_form(self):
        data = {
            "qa_status": "INVALID_STATUS",  # Invalid QAStatus choice
            "qa_comment": "Invalid status.",
        }
        response = self.client.post(
            reverse("nimbus-ui-update-qa-status", kwargs={"slug": self.experiment.slug}),
            data,
        )
        self.assertEqual(response.status_code, 200)
        self.assertTrue(response.context["qa_edit_mode"])
        self.assertIsInstance(response.context["form"], QAStatusForm)
        self.assertFalse(response.context["form"].is_valid())
        # Ensure changes are not saved to the database
        self.experiment.refresh_from_db()
        self.assertNotEqual(self.experiment.qa_status, "INVALID_STATUS")
        self.assertEqual(self.experiment.qa_status, "NOT_SET")

    def test_takeaways_card(self):
        experiment = NimbusExperimentFactory.create_with_lifecycle(
            NimbusExperimentFactory.Lifecycles.ENDING_APPROVE_APPROVE,
            slug="experiment",
            start_date=datetime.date(2024, 1, 1),
            end_date=datetime.date(2024, 2, 3),
            takeaways_qbr_learning=True,
            takeaways_metric_gain=True,
            takeaways_summary="This is a summary.",
            takeaways_gain_amount="0.5% gain in retention",
            conclusion_recommendations=[
                NimbusExperiment.ConclusionRecommendation.RERUN,
                NimbusExperiment.ConclusionRecommendation.GRADUATE,
            ],
        )
        response = self.client.get(
            reverse("nimbus-ui-detail", kwargs={"slug": experiment.slug}),
        )
        self.assertEqual(response.status_code, 200)
        self.assertContains(response, NimbusExperiment.Takeaways.QBR_LEARNING)
        self.assertContains(response, NimbusExperiment.Takeaways.DAU_GAIN)
        self.assertContains(response, experiment.takeaways_summary)
        self.assertContains(response, experiment.takeaways_gain_amount)
        self.assertContains(
            response, NimbusExperiment.ConclusionRecommendation.GRADUATE.label
        )
        self.assertContains(
            response, NimbusExperiment.ConclusionRecommendation.RERUN.label
        )

    def test_takeaways_edit_mode_get(self):
        response = self.client.get(
            reverse("nimbus-ui-detail", kwargs={"slug": self.experiment.slug}),
            {"edit_takeaways": "true"},
        )
        self.assertEqual(response.status_code, 200)
        self.assertTrue(response.context["takeaways_edit_mode"])
        self.assertIsInstance(response.context["takeaways_form"], TakeawaysForm)

    def test_takeaways_edit_mode_post_valid_form(self):
        data = {
            "takeaways_qbr_learning": True,
            "takeaways_metric_gain": True,
            "takeaways_summary": "Updated summary.",
            "takeaways_gain_amount": "1% gain in retention",
            "conclusion_recommendations": [
                NimbusExperiment.ConclusionRecommendation.CHANGE_COURSE,
                NimbusExperiment.ConclusionRecommendation.FOLLOWUP,
            ],
        }
        response = self.client.post(
            reverse("nimbus-ui-update-takeaways", kwargs={"slug": self.experiment.slug}),
            data,
        )
        self.assertEqual(response.status_code, 302)  # redirect
        self.experiment.refresh_from_db()
        self.assertEqual(self.experiment.takeaways_summary, "Updated summary.")
        self.assertEqual(self.experiment.takeaways_gain_amount, "1% gain in retention")
        self.assertListEqual(
            self.experiment.conclusion_recommendations,
            [
                NimbusExperiment.ConclusionRecommendation.CHANGE_COURSE,
                NimbusExperiment.ConclusionRecommendation.FOLLOWUP,
            ],
        )

    def test_takeaways_edit_mode_post_invalid_form(self):
        data = {
            "takeaways_qbr_learning": True,
            "takeaways_metric_gain": True,
            "takeaways_summary": "Updated summary.",
            "takeaways_gain_amount": "1% gain in retention",
            "conclusion_recommendations": [
                "INVALID_CHOICE",  # Invalid conclusion recommendation choice
            ],
        }
        response = self.client.post(
            reverse("nimbus-ui-update-takeaways", kwargs={"slug": self.experiment.slug}),
            data,
        )
        self.assertEqual(response.status_code, 200)
        self.assertTrue(response.context["takeaways_edit_mode"])
        self.assertIsInstance(response.context["takeaways_form"], TakeawaysForm)
        self.assertFalse(response.context["takeaways_form"].is_valid())

    def test_signoff_edit_mode_post_valid_form(self):
        data = {
            "qa_signoff": True,
            "vp_signoff": True,
            "legal_signoff": True,
        }
        response = self.client.post(
            reverse("nimbus-ui-update-signoff", kwargs={"slug": self.experiment.slug}),
            data,
        )
        self.assertEqual(response.status_code, 302)
        self.experiment.refresh_from_db()
        self.assertTrue(self.experiment.qa_signoff)
        self.assertTrue(self.experiment.vp_signoff)
        self.assertTrue(self.experiment.legal_signoff)

    def test_subscribe_to_experiment(self):
        self.assertNotIn(self.user, self.experiment.subscribers.all())

        response = self.client.post(
            reverse("nimbus-ui-subscribe", kwargs={"slug": self.experiment.slug})
        )

        self.experiment.refresh_from_db()

        self.assertIn(self.user, self.experiment.subscribers.all())
        self.assertEqual(response.status_code, 200)

    def test_unsubscribe_from_experiment(self):
        self.experiment.subscribers.add(self.user)
        self.experiment.save()

        self.assertIn(self.user, self.experiment.subscribers.all())

        response = self.client.post(
            reverse("nimbus-ui-unsubscribe", kwargs={"slug": self.experiment.slug})
        )

        self.experiment.refresh_from_db()

        self.assertNotIn(self.user, self.experiment.subscribers.all())
        self.assertEqual(response.status_code, 200)

    def test_ready_is_false_if_review_serializer_invalid(self):
        experiment = NimbusExperimentFactory.create(
            public_description="",
            population_percent=0,
            total_enrolled_clients=0,
            proposed_enrollment=0,
            proposed_duration=0,
            hypothesis=NimbusExperiment.HYPOTHESIS_DEFAULT,
            feature_configs=[],
        )

        response = self.client.get(
            reverse("nimbus-ui-detail", kwargs={"slug": experiment.slug})
        )

        self.assertEqual(response.status_code, 200)
        self.assertIn("validation_errors", response.context)
        self.assertEqual(
            set(response.context["invalid_pages"]), {"overview", "branches", "audience"}
        )
        self.assertFalse(
            response.context["is_ready_to_launch"],
            "`is_ready_to_launch` should be False when the review serializer is invalid",
        )

    def test_ready_is_false_if_review_serializer_invalid_for_metrics(self):
        experiment = NimbusExperimentFactory.create_with_lifecycle(
            NimbusExperimentFactory.Lifecycles.CREATED,
            targeting_config_slug=NimbusExperiment.TargetingConfig.NO_TARGETING,
            firefox_min_version=NimbusExperiment.Version.FIREFOX_120,
            primary_outcomes=["outcome"],
            secondary_outcomes=["outcome"],
        )

        response = self.client.get(
            reverse("nimbus-ui-detail", kwargs={"slug": experiment.slug})
        )

        self.assertEqual(response.status_code, 200)
        self.assertIn("validation_errors", response.context)
        self.assertEqual(
            set(response.context["invalid_pages"]),
            {"metrics"},
            response.context["validation_errors"],
        )
        self.assertFalse(
            response.context["is_ready_to_launch"],
            "`is_ready_to_launch` should be False when the review serializer is invalid",
        )


class TestNimbusExperimentsCreateView(AuthTestCase):
    def test_post_creates_experiment(self):
        response = self.client.post(
            reverse("nimbus-ui-create"),
            {
                "name": "Test Experiment",
                "hypothesis": "test",
                "application": NimbusExperiment.Application.DESKTOP,
            },
        )
        self.assertEqual(response.status_code, 200)
        experiment = NimbusExperiment.objects.get(slug="test-experiment")
        self.assertEqual(experiment.hypothesis, "test")
        self.assertEqual(experiment.application, NimbusExperiment.Application.DESKTOP)
        self.assertEqual(experiment.owner, self.user)


class TestNimbusExperimentsSidebarCloneView(AuthTestCase):
    def setUp(self):
        super().setUp()
        self.experiment = NimbusExperimentFactory.create(
            slug="test-experiment",
            application="firefox-desktop",
            firefox_min_version=NimbusExperiment.Version.FIREFOX_120,
        )

    def test_post_clones_experiment(self):
        response = self.client.post(
            reverse("nimbus-ui-clone", kwargs={"slug": self.experiment.slug}),
            {"owner": self.user, "name": "Test Experiment Copy"},
        )
        self.assertEqual(response.status_code, 200)
        experiment = NimbusExperiment.objects.get(slug="test-experiment-copy")
        self.assertEqual(experiment.application, NimbusExperiment.Application.DESKTOP)
        self.assertEqual(experiment.owner, self.user)
        self.assertEqual(
            experiment.firefox_min_version, NimbusExperiment.Version.FIREFOX_120
        )

    def test_post_passes_experiment(self):
        response = self.client.post(
            reverse("nimbus-ui-clone", kwargs={"slug": self.experiment.slug}),
            {"owner": self.user, "name": "Test Experiment"},
        )

        self.assertEqual(response.status_code, 200)

        self.assertEqual(response.context["experiment"], self.experiment)

    def test_form_invalid_renders_with_experiment_context(self):
        response = self.client.post(
            reverse("nimbus-ui-clone", kwargs={"slug": self.experiment.slug}),
            {"owner": self.user, "name": "$."},
        )

        self.assertEqual(response.status_code, 200)

        self.assertTrue(response.context["form"].errors)

        self.assertIn("experiment", response.context)
        self.assertEqual(response.context["experiment"], self.experiment)


class TestNimbusExperimentPromoteToRolloutView(AuthTestCase):
    def setUp(self):
        super().setUp()
        self.experiment = NimbusExperimentFactory.create(
            slug="test-experiment",
            application="firefox-desktop",
            firefox_min_version=NimbusExperiment.Version.FIREFOX_120,
        )

    def test_post_clones_experiment(self):
        response = self.client.post(
            reverse(
                "nimbus-ui-promote-to-rollout",
                kwargs={"slug": self.experiment.slug, "branch": "control"},
            ),
            {"owner": self.user, "name": "Test Experiment Copy"},
        )
        self.assertEqual(response.status_code, 200)
        experiment = NimbusExperiment.objects.get(slug="test-experiment-copy")
        self.assertEqual(experiment.application, NimbusExperiment.Application.DESKTOP)
        self.assertEqual(experiment.owner, self.user)
        self.assertEqual(
            experiment.firefox_min_version, NimbusExperiment.Version.FIREFOX_120
        )

    def test_post_passes_experiment(self):
        response = self.client.post(
            reverse("nimbus-ui-clone", kwargs={"slug": self.experiment.slug}),
            {"owner": self.user, "name": "Test Experiment"},
        )

        self.assertEqual(response.status_code, 200)

        self.assertEqual(response.context["experiment"], self.experiment)

    def test_form_invalid_renders_with_experiment_context(self):
        response = self.client.post(
            reverse("nimbus-ui-clone", kwargs={"slug": self.experiment.slug}),
            {"owner": self.user, "name": "$."},
        )

        self.assertEqual(response.status_code, 200)

        self.assertTrue(response.context["form"].errors)

        self.assertIn("experiment", response.context)
        self.assertEqual(response.context["experiment"], self.experiment)


class TestToggleArchiveView(AuthTestCase):
    def setUp(self):
        super().setUp()
        self.experiment = NimbusExperiment.objects.create(
            slug="test-experiment",
            name="Test Experiment",
            owner=self.user,
            is_archived=False,
        )

    def test_toggle_archive_status_to_archive(self):
        response = self.client.post(
            reverse("nimbus-ui-toggle-archive", kwargs={"slug": self.experiment.slug}),
            {"owner": self.user},
            HTTP_HX_REQUEST="true",
        )

        self.assertEqual(response.status_code, 200)
        self.assertEqual(response.headers.get("HX-Refresh"), "true")

        updated_experiment = NimbusExperiment.objects.get(slug=self.experiment.slug)
        self.assertTrue(updated_experiment.is_archived)

    def test_toggle_archive_status_to_unarchive(self):
        self.experiment.is_archived = True
        self.experiment.save()

        response = self.client.post(
            reverse("nimbus-ui-toggle-archive", kwargs={"slug": self.experiment.slug}),
            {"owner": self.user},
            HTTP_HX_REQUEST="true",
        )

        self.assertEqual(response.status_code, 200)
        self.assertEqual(response.headers.get("HX-Refresh"), "true")

        updated_experiment = NimbusExperiment.objects.get(slug=self.experiment.slug)
        self.assertFalse(updated_experiment.is_archived)


class TestOverviewUpdateView(AuthTestCase):
    def test_get_renders_for_draft_experiment(self):
        experiment = NimbusExperimentFactory.create_with_lifecycle(
            NimbusExperimentFactory.Lifecycles.CREATED
        )
        response = self.client.get(
            reverse("nimbus-ui-update-overview", kwargs={"slug": experiment.slug})
        )
        self.assertEqual(response.status_code, 200)

    @parameterized.expand(
        [
            (NimbusExperimentFactory.Lifecycles.PREVIEW,),
            (NimbusExperimentFactory.Lifecycles.LIVE_ENROLLING,),
            (NimbusExperimentFactory.Lifecycles.ENDING_APPROVE_APPROVE,),
        ]
    )
    def test_get_non_draft_redirects_to_summary(self, lifecycle):
        experiment = NimbusExperimentFactory.create_with_lifecycle(lifecycle)
        response = self.client.get(
            reverse("nimbus-ui-update-overview", kwargs={"slug": experiment.slug})
        )
        self.assertEqual(response.status_code, 302)
        self.assertEqual(
            response.url, reverse("nimbus-ui-detail", kwargs={"slug": experiment.slug})
        )

    @parameterized.expand(
        [
            (NimbusExperimentFactory.Lifecycles.PREVIEW,),
            (NimbusExperimentFactory.Lifecycles.LIVE_ENROLLING,),
            (NimbusExperimentFactory.Lifecycles.ENDING_APPROVE_APPROVE,),
        ]
    )
    def test_post_non_draft_hx_redirects_to_summary(self, lifecycle):
        experiment = NimbusExperimentFactory.create_with_lifecycle(lifecycle)
        response = self.client.post(
            reverse("nimbus-ui-update-overview", kwargs={"slug": experiment.slug}), {}
        )
        self.assertEqual(response.status_code, 200)
        self.assertEqual(
            response.headers.get("HX-Redirect"),
            (
                f"{reverse('nimbus-ui-detail', kwargs={'slug': experiment.slug})}"
                "?save_failed=true"
            ),
        )

    def test_post_updates_overview(self):
        project = ProjectFactory.create()
        documentation_link = NimbusDocumentationLinkFactory.create()
        experiment = NimbusExperimentFactory.create_with_lifecycle(
            NimbusExperimentFactory.Lifecycles.CREATED,
            documentation_links=[documentation_link],
        )

        response = self.client.post(
            reverse("nimbus-ui-update-overview", kwargs={"slug": experiment.slug}),
            {
                "name": "new name",
                "hypothesis": "new hypothesis",
                "risk_brand": True,
                "risk_message": True,
                "projects": [project.id],
                "public_description": "new description",
                "risk_revenue": True,
                "risk_partner_related": True,
                # Management form data for the inline formset
                "documentation_links-TOTAL_FORMS": "1",
                "documentation_links-INITIAL_FORMS": "1",
                "documentation_links-0-id": documentation_link.id,
                "documentation_links-0-title": (
                    NimbusExperiment.DocumentationLink.DESIGN_DOC.value
                ),
                "documentation_links-0-link": "https://www.example.com",
            },
        )

        self.assertEqual(response.status_code, 200)
        experiment = NimbusExperiment.objects.get(slug=experiment.slug)

        self.assertEqual(experiment.name, "new name")
        self.assertEqual(experiment.hypothesis, "new hypothesis")
        self.assertTrue(experiment.risk_brand)
        self.assertTrue(experiment.risk_message)
        self.assertEqual(list(experiment.projects.all()), [project])
        self.assertEqual(experiment.public_description, "new description")
        self.assertTrue(experiment.risk_revenue)
        self.assertTrue(experiment.risk_partner_related)

        documentation_link = experiment.documentation_links.all().get()
        self.assertEqual(
            documentation_link.title, NimbusExperiment.DocumentationLink.DESIGN_DOC
        )
        self.assertEqual(documentation_link.link, "https://www.example.com")

    def test_invalid_form_fields_with_show_errors(self):
        documentation_link = NimbusDocumentationLinkFactory.create()
        experiment = NimbusExperimentFactory.create_with_lifecycle(
            NimbusExperimentFactory.Lifecycles.CREATED,
            documentation_links=[documentation_link],
        )
        base_url = reverse("nimbus-ui-update-overview", kwargs={"slug": experiment.slug})
        response = self.client.post(
            f"{base_url}?show_errors=true",
            {
                "name": "test-experiment",
                "hypothesis": "",
                "public_description": "",
                "risk_partner_related": "",
                "risk_revenue": "",
                "risk_brand": "",
                "risk_message": "",
                "projects": [],
                "documentation_links-TOTAL_FORMS": "1",
                "documentation_links-INITIAL_FORMS": "1",
                "documentation_links-0-id": documentation_link.id,
                "documentation_links-0-title": (
                    NimbusExperiment.DocumentationLink.DESIGN_DOC.value
                ),
                "documentation_links-0-link": "https://www.example.com",
            },
        )

        self.assertEqual(response.status_code, 200)

        validation_errors = response.context["validation_errors"]
        self.assertIn("This field may not be blank.", validation_errors["hypothesis"])
        self.assertIn(
            "This field may not be blank.", validation_errors["public_description"]
        )
        self.assertIn(
            "This question may not be blank.", validation_errors["risk_partner_related"]
        )
        self.assertIn(
            "This question may not be blank.", validation_errors["risk_revenue"]
        )
        self.assertIn("This question may not be blank.", validation_errors["risk_brand"])
        self.assertIn(
            "This question may not be blank.", validation_errors["risk_message"]
        )

    def test_invalid_form_fields_without_show_errors(self):
        documentation_link = NimbusDocumentationLinkFactory.create()
        experiment = NimbusExperimentFactory.create_with_lifecycle(
            NimbusExperimentFactory.Lifecycles.CREATED,
            documentation_links=[documentation_link],
        )
        response = self.client.post(
            reverse("nimbus-ui-update-overview", kwargs={"slug": experiment.slug}),
            {
                "name": "test-experiment",
                "hypothesis": "",
                "public_description": "",
                "risk_partner_related": "",
                "risk_revenue": "",
                "risk_brand": "",
                "risk_message": "",
                "projects": [],
                "documentation_links-TOTAL_FORMS": "1",
                "documentation_links-INITIAL_FORMS": "1",
                "documentation_links-0-id": documentation_link.id,
                "documentation_links-0-title": (
                    NimbusExperiment.DocumentationLink.DESIGN_DOC.value
                ),
                "documentation_links-0-link": "https://www.example.com",
            },
        )

        self.assertEqual(response.status_code, 200)

        validation_errors = response.context["validation_errors"]
        self.assertEqual(validation_errors, {})


class TestDocumentationLinkCreateView(AuthTestCase):
    def test_post_creates_documentation_link(self):
        experiment = NimbusExperimentFactory.create_with_lifecycle(
            NimbusExperimentFactory.Lifecycles.CREATED,
            documentation_links=[],
        )

        response = self.client.post(
            reverse(
                "nimbus-ui-create-documentation-link", kwargs={"slug": experiment.slug}
            ),
            {
                "name": "new name",
                "hypothesis": "new hypothesis",
                "risk_brand": True,
                "risk_message": True,
                "projects": [],
                "public_description": "new description",
                "risk_revenue": True,
                "risk_partner_related": True,
                # Management form data for the inline formset
                "documentation_links-TOTAL_FORMS": "0",
                "documentation_links-INITIAL_FORMS": "0",
            },
        )

        self.assertEqual(response.status_code, 200)
        self.assertEqual(experiment.documentation_links.all().count(), 1)


class TestDocumentationLinkDeleteView(AuthTestCase):
    def test_post_deletes_documentation_link(self):
        documentation_link = NimbusDocumentationLinkFactory.create()
        experiment = NimbusExperimentFactory.create_with_lifecycle(
            NimbusExperimentFactory.Lifecycles.CREATED,
            documentation_links=[documentation_link],
        )

        response = self.client.post(
            reverse(
                "nimbus-ui-delete-documentation-link", kwargs={"slug": experiment.slug}
            ),
            {
                "name": "new name",
                "hypothesis": "new hypothesis",
                "risk_brand": True,
                "risk_message": True,
                "projects": [],
                "public_description": "new description",
                "risk_revenue": True,
                "risk_partner_related": True,
                # Management form data for the inline formset
                "documentation_links-TOTAL_FORMS": "1",
                "documentation_links-INITIAL_FORMS": "1",
                "documentation_links-0-id": documentation_link.id,
                "documentation_links-0-title": (
                    NimbusExperiment.DocumentationLink.DESIGN_DOC.value
                ),
                "documentation_links-0-link": "https://www.example.com",
                "link_id": documentation_link.id,
            },
        )

        self.assertEqual(response.status_code, 200)
        self.assertEqual(experiment.documentation_links.all().count(), 0)


class TestBranchesUpdateViews(AuthTestCase):
    def test_get_renders_for_draft_experiment(self):
        experiment = NimbusExperimentFactory.create_with_lifecycle(
            NimbusExperimentFactory.Lifecycles.CREATED
        )
        response = self.client.get(
            reverse("nimbus-ui-update-branches", kwargs={"slug": experiment.slug})
        )
        self.assertEqual(response.status_code, 200)

    @parameterized.expand(
        [
            (NimbusExperimentFactory.Lifecycles.PREVIEW,),
            (NimbusExperimentFactory.Lifecycles.LIVE_ENROLLING,),
            (NimbusExperimentFactory.Lifecycles.ENDING_APPROVE_APPROVE,),
        ]
    )
    def test_get_non_draft_redirects_to_summary(self, lifecycle):
        experiment = NimbusExperimentFactory.create_with_lifecycle(lifecycle)
        response = self.client.get(
            reverse("nimbus-ui-update-branches", kwargs={"slug": experiment.slug})
        )
        self.assertEqual(response.status_code, 302)
        self.assertEqual(
            response.url, reverse("nimbus-ui-detail", kwargs={"slug": experiment.slug})
        )

    @parameterized.expand(
        [
            (NimbusExperimentFactory.Lifecycles.PREVIEW,),
            (NimbusExperimentFactory.Lifecycles.LIVE_ENROLLING,),
            (NimbusExperimentFactory.Lifecycles.ENDING_APPROVE_APPROVE,),
        ]
    )
    def test_post_non_draft_hx_redirects_to_summary(self, lifecycle):
        experiment = NimbusExperimentFactory.create_with_lifecycle(lifecycle)
        response = self.client.post(
            reverse("nimbus-ui-update-branches", kwargs={"slug": experiment.slug}), {}
        )
        self.assertEqual(response.status_code, 200)
        self.assertEqual(
            response.headers.get("HX-Redirect"),
            (
                f"{reverse('nimbus-ui-detail', kwargs={'slug': experiment.slug})}"
                "?save_failed=true"
            ),
        )

    @parameterized.expand(
        [
            ("nimbus-ui-partial-update-branches",),
            ("nimbus-ui-update-branches",),
        ]
    )
    def test_post_updates_branches(self, url):
        application = NimbusExperiment.Application.DESKTOP
        feature_config1 = NimbusFeatureConfigFactory.create(application=application)
        feature_config2 = NimbusFeatureConfigFactory.create(application=application)
        experiment = NimbusExperimentFactory.create_with_lifecycle(
            NimbusExperimentFactory.Lifecycles.CREATED,
            application=application,
            feature_configs=[feature_config1, feature_config2],
            equal_branch_ratio=False,
            is_localized=False,
            localizations=None,
        )
        experiment.branches.all().delete()
        experiment.changes.all().delete()

        reference_branch = NimbusBranchFactory.create(experiment=experiment, ratio=1)
        treatment_branch = NimbusBranchFactory.create(experiment=experiment, ratio=1)
        experiment.reference_branch = reference_branch
        experiment.save()

        reference_branch_feature_config1_value = reference_branch.feature_values.filter(
            feature_config=feature_config1
        ).get()
        reference_branch_feature_config2_value = reference_branch.feature_values.filter(
            feature_config=feature_config2
        ).get()
        treatment_branch_feature_config1_value = treatment_branch.feature_values.filter(
            feature_config=feature_config1
        ).get()
        treatment_branch_feature_config2_value = treatment_branch.feature_values.filter(
            feature_config=feature_config2
        ).get()

        reference_screenshot = reference_branch.screenshots.first()
        treatment_screenshot = treatment_branch.screenshots.first()

        data = {
            "feature_configs": [feature_config1.id, feature_config2.id],
            "equal_branch_ratio": False,
            "branches-TOTAL_FORMS": "2",
            "branches-INITIAL_FORMS": "2",
            "branches-MIN_NUM_FORMS": "0",
            "branches-MAX_NUM_FORMS": "1000",
            "branches-0-id": reference_branch.id,
            "branches-0-name": "Control",
            "branches-0-description": "Control Description",
            "branches-0-ratio": 2,
            "branches-0-feature-value-TOTAL_FORMS": "2",
            "branches-0-feature-value-INITIAL_FORMS": "2",
            "branches-0-feature-value-MIN_NUM_FORMS": "0",
            "branches-0-feature-value-MAX_NUM_FORMS": "1000",
            "branches-0-feature-value-0-id": reference_branch_feature_config1_value.id,
            "branches-0-feature-value-0-value": json.dumps(
                {"control-feature1-key": "control-feature-1-value"}
            ),
            "branches-0-feature-value-1-id": reference_branch_feature_config2_value.id,
            "branches-0-feature-value-1-value": json.dumps(
                {"control-feature-2-key": "control-feature-2-value"}
            ),
            "branches-0-screenshots-TOTAL_FORMS": "1",
            "branches-0-screenshots-INITIAL_FORMS": "1",
            "branches-0-screenshots-MIN_NUM_FORMS": "0",
            "branches-0-screenshots-MAX_NUM_FORMS": "1000",
            "branches-0-screenshots-0-id": reference_screenshot.id,
            "branches-0-screenshots-0-description": "Updated control screenshot",
            "branches-0-screenshots-0-image": "",
            "branches-1-id": treatment_branch.id,
            "branches-1-name": "Treatment",
            "branches-1-description": "Treatment Description",
            "branches-1-ratio": 3,
            "branches-1-feature-value-TOTAL_FORMS": "2",
            "branches-1-feature-value-INITIAL_FORMS": "2",
            "branches-1-feature-value-MIN_NUM_FORMS": "0",
            "branches-1-feature-value-MAX_NUM_FORMS": "1000",
            "branches-1-feature-value-0-id": treatment_branch_feature_config1_value.id,
            "branches-1-feature-value-0-value": json.dumps(
                {"treatment-feature-1-key": "treatment-feature-1-value"}
            ),
            "branches-1-feature-value-1-id": treatment_branch_feature_config2_value.id,
            "branches-1-feature-value-1-value": json.dumps(
                {"treatment-feature-2-key": "treatment-feature-2-value"}
            ),
            "branches-1-screenshots-TOTAL_FORMS": "1",
            "branches-1-screenshots-INITIAL_FORMS": "1",
            "branches-1-screenshots-MIN_NUM_FORMS": "0",
            "branches-1-screenshots-MAX_NUM_FORMS": "1000",
            "branches-1-screenshots-0-id": treatment_screenshot.id,
            "branches-1-screenshots-0-description": "Updated treatment screenshot",
            "branches-1-screenshots-0-image": "",
            "is_localized": True,
            "localizations": json.dumps({"localization-key": "localization-value"}),
        }

        response = self.client.post(reverse(url, kwargs={"slug": experiment.slug}), data)

        self.assertEqual(response.status_code, 200)
        experiment = NimbusExperiment.objects.get(slug=experiment.slug)

        self.assertEqual(
            set(experiment.feature_configs.all()), {feature_config1, feature_config2}
        )
        self.assertFalse(experiment.equal_branch_ratio)
        self.assertTrue(experiment.is_localized)
        self.assertEqual(
            experiment.localizations,
            json.dumps({"localization-key": "localization-value"}),
        )
        self.assertEqual(experiment.reference_branch.name, "Control")
        self.assertEqual(experiment.reference_branch.slug, "control")
        self.assertEqual(experiment.reference_branch.description, "Control Description")
        self.assertEqual(experiment.reference_branch.ratio, 2)
        self.assertEqual(
            experiment.reference_branch.feature_values.filter(
                feature_config=feature_config1
            )
            .get()
            .value,
            json.dumps({"control-feature1-key": "control-feature-1-value"}),
        )
        self.assertEqual(
            experiment.reference_branch.feature_values.filter(
                feature_config=feature_config2
            )
            .get()
            .value,
            json.dumps({"control-feature-2-key": "control-feature-2-value"}),
        )
        # Assert screenshot descriptions updated
        self.assertEqual(
            experiment.reference_branch.screenshots.get(
                id=reference_screenshot.id
            ).description,
            "Updated control screenshot",
        )
        treatment_branch = experiment.treatment_branches[0]
        self.assertEqual(treatment_branch.name, "Treatment")
        self.assertEqual(treatment_branch.slug, "treatment")
        self.assertEqual(treatment_branch.description, "Treatment Description")
        self.assertEqual(treatment_branch.ratio, 3)
        self.assertEqual(
            treatment_branch.feature_values.filter(feature_config=feature_config1)
            .get()
            .value,
            json.dumps({"treatment-feature-1-key": "treatment-feature-1-value"}),
        )
        self.assertEqual(
            treatment_branch.feature_values.filter(feature_config=feature_config2)
            .get()
            .value,
            json.dumps({"treatment-feature-2-key": "treatment-feature-2-value"}),
        )
        self.assertEqual(
            treatment_branch.screenshots.get(id=treatment_screenshot.id).description,
            "Updated treatment screenshot",
        )
        changelog = experiment.changes.get()
        self.assertIn("updated branches", changelog.message)


class TestBranchCreateView(AuthTestCase):
    def test_post_creates_branch(self):
        feature_config1 = NimbusFeatureConfigFactory.create(
            application=NimbusExperiment.Application.DESKTOP
        )
        feature_config2 = NimbusFeatureConfigFactory.create(
            application=NimbusExperiment.Application.DESKTOP
        )
        experiment = NimbusExperimentFactory.create_with_lifecycle(
            NimbusExperimentFactory.Lifecycles.CREATED,
            application=NimbusExperiment.Application.DESKTOP,
            feature_configs=[feature_config1, feature_config2],
        )
        experiment.branches.all().delete()
        experiment.changes.all().delete()
        experiment.reference_branch = None
        experiment.save()

        response = self.client.post(
            reverse("nimbus-ui-create-branch", kwargs={"slug": experiment.slug}),
            {
                "feature_configs": [feature_config1.id, feature_config2.id],
            },
        )

        self.assertEqual(response.status_code, 200)
        experiment = NimbusExperiment.objects.get(slug=experiment.slug)

        self.assertEqual(experiment.reference_branch.name, "Control")
        self.assertEqual(experiment.reference_branch.slug, "control")
        self.assertEqual(experiment.reference_branch.description, "")
        self.assertEqual(experiment.reference_branch.ratio, 1)
        self.assertEqual(experiment.reference_branch.feature_values.count(), 2)
        self.assertEqual(
            set(
                experiment.reference_branch.feature_values.values_list(
                    "feature_config", flat=True
                )
            ),
            {feature_config1.id, feature_config2.id},
        )

        change = experiment.changes.get()
        self.assertIn("added a branch", change.message)


class TestBranchDeleteView(AuthTestCase):
    def test_post_deletes_branch(self):
        experiment = NimbusExperimentFactory.create_with_lifecycle(
            NimbusExperimentFactory.Lifecycles.CREATED,
            application=NimbusExperiment.Application.DESKTOP,
        )
        experiment.changes.all().delete()

        branch_count = experiment.branches.count()

        response = self.client.post(
            reverse("nimbus-ui-delete-branch", kwargs={"slug": experiment.slug}),
            {"branch_id": experiment.treatment_branches[0].id},
        )
        self.assertEqual(response.status_code, 200)

        experiment = NimbusExperiment.objects.get(id=experiment.id)

        self.assertEqual(experiment.branches.count(), branch_count - 1)
        self.assertEqual(experiment.changes.count(), 1)
        self.assertIn("removed a branch", experiment.changes.get().message)


@mock_valid_outcomes
class TestMetricsUpdateView(AuthTestCase):
    @classmethod
    def setUpClass(cls):
        super().setUpClass()
        Outcomes.clear_cache()

    def test_get_renders_for_draft_experiment(self):
        experiment = NimbusExperimentFactory.create_with_lifecycle(
            NimbusExperimentFactory.Lifecycles.CREATED
        )
        response = self.client.get(
            reverse("nimbus-ui-update-metrics", kwargs={"slug": experiment.slug})
        )
        self.assertEqual(response.status_code, 200)

    @parameterized.expand(
        [
            (NimbusExperimentFactory.Lifecycles.PREVIEW,),
            (NimbusExperimentFactory.Lifecycles.LIVE_ENROLLING,),
            (NimbusExperimentFactory.Lifecycles.ENDING_APPROVE_APPROVE,),
        ]
    )
    def test_get_non_draft_redirects_to_summary(self, lifecycle):
        experiment = NimbusExperimentFactory.create_with_lifecycle(lifecycle)
        response = self.client.get(
            reverse("nimbus-ui-update-metrics", kwargs={"slug": experiment.slug})
        )
        self.assertEqual(response.status_code, 302)
        self.assertEqual(
            response.url, reverse("nimbus-ui-detail", kwargs={"slug": experiment.slug})
        )

    @parameterized.expand(
        [
            (NimbusExperimentFactory.Lifecycles.PREVIEW,),
            (NimbusExperimentFactory.Lifecycles.LIVE_ENROLLING,),
            (NimbusExperimentFactory.Lifecycles.ENDING_APPROVE_APPROVE,),
        ]
    )
    def test_post_non_draft_hx_redirects_to_summary(self, lifecycle):
        experiment = NimbusExperimentFactory.create_with_lifecycle(lifecycle)
        response = self.client.post(
            reverse("nimbus-ui-update-metrics", kwargs={"slug": experiment.slug}), {}
        )
        self.assertEqual(response.status_code, 200)
        self.assertEqual(
            response.headers.get("HX-Redirect"),
            (
                f"{reverse('nimbus-ui-detail', kwargs={'slug': experiment.slug})}"
                "?save_failed=true"
            ),
        )

    def test_post_updates_metrics_and_segments(self):
        application = NimbusExperiment.Application.DESKTOP
        experiment = NimbusExperimentFactory.create_with_lifecycle(
            NimbusExperimentFactory.Lifecycles.CREATED,
            application=application,
            primary_outcomes=[],
            secondary_outcomes=[],
            segments=[],
        )
        outcomes = Outcomes.by_application(application)
        segments = Segments.by_application(application, mock_get_segments())

        outcome1 = outcomes[0]
        outcome2 = outcomes[1]
        segment1 = segments[0]
        segment2 = segments[1]

        response = self.client.post(
            reverse("nimbus-ui-update-metrics", kwargs={"slug": experiment.slug}),
            {
                "primary_outcomes": [outcome1.slug],
                "secondary_outcomes": [outcome2.slug],
                "segments": [segment1.slug, segment2.slug],
            },
        )

        self.assertEqual(response.status_code, 200)
        experiment = NimbusExperiment.objects.get(slug=experiment.slug)
        self.assertEqual(experiment.primary_outcomes, [outcome1.slug])
        self.assertEqual(experiment.secondary_outcomes, [outcome2.slug])
        self.assertEqual(experiment.segments, [segment1.slug, segment2.slug])

    def test_invalid_metrics_page_with_show_errors(self):
        experiment = NimbusExperimentFactory.create_with_lifecycle(
            NimbusExperimentFactory.Lifecycles.CREATED,
            targeting_config_slug=NimbusExperiment.TargetingConfig.NO_TARGETING,
            firefox_min_version=NimbusExperiment.Version.FIREFOX_120,
            primary_outcomes=["outcome"],
            secondary_outcomes=["outcome"],
            segments=[],
        )

        url = reverse("nimbus-ui-update-metrics", kwargs={"slug": experiment.slug})
        response = self.client.get(f"{url}?show_errors=true")

        self.assertEqual(response.status_code, 200)
        validation_errors = response.context["validation_errors"]
        self.assertIn("primary_outcomes", validation_errors)
        self.assertIn("secondary_outcomes", validation_errors)

    def test_invalid_metrics_page_without_show_errors(self):
        experiment = NimbusExperimentFactory.create_with_lifecycle(
            NimbusExperimentFactory.Lifecycles.CREATED,
            targeting_config_slug=NimbusExperiment.TargetingConfig.NO_TARGETING,
            firefox_min_version=NimbusExperiment.Version.FIREFOX_120,
            primary_outcomes=["outcome"],
            secondary_outcomes=["outcome"],
            segments=[],
        )

        response = self.client.get(
            f"{reverse('nimbus-ui-update-metrics', kwargs={'slug': experiment.slug})}",
        )

        self.assertEqual(response.status_code, 200)
        validation_errors = response.context["validation_errors"]
        self.assertEqual(validation_errors, {})


class TestLaunchViews(AuthTestCase):
    def setUp(self):
        super().setUp()

        self.mock_preview_task = patch.object(
            nimbus_synchronize_preview_experiments_in_kinto, "apply_async"
        ).start()
        self.mock_push_task = patch.object(
            nimbus_check_kinto_push_queue_by_collection, "apply_async"
        ).start()
        self.mock_allocate_bucket_range = patch.object(
            NimbusExperiment, "allocate_bucket_range"
        ).start()
        self.mock_klaatu_task = patch.object(klaatu_start_job, "delay").start()

        self.addCleanup(patch.stopall)

    def test_draft_to_preview(self):
        experiment = NimbusExperimentFactory.create(
            status=NimbusExperiment.Status.DRAFT,
            status_next=None,
            publish_status=NimbusExperiment.PublishStatus.IDLE,
        )

        response = self.client.post(
            reverse("nimbus-ui-draft-to-preview", kwargs={"slug": experiment.slug}),
        )
        self.assertEqual(response.status_code, 200)
        experiment.refresh_from_db()
        self.assertEqual(experiment.status, NimbusExperiment.Status.PREVIEW)
        self.assertEqual(experiment.status_next, NimbusExperiment.Status.PREVIEW)
        self.assertEqual(experiment.publish_status, NimbusExperiment.PublishStatus.IDLE)

        self.mock_klaatu_task.assert_called_once_with(experiment_id=experiment.id)
        self.mock_preview_task.assert_called_once_with(countdown=5)
        self.mock_allocate_bucket_range.assert_called_once()

    def test_draft_to_review(self):
        experiment = NimbusExperimentFactory.create(
            status=NimbusExperiment.Status.DRAFT,
            status_next=None,
            publish_status=NimbusExperiment.PublishStatus.IDLE,
        )

        response = self.client.post(
            reverse("nimbus-ui-draft-to-review", kwargs={"slug": experiment.slug}),
        )
        self.assertEqual(response.status_code, 200)
        experiment.refresh_from_db()
        self.assertEqual(experiment.status, NimbusExperiment.Status.DRAFT)
        self.assertEqual(experiment.status_next, NimbusExperiment.Status.LIVE)
        self.assertEqual(experiment.publish_status, NimbusExperiment.PublishStatus.REVIEW)

    def test_preview_to_review(self):
        experiment = NimbusExperimentFactory.create(
            status=NimbusExperiment.Status.PREVIEW,
            status_next=NimbusExperiment.Status.PREVIEW,
            publish_status=NimbusExperiment.PublishStatus.IDLE,
        )

        response = self.client.post(
            reverse("nimbus-ui-preview-to-review", kwargs={"slug": experiment.slug}),
        )
        self.assertEqual(response.status_code, 200)
        experiment.refresh_from_db()
        self.assertEqual(experiment.status, NimbusExperiment.Status.DRAFT)
        self.assertEqual(experiment.status_next, NimbusExperiment.Status.LIVE)
        self.assertEqual(experiment.publish_status, NimbusExperiment.PublishStatus.REVIEW)

    def test_preview_to_draft(self):
        experiment = NimbusExperimentFactory.create(
            status=NimbusExperiment.Status.PREVIEW,
            status_next=NimbusExperiment.Status.PREVIEW,
            publish_status=NimbusExperiment.PublishStatus.IDLE,
        )

        response = self.client.post(
            reverse("nimbus-ui-preview-to-draft", kwargs={"slug": experiment.slug}),
        )
        self.assertEqual(response.status_code, 200)
        experiment.refresh_from_db()
        self.assertEqual(experiment.status, NimbusExperiment.Status.DRAFT)
        self.assertEqual(experiment.status_next, NimbusExperiment.Status.DRAFT)
        self.assertEqual(experiment.publish_status, NimbusExperiment.PublishStatus.IDLE)

        self.mock_preview_task.assert_called_once_with(countdown=5)

    def test_cancel_review(self):
        experiment = NimbusExperimentFactory.create(
            status=NimbusExperiment.Status.DRAFT,
            status_next=NimbusExperiment.Status.LIVE,
            publish_status=NimbusExperiment.PublishStatus.REVIEW,
        )

        response = self.client.post(
            reverse("nimbus-ui-review-to-draft", kwargs={"slug": experiment.slug}),
        )
        self.assertEqual(response.status_code, 200)
        experiment.refresh_from_db()
        self.assertEqual(experiment.status, NimbusExperiment.Status.DRAFT)
        self.assertEqual(experiment.status_next, NimbusExperiment.Status.DRAFT)
        self.assertEqual(experiment.publish_status, NimbusExperiment.PublishStatus.IDLE)

    def test_review_to_approve_view(self):
        experiment = NimbusExperimentFactory.create(
            status=NimbusExperiment.Status.DRAFT,
            status_next=NimbusExperiment.Status.LIVE,
            publish_status=NimbusExperiment.PublishStatus.REVIEW,
        )

        response = self.client.post(
            reverse("nimbus-ui-review-to-approve", kwargs={"slug": experiment.slug})
        )
        self.assertEqual(response.status_code, 200)
        experiment.refresh_from_db()
        self.assertEqual(experiment.status, NimbusExperiment.Status.DRAFT)
        self.assertEqual(experiment.status_next, NimbusExperiment.Status.LIVE)
        self.assertEqual(
            experiment.publish_status, NimbusExperiment.PublishStatus.APPROVED
        )

        changelog = experiment.changes.latest("changed_on")
        self.assertEqual(changelog.changed_by, self.user)
        self.assertIn(f"{self.user.email} approved the review.", changelog.message)
        self.mock_push_task.assert_called_once_with(
            countdown=5, args=[experiment.kinto_collection]
        )
        self.mock_allocate_bucket_range.assert_called_once()

    def test_live_to_end_enrollment_view(self):
        experiment = NimbusExperimentFactory.create(
            status=NimbusExperiment.Status.LIVE,
            status_next=None,
            publish_status=NimbusExperiment.PublishStatus.IDLE,
            is_paused=False,
        )

        response = self.client.post(
            reverse("nimbus-ui-live-to-end-enrollment", kwargs={"slug": experiment.slug}),
        )
        self.assertEqual(response.status_code, 200)
        experiment.refresh_from_db()
        self.assertEqual(experiment.status, NimbusExperiment.Status.LIVE)
        self.assertEqual(experiment.status_next, NimbusExperiment.Status.LIVE)
        self.assertEqual(experiment.publish_status, NimbusExperiment.PublishStatus.REVIEW)
        self.assertTrue(experiment.is_paused)

    @parameterized.expand(
        [
            (False,),
            (True,),
        ]
    )
    def test_live_to_complete_view(self, is_rollout):
        experiment = NimbusExperimentFactory.create(
            status=NimbusExperiment.Status.LIVE,
            status_next=None,
            publish_status=NimbusExperiment.PublishStatus.IDLE,
            is_paused=False,
            is_rollout=is_rollout,
        )

        response = self.client.post(
            reverse("nimbus-ui-live-to-complete", kwargs={"slug": experiment.slug}),
        )
        self.assertEqual(response.status_code, 200)
        experiment.refresh_from_db()
        self.assertEqual(experiment.status, NimbusExperiment.Status.LIVE)
        self.assertEqual(experiment.status_next, NimbusExperiment.Status.COMPLETE)
        self.assertEqual(experiment.publish_status, NimbusExperiment.PublishStatus.REVIEW)

    def test_approve_end_enrollment_view(self):
        experiment = NimbusExperimentFactory.create(
            status=NimbusExperiment.Status.LIVE,
            status_next=NimbusExperiment.Status.LIVE,
            publish_status=NimbusExperiment.PublishStatus.REVIEW,
            is_paused=True,
        )

        response = self.client.post(
            reverse("nimbus-ui-approve-end-enrollment", kwargs={"slug": experiment.slug}),
        )
        self.assertEqual(response.status_code, 200)
        experiment.refresh_from_db()
        self.assertEqual(experiment.status, NimbusExperiment.Status.LIVE)
        self.assertEqual(experiment.status_next, NimbusExperiment.Status.LIVE)
        self.assertEqual(
            experiment.publish_status, NimbusExperiment.PublishStatus.APPROVED
        )
        self.assertTrue(experiment.is_paused)

    @parameterized.expand(
        [
            (False,),
            (True,),
        ]
    )
    def test_approve_end_experiment_view(self, is_rollout):
        experiment = NimbusExperimentFactory.create(
            status=NimbusExperiment.Status.LIVE,
            status_next=NimbusExperiment.Status.COMPLETE,
            publish_status=NimbusExperiment.PublishStatus.REVIEW,
            is_paused=True,
            is_rollout=is_rollout,
        )

        response = self.client.post(
            reverse("nimbus-ui-approve-end-experiment", kwargs={"slug": experiment.slug}),
        )
        self.assertEqual(response.status_code, 200)
        experiment.refresh_from_db()
        self.assertEqual(experiment.status, NimbusExperiment.Status.LIVE)
        self.assertEqual(experiment.status_next, NimbusExperiment.Status.COMPLETE)
        self.assertEqual(
            experiment.publish_status, NimbusExperiment.PublishStatus.APPROVED
        )
        self.assertTrue(experiment.is_paused)

    def test_reject_end_enrollment_view(self):
        experiment = NimbusExperimentFactory.create(
            status=NimbusExperiment.Status.LIVE,
            status_next=NimbusExperiment.Status.LIVE,
            publish_status=NimbusExperiment.PublishStatus.REVIEW,
            is_paused=True,
        )

        response = self.client.post(
            reverse(
                "nimbus-ui-cancel-end-enrollment",
                kwargs={"slug": experiment.slug},
            ),
            data={
                "changelog_message": "Enrollment should continue.",
                "action_type": "end_enrollment",
            },
        )
        self.assertEqual(response.status_code, 200)
        experiment.refresh_from_db()
        self.assertEqual(experiment.status, NimbusExperiment.Status.LIVE)
        self.assertEqual(experiment.status_next, None)
        self.assertEqual(experiment.publish_status, NimbusExperiment.PublishStatus.IDLE)
        self.assertFalse(experiment.is_paused)

        changelog = experiment.changes.latest("changed_on")
        self.assertEqual(changelog.changed_by, self.user)
        self.assertIn(
            "rejected the review with reason: Enrollment should continue.",
            changelog.message,
        )

    def test_cancel_end_enrollment_view(self):
        experiment = NimbusExperimentFactory.create(
            status=NimbusExperiment.Status.LIVE,
            status_next=NimbusExperiment.Status.LIVE,
            publish_status=NimbusExperiment.PublishStatus.REVIEW,
            is_paused=True,
        )

        response = self.client.post(
            reverse(
                "nimbus-ui-cancel-end-enrollment",
                kwargs={"slug": experiment.slug},
            ),
            data={
                "cancel_message": "Cancelled end enrollment request.",
                "action_type": "end_enrollment",
            },
        )
        self.assertEqual(response.status_code, 200)
        experiment.refresh_from_db()
        self.assertEqual(experiment.status, NimbusExperiment.Status.LIVE)
        self.assertEqual(experiment.status_next, None)
        self.assertEqual(experiment.publish_status, NimbusExperiment.PublishStatus.IDLE)
        self.assertFalse(experiment.is_paused)

        changelog = experiment.changes.latest("changed_on")
        self.assertEqual(changelog.changed_by, self.user)
        self.assertIn("Cancelled end enrollment request.", changelog.message)

    @parameterized.expand(
        [
            (False,),
            (True,),
        ]
    )
    def test_reject_end_experiment_view(self, is_rollout):
        experiment = NimbusExperimentFactory.create(
            status=NimbusExperiment.Status.LIVE,
            status_next=NimbusExperiment.Status.COMPLETE,
            publish_status=NimbusExperiment.PublishStatus.REVIEW,
            is_paused=True,
            is_rollout=is_rollout,
        )

        response = self.client.post(
            reverse(
                "nimbus-ui-cancel-end-experiment",
                kwargs={"slug": experiment.slug},
            ),
            data={
                "changelog_message": "Experiment should continue.",
                "action_type": "end_experiment",
            },
        )
        self.assertEqual(response.status_code, 200)
        experiment.refresh_from_db()
        self.assertEqual(experiment.status, NimbusExperiment.Status.LIVE)
        self.assertEqual(experiment.status_next, None)
        self.assertEqual(experiment.publish_status, NimbusExperiment.PublishStatus.IDLE)
        self.assertTrue(experiment.is_paused)

        changelog = experiment.changes.latest("changed_on")
        self.assertEqual(changelog.changed_by, self.user)
        self.assertIn(
            "rejected the review with reason: Experiment should continue.",
            changelog.message,
        )

    @parameterized.expand(
        [
            (False,),
            (True,),
        ]
    )
    def test_cancel_end_experiment_view(self, is_rollout):
        experiment = NimbusExperimentFactory.create(
            status=NimbusExperiment.Status.LIVE,
            status_next=NimbusExperiment.Status.COMPLETE,
            publish_status=NimbusExperiment.PublishStatus.REVIEW,
            is_paused=True,
            is_rollout=is_rollout,
        )

        response = self.client.post(
            reverse(
                "nimbus-ui-cancel-end-experiment",
                kwargs={"slug": experiment.slug},
            ),
            data={
                "cancel_message": "Cancelled end experiment request.",
                "action_type": "end_experiment",
            },
        )
        self.assertEqual(response.status_code, 200)
        experiment.refresh_from_db()
        self.assertEqual(experiment.status, NimbusExperiment.Status.LIVE)
        self.assertEqual(experiment.status_next, None)
        self.assertEqual(experiment.publish_status, NimbusExperiment.PublishStatus.IDLE)
        self.assertTrue(experiment.is_paused)

        changelog = experiment.changes.latest("changed_on")
        self.assertEqual(changelog.changed_by, self.user)
        self.assertIn("Cancelled end experiment request.", changelog.message)

    def test_live_to_update_rollout_view(self):
        experiment = NimbusExperimentFactory.create(
            status=NimbusExperiment.Status.LIVE,
            status_next=None,
            publish_status=NimbusExperiment.PublishStatus.IDLE,
            is_rollout=True,
        )

        response = self.client.post(
            reverse("nimbus-ui-live-to-update-rollout", kwargs={"slug": experiment.slug}),
        )
        self.assertEqual(response.status_code, 200)
        experiment.refresh_from_db()
        self.assertEqual(experiment.status_next, NimbusExperiment.Status.LIVE)
        self.assertEqual(experiment.publish_status, NimbusExperiment.PublishStatus.REVIEW)

        changelog = experiment.changes.latest("changed_on")
        self.assertIn("requested review to update Audience", changelog.message)

    def test_cancel_update_rollout_view_with_rejection(self):
        experiment = NimbusExperimentFactory.create(
            status=NimbusExperiment.Status.LIVE,
            status_next=NimbusExperiment.Status.LIVE,
            publish_status=NimbusExperiment.PublishStatus.REVIEW,
            is_rollout=True,
        )

        response = self.client.post(
            reverse("nimbus-ui-cancel-update-rollout", kwargs={"slug": experiment.slug}),
            data={
                "changelog_message": "Update not required.",
                "action_type": "update_rollout",
            },
        )
        self.assertEqual(response.status_code, 200)
        experiment.refresh_from_db()
        self.assertEqual(experiment.status_next, None)
        self.assertEqual(experiment.publish_status, NimbusExperiment.PublishStatus.IDLE)

        changelog = experiment.changes.latest("changed_on")
        self.assertIn("Update not required.", changelog.message)

    def test_cancel_update_rollout_view_with_cancel_message(self):
        experiment = NimbusExperimentFactory.create(
            status=NimbusExperiment.Status.LIVE,
            status_next=NimbusExperiment.Status.LIVE,
            publish_status=NimbusExperiment.PublishStatus.REVIEW,
            is_rollout=True,
        )

        response = self.client.post(
            reverse("nimbus-ui-cancel-update-rollout", kwargs={"slug": experiment.slug}),
            data={
                "cancel_message": "Cancelled update rollout.",
                "action_type": "update_rollout",
            },
        )
        self.assertEqual(response.status_code, 200)
        experiment.refresh_from_db()
        self.assertEqual(experiment.status_next, None)
        self.assertEqual(experiment.publish_status, NimbusExperiment.PublishStatus.IDLE)

        changelog = experiment.changes.latest("changed_on")
        self.assertIn("Cancelled update rollout.", changelog.message)

    def test_approve_update_rollout_view(self):
        experiment = NimbusExperimentFactory.create(
            status=NimbusExperiment.Status.LIVE,
            status_next=NimbusExperiment.Status.LIVE,
            publish_status=NimbusExperiment.PublishStatus.REVIEW,
            is_rollout=True,
        )

        response = self.client.post(
            reverse("nimbus-ui-approve-update-rollout", kwargs={"slug": experiment.slug}),
        )
        self.assertEqual(response.status_code, 200)
        experiment.refresh_from_db()
        self.assertEqual(experiment.status_next, NimbusExperiment.Status.LIVE)
        self.assertEqual(
            experiment.publish_status, NimbusExperiment.PublishStatus.APPROVED
        )

        changelog = experiment.changes.latest("changed_on")
        self.assertIn("approved the update review request", changelog.message)
        self.mock_push_task.assert_called_once_with(
            countdown=5, args=[experiment.kinto_collection]
        )
        self.mock_preview_task.assert_called_once_with(countdown=5)
        self.mock_allocate_bucket_range.assert_called_once()


class TestAudienceUpdateView(AuthTestCase):
    def test_get_draft_renders_page(self):
        required = NimbusExperimentFactory.create_with_lifecycle(
            NimbusExperimentFactory.Lifecycles.CREATED,
            application=NimbusExperiment.Application.DESKTOP,
        )
        excluded = NimbusExperimentFactory.create_with_lifecycle(
            NimbusExperimentFactory.Lifecycles.CREATED,
            application=NimbusExperiment.Application.DESKTOP,
        )
        experiment = NimbusExperimentFactory.create_with_lifecycle(
            NimbusExperimentFactory.Lifecycles.CREATED,
            application=NimbusExperiment.Application.DESKTOP,
        )
        experiment.required_experiments.add(required)
        experiment.excluded_experiments.add(excluded)

        response = self.client.get(
            reverse("nimbus-ui-update-audience", kwargs={"slug": experiment.slug})
        )
        self.assertEqual(response.status_code, 200)

    def test_get_live_rollout_renders_page(self):
        required = NimbusExperimentFactory.create_with_lifecycle(
            NimbusExperimentFactory.Lifecycles.CREATED,
            application=NimbusExperiment.Application.DESKTOP,
        )
        excluded = NimbusExperimentFactory.create_with_lifecycle(
            NimbusExperimentFactory.Lifecycles.CREATED,
            application=NimbusExperiment.Application.DESKTOP,
        )
        experiment = NimbusExperimentFactory.create_with_lifecycle(
            NimbusExperimentFactory.Lifecycles.LIVE_APPROVE_APPROVE,
            application=NimbusExperiment.Application.DESKTOP,
            is_rollout=True,
        )
        experiment.required_experiments.add(required)
        experiment.excluded_experiments.add(excluded)

        response = self.client.get(
            reverse("nimbus-ui-update-audience", kwargs={"slug": experiment.slug})
        )
        self.assertEqual(response.status_code, 200)

    @parameterized.expand(
        [
            (NimbusExperimentFactory.Lifecycles.PREVIEW,),
            (NimbusExperimentFactory.Lifecycles.LIVE_ENROLLING,),
            (NimbusExperimentFactory.Lifecycles.ENDING_APPROVE_APPROVE,),
        ]
    )
    def test_get_non_draft_redirects_to_summary(self, lifecycle):
        experiment = NimbusExperimentFactory.create_with_lifecycle(
            lifecycle, is_rollout=False
        )
        response = self.client.get(
            reverse("nimbus-ui-update-audience", kwargs={"slug": experiment.slug})
        )
        self.assertEqual(response.status_code, 302)
        self.assertEqual(
            response.url, reverse("nimbus-ui-detail", kwargs={"slug": experiment.slug})
        )

    @parameterized.expand(
        [
            (NimbusExperimentFactory.Lifecycles.PREVIEW,),
            (NimbusExperimentFactory.Lifecycles.LIVE_ENROLLING,),
            (NimbusExperimentFactory.Lifecycles.ENDING_APPROVE_APPROVE,),
        ]
    )
    def test_post_non_draft_hx_redirects_to_summary(self, lifecycle):
        experiment = NimbusExperimentFactory.create_with_lifecycle(
            lifecycle, is_rollout=False
        )
        response = self.client.post(
            reverse("nimbus-ui-update-audience", kwargs={"slug": experiment.slug}), {}
        )
        self.assertEqual(response.status_code, 200)
        self.assertEqual(
            response.headers.get("HX-Redirect"),
            (
                f"{reverse('nimbus-ui-detail', kwargs={'slug': experiment.slug})}"
                "?save_failed=true"
            ),
        )

    def test_post_updates_overview(self):
        country = CountryFactory.create()
        locale = LocaleFactory.create()
        language = LanguageFactory.create()
        excluded = NimbusExperimentFactory.create_with_lifecycle(
            NimbusExperimentFactory.Lifecycles.CREATED,
            application=NimbusExperiment.Application.DESKTOP,
        )
        required = NimbusExperimentFactory.create_with_lifecycle(
            NimbusExperimentFactory.Lifecycles.CREATED,
            application=NimbusExperiment.Application.DESKTOP,
        )
        experiment = NimbusExperimentFactory.create(
            channel=NimbusExperiment.Channel.NO_CHANNEL,
            application=NimbusExperiment.Application.DESKTOP,
            firefox_min_version=NimbusExperiment.Version.NO_VERSION,
            population_percent=0.0,
            proposed_duration=0,
            proposed_enrollment=0,
            proposed_release_date=None,
            total_enrolled_clients=0,
            is_sticky=False,
            countries=[],
            locales=[],
            languages=[],
            exclude_countries=False,
            exclude_locales=False,
            exclude_languages=False,
        )

        response = self.client.post(
            reverse("nimbus-ui-update-audience", kwargs={"slug": experiment.slug}),
            {
                "channel": NimbusExperiment.Channel.BETA,
                "countries": [country.id],
                "excluded_experiments_branches": [f"{excluded.slug}:None"],
                "exclude_countries": True,
                "exclude_locales": True,
                "exclude_languages": True,
                "firefox_max_version": NimbusExperiment.Version.FIREFOX_84,
                "firefox_min_version": NimbusExperiment.Version.FIREFOX_83,
                "is_sticky": True,
                "languages": [language.id],
                "locales": [locale.id],
                "population_percent": 10,
                "proposed_duration": 120,
                "proposed_enrollment": 42,
                "required_experiments_branches": [f"{required.slug}:None"],
                "targeting_config_slug": (NimbusExperiment.TargetingConfig.FIRST_RUN),
                "total_enrolled_clients": 100,
            },
        )

        self.assertEqual(response.status_code, 200)
        experiment = NimbusExperiment.objects.get(slug=experiment.slug)

        self.assertEqual(experiment.changes.count(), 1)
        self.assertEqual(experiment.channel, NimbusExperiment.Channel.BETA)
        self.assertEqual(
            experiment.firefox_min_version, NimbusExperiment.Version.FIREFOX_83
        )
        self.assertEqual(
            experiment.firefox_max_version, NimbusExperiment.Version.FIREFOX_84
        )
        self.assertEqual(experiment.population_percent, 10)
        self.assertEqual(experiment.proposed_duration, 120)
        self.assertEqual(experiment.proposed_enrollment, 42)
        self.assertEqual(
            experiment.targeting_config_slug,
            NimbusExperiment.TargetingConfig.FIRST_RUN,
        )
        self.assertEqual(experiment.total_enrolled_clients, 100)
        self.assertEqual(list(experiment.countries.all()), [country])
        self.assertEqual(list(experiment.locales.all()), [locale])
        self.assertEqual(list(experiment.languages.all()), [language])
        self.assertTrue(experiment.exclude_countries)
        self.assertTrue(experiment.exclude_locales)
        self.assertTrue(experiment.exclude_languages)
        self.assertTrue(experiment.is_sticky)
        self.assertEqual(experiment.excluded_experiments.get(), excluded)
        self.assertTrue(
            NimbusExperimentBranchThroughExcluded.objects.filter(
                parent_experiment=experiment, child_experiment=excluded, branch_slug=None
            ).exists()
        )
        self.assertEqual(experiment.required_experiments.get(), required)
        self.assertTrue(
            NimbusExperimentBranchThroughRequired.objects.filter(
                parent_experiment=experiment, child_experiment=required, branch_slug=None
            ).exists()
        )

    def test_invalid_form_fields_with_show_errors(self):
        required = NimbusExperimentFactory.create_with_lifecycle(
            NimbusExperimentFactory.Lifecycles.CREATED,
            application=NimbusExperiment.Application.DESKTOP,
        )
        experiment = NimbusExperimentFactory.create(
            channel=NimbusExperiment.Channel.NO_CHANNEL,
            application=NimbusExperiment.Application.DESKTOP,
            firefox_min_version=NimbusExperiment.Version.NO_VERSION,
            population_percent=0.0,
            proposed_duration=0,
            proposed_enrollment=0,
            proposed_release_date=None,
            total_enrolled_clients=0,
            is_sticky=False,
            countries=[],
            locales=[],
            languages=[],
        )
        base_url = reverse("nimbus-ui-update-audience", kwargs={"slug": experiment.slug})
        response = self.client.post(
            f"{base_url}?show_errors=true",
            {
                "firefox_max_version": NimbusExperiment.Version.FIREFOX_97,
                "firefox_min_version": NimbusExperiment.Version.FIREFOX_96,
                "is_sticky": True,
                "population_percent": 0,
                "proposed_duration": 0,
                "proposed_enrollment": 0,
                "required_experiments_branches": [f"{required.slug}:None"],
                "total_enrolled_clients": 0,
            },
        )

        self.assertEqual(response.status_code, 200)

        validation_errors = response.context["validation_errors"]
        self.assertIn(
            "Ensure this value is greater than or equal to 1.",
            validation_errors["proposed_duration"],
        )
        self.assertIn(
            "Ensure this value is greater than or equal to 0.0001.",
            validation_errors["population_percent"],
        )
        self.assertIn(
            "Ensure this value is greater than or equal to 1.",
            validation_errors["proposed_enrollment"],
        )

    def test_invalid_form_fields_without_show_errors(self):
        required = NimbusExperimentFactory.create_with_lifecycle(
            NimbusExperimentFactory.Lifecycles.CREATED,
            application=NimbusExperiment.Application.DESKTOP,
        )
        experiment = NimbusExperimentFactory.create(
            channel=NimbusExperiment.Channel.NO_CHANNEL,
            application=NimbusExperiment.Application.DESKTOP,
            firefox_min_version=NimbusExperiment.Version.NO_VERSION,
            population_percent=0.0,
            proposed_duration=0,
            proposed_enrollment=0,
            proposed_release_date=None,
            total_enrolled_clients=0,
            is_sticky=False,
            countries=[],
            locales=[],
            languages=[],
        )
        response = self.client.post(
            reverse("nimbus-ui-update-audience", kwargs={"slug": experiment.slug}),
            {
                "firefox_max_version": NimbusExperiment.Version.FIREFOX_97,
                "firefox_min_version": NimbusExperiment.Version.FIREFOX_96,
                "is_sticky": True,
                "population_percent": 0,
                "proposed_duration": 0,
                "proposed_enrollment": 0,
                "required_experiments_branches": [f"{required.slug}:None"],
                "total_enrolled_clients": 0,
            },
        )

        self.assertEqual(response.status_code, 200)

        validation_errors = response.context["validation_errors"]
        self.assertEqual(validation_errors, {})

    def test_post_sets_rollout_dirty_on_population_change(self):
        experiment = NimbusExperimentFactory.create(
            is_rollout=True,
            status=NimbusExperiment.Status.LIVE,
            status_next=None,
            is_paused=False,
            publish_status=NimbusExperiment.PublishStatus.IDLE,
            population_percent=5,
            application=NimbusExperiment.Application.DESKTOP,
            channels=[NimbusExperiment.Channel.BETA],
        )

        response = self.client.post(
            reverse("nimbus-ui-update-audience", kwargs={"slug": experiment.slug}),
            {
                "channel": NimbusExperiment.Channel.BETA,
                "countries": [],
                "excluded_experiments_branches": [],
                "firefox_max_version": NimbusExperiment.Version.FIREFOX_84,
                "firefox_min_version": NimbusExperiment.Version.FIREFOX_83,
                "is_sticky": False,
                "languages": [],
                "locales": [],
                "population_percent": 10,
                "proposed_duration": 1,
                "proposed_enrollment": 1,
                "required_experiments_branches": [],
                "targeting_config_slug": NimbusExperiment.TargetingConfig.NO_TARGETING,
                "total_enrolled_clients": 0,
            },
        )

        self.assertEqual(response.status_code, 200)
        experiment.refresh_from_db()
        self.assertTrue(experiment.is_rollout_dirty)


class TestSaveAndContinueMixin(AuthTestCase):
    @parameterized.expand(
        [
            (
                "nimbus-ui-update-overview",
                "nimbus-ui-update-branches",
                {
                    "name": "new name",
                    "documentation_links-TOTAL_FORMS": "0",
                    "documentation_links-INITIAL_FORMS": "0",
                },
            ),
            ("nimbus-ui-update-branches", "nimbus-ui-update-metrics", {}),
            ("nimbus-ui-update-metrics", "nimbus-ui-update-audience", {}),
            ("nimbus-ui-update-audience", "nimbus-ui-detail", {}),
        ]
    )
    def test_get_redirects_to_next_step(self, current_url, next_url, data):
        experiment = NimbusExperimentFactory.create_with_lifecycle(
            NimbusExperimentFactory.Lifecycles.CREATED
        )
        response = self.client.post(
            reverse(current_url, kwargs={"slug": experiment.slug}),
            {**data, "save_action": "continue"},
            headers={"Hx-Request": "true"},
        )
        self.assertEqual(response.status_code, 200)
        self.assertEqual(
            response.headers["HX-Redirect"],
            reverse(next_url, kwargs={"slug": experiment.slug}),
        )


class TestResultsView(AuthTestCase):
    def test_render_to_response(self):
        experiment = NimbusExperimentFactory.create_with_lifecycle(
            NimbusExperimentFactory.Lifecycles.ENDING_APPROVE_APPROVE,
        )

        response = self.client.get(
            reverse("nimbus-ui-results", kwargs={"slug": experiment.slug}),
        )
        self.assertEqual(response.status_code, 200)
        self.assertEqual(response.context["experiment"], experiment)
        self.assertTemplateUsed(response, "nimbus_experiments/results.html")

    @parameterized.expand(
        [
            (
                {
                    "v3": {
                        "other_metrics": {"group": {"metricA": "Metric A"}},
                        "metadata": {
                            "metrics": {"metricA": {"friendlyName": "Friendly Metric A"}},
                        },
                        "overall": {
                            "enrollments": {"all": {}},
                            "exposures": {"all": {}},
                        },
                        "weekly": {
                            "enrollments": {"all": {}},
                            "exposures": {"all": {}},
                        },
                    }
                },
                "exposures",
                {"metricA": "Friendly Metric A"},
            ),
            (
                {
                    "v3": {
                        "other_metrics": {"group": {"metricA": "Metric A"}},
                        "metadata": {
                            "metrics": {"metricA": {"friendlyName": "Friendly Metric A"}},
                        },
                        "overall": {"enrollments": {"all": {}}},
                    }
                },
                "enrollments",
                {"metricA": "Friendly Metric A"},
            ),
        ]
    )
    def test_results_view_context_and_defaults(
        self, results_data, selected_analysis_basis, default_metrics
    ):
        experiment = NimbusExperimentFactory.create_with_lifecycle(
            NimbusExperimentFactory.Lifecycles.ENDING_APPROVE_APPROVE,
        )

        experiment.results_data = results_data
        experiment.save()

        response = self.client.get(
            reverse("nimbus-ui-results", kwargs={"slug": experiment.slug}),
        )

        self.assertEqual(response.status_code, 200)
        self.assertEqual(
            response.context["results_data"], experiment.results_data.get("v3")
        )
        self.assertEqual(response.context["default_metrics"], default_metrics)
        self.assertEqual(
            response.context["selected_reference_branch"],
            experiment.reference_branch.name,
        )
        self.assertEqual(response.context["selected_segment"], "all")
        self.assertEqual(
            response.context["selected_analysis_basis"], selected_analysis_basis
        )

    def test_results_view_query_param_overrides(self):
        experiment = NimbusExperimentFactory.create_with_lifecycle(
            NimbusExperimentFactory.Lifecycles.ENDING_APPROVE_APPROVE,
        )

        experiment.results_data = {
            "v3": {
                "other_metrics": {},
                "metadata": {"metrics": {}},
                "overall": {"enrollments": {"all": {}}, "exposures": {"all": {}}},
            }
        }
        experiment.save()

        response = self.client.get(
            reverse(
                "nimbus-ui-results",
                kwargs={"slug": experiment.slug},
                query={
                    "reference_branch": "treatment-a",
                    "segment": "foo",
                    "analysis_basis": "enrollments",
                },
            )
        )

        self.assertEqual(response.status_code, 200)
        self.assertEqual(response.context["selected_reference_branch"], "treatment-a")
        self.assertEqual(response.context["selected_segment"], "foo")
        self.assertEqual(response.context["selected_analysis_basis"], "enrollments")


class TestBranchScreenshotCreateView(AuthTestCase):
    def test_post_creates_screenshot(self):
        experiment = NimbusExperimentFactory.create_with_lifecycle(
            NimbusExperimentFactory.Lifecycles.CREATED
        )
        branch = experiment.reference_branch
        branch.screenshots.all().delete()
        response = self.client.post(
            reverse(
                "nimbus-ui-create-branch-screenshot", kwargs={"slug": experiment.slug}
            ),
            {"branch_id": branch.id},
        )
        self.assertEqual(response.status_code, 200)
        experiment.refresh_from_db()
        self.assertEqual(branch.screenshots.count(), 1)


class TestBranchScreenshotDeleteView(AuthTestCase):
    def test_post_deletes_screenshot(self):
        experiment = NimbusExperimentFactory.create_with_lifecycle(
            NimbusExperimentFactory.Lifecycles.CREATED
        )
        branch = experiment.reference_branch
        screenshot = branch.screenshots.create(description="To be deleted")
        response = self.client.post(
            reverse(
                "nimbus-ui-delete-branch-screenshot", kwargs={"slug": experiment.slug}
            ),
            {"screenshot_id": screenshot.id},
        )
        self.assertEqual(response.status_code, 200)
        experiment.refresh_from_db()
        self.assertFalse(branch.screenshots.filter(id=screenshot.id).exists())


class TestNimbusExperimentsHomeView(AuthTestCase):
    def test_home_view_shows_owned_and_subscribed_experiments(self):
        # Owned by current user
        owned_exp = NimbusExperimentFactory.create_with_lifecycle(
            NimbusExperimentFactory.Lifecycles.CREATED, owner=self.user, slug="owned-exp"
        )

        # Subscribed experiment
        other_user = UserFactory.create()
        subscribed_exp = NimbusExperimentFactory.create_with_lifecycle(
            NimbusExperimentFactory.Lifecycles.PREVIEW,
            owner=other_user,
            slug="subscribed-exp",
        )
        subscribed_exp.subscribers.add(self.user)

        # Irrelevant
        unrelated_exp = NimbusExperimentFactory.create_with_lifecycle(
            NimbusExperimentFactory.Lifecycles.LIVE_ENROLLING, slug="unrelated-exp"
        )

        response = self.client.get(reverse("nimbus-ui-home"))
        self.assertEqual(response.status_code, 200)

        experiments = list(response.context["experiments"])

        self.assertIn(owned_exp, experiments)
        self.assertIn(subscribed_exp, experiments)
        self.assertNotIn(unrelated_exp, experiments)

        draft_or_preview_page = response.context["draft_or_preview_page"].object_list
        self.assertIn(owned_exp, draft_or_preview_page)
        self.assertIn(subscribed_exp, draft_or_preview_page)

    def test_home_view_filter_archived_experiments(self):
        non_archived_exp = NimbusExperimentFactory.create_with_lifecycle(
            NimbusExperimentFactory.Lifecycles.CREATED, owner=self.user, slug="owned-exp"
        )
        archived_exp = NimbusExperimentFactory.create(is_archived=True, owner=self.user)
        response = self.client.get(reverse("nimbus-ui-home"))
        self.assertEqual(response.status_code, 200)

        experiments = list(response.context["experiments"])
        self.assertIn(non_archived_exp, experiments)
        self.assertNotIn(archived_exp, experiments)

    def test_home_view_renders_template(self):
        NimbusExperimentFactory.create_with_lifecycle(
            NimbusExperimentFactory.Lifecycles.CREATED, owner=self.user
        )
        response = self.client.get(reverse("nimbus-ui-home"))
        self.assertEqual(response.status_code, 200)
        self.assertTemplateUsed(response, "nimbus_experiments/home.html")

    def test_draft_or_preview_context_pagination(self):
        draft = NimbusExperimentFactory.create_with_lifecycle(
            NimbusExperimentFactory.Lifecycles.CREATED, owner=self.user
        )
        preview = NimbusExperimentFactory.create_with_lifecycle(
            NimbusExperimentFactory.Lifecycles.PREVIEW, owner=self.user
        )
        live = NimbusExperimentFactory.create_with_lifecycle(
            NimbusExperimentFactory.Lifecycles.LIVE_ENROLLING, owner=self.user
        )

        response = self.client.get(reverse("nimbus-ui-home"))
        self.assertEqual(response.status_code, 200)
        draft_preview_page = response.context["draft_or_preview_page"].object_list
        self.assertIn(draft, draft_preview_page)
        self.assertIn(preview, draft_preview_page)
        self.assertNotIn(live, draft_preview_page)

    def test_draft_or_preview_pagination_respects_page_size(self):
        for _ in range(7):
            NimbusExperimentFactory.create_with_lifecycle(
                NimbusExperimentFactory.Lifecycles.CREATED, owner=self.user
            )

        response = self.client.get(reverse("nimbus-ui-home") + "?draft_page=1")
        page = response.context["draft_or_preview_page"]
        self.assertEqual(page.number, 1)
        self.assertEqual(page.paginator.per_page, 5)
        self.assertEqual(len(page.object_list), 5)

        response = self.client.get(reverse("nimbus-ui-home") + "?draft_page=2")
        page2 = response.context["draft_or_preview_page"]
        self.assertEqual(page2.number, 2)
        self.assertEqual(len(page2.object_list), 2)

    def test_ready_for_attention_context_pagination(self):
        in_review = NimbusExperimentFactory.create(
            owner=self.user,
            status=NimbusExperiment.Status.DRAFT,
            publish_status=NimbusExperiment.PublishStatus.REVIEW,
            slug="review-exp",
        )
        missing_takeaways = NimbusExperimentFactory.create_with_lifecycle(
            NimbusExperimentFactory.Lifecycles.ENDING_APPROVE_APPROVE,
            owner=self.user,
            slug="missing-takeaways-exp",
            conclusion_recommendations=[],
            takeaways_summary="",
        )
        should_end_enrollment = NimbusExperimentFactory.create_with_lifecycle(
            NimbusExperimentFactory.Lifecycles.LIVE_ENROLLING,
            owner=self.user,
            proposed_enrollment=1,
            start_date=datetime.date.today() - datetime.timedelta(days=2),
            slug="end-enrollment-exp",
        )
        overdue_end = NimbusExperimentFactory.create_with_lifecycle(
            NimbusExperimentFactory.Lifecycles.LAUNCH_APPROVE_APPROVE,
            owner=self.user,
            proposed_duration=10,
            start_date=datetime.date.today() - datetime.timedelta(days=10),
            slug="overdue-exp",
        )
        complete_exp = NimbusExperimentFactory.create_with_lifecycle(
            NimbusExperimentFactory.Lifecycles.ENDING_APPROVE_APPROVE,
            owner=self.user,
            slug="complete-exp",
            status=NimbusExperiment.Status.COMPLETE,
            conclusion_recommendations=["RERUN", "STOP"],
            takeaways_summary="",
        )
        complete_exp2 = NimbusExperimentFactory.create_with_lifecycle(
            NimbusExperimentFactory.Lifecycles.ENDING_APPROVE_APPROVE,
            owner=self.user,
            slug="complete-exp2",
            status=NimbusExperiment.Status.COMPLETE,
            takeaways_summary="takeaway",
        )
        draft_exp = NimbusExperimentFactory.create_with_lifecycle(
            NimbusExperimentFactory.Lifecycles.CREATED, owner=self.user, slug="draft-exp"
        )

        response = self.client.get(reverse("nimbus-ui-home"))
        self.assertEqual(response.status_code, 200)

        attention_page = response.context["ready_for_attention_page"].object_list

        self.assertIn(in_review, attention_page)
        self.assertIn(missing_takeaways, attention_page)
        self.assertIn(should_end_enrollment, attention_page)
        self.assertIn(overdue_end, attention_page)
        self.assertNotIn(complete_exp, attention_page)
        self.assertNotIn(complete_exp2, attention_page)
        self.assertNotIn(draft_exp, attention_page)

    def test_all_my_experiments_context_pagination(self):
        owned = [
            NimbusExperimentFactory.create_with_lifecycle(
                NimbusExperimentFactory.Lifecycles.CREATED,
                owner=self.user,
                slug=f"owned-{i}",
            )
            for i in range(10)
        ]

        other_user = UserFactory.create()
        subscribed = [
            NimbusExperimentFactory.create_with_lifecycle(
                NimbusExperimentFactory.Lifecycles.PREVIEW,
                owner=other_user,
                slug=f"subscribed-{i}",
            )
            for i in range(10)
        ]
        for exp in subscribed:
            exp.subscribers.add(self.user)

        NimbusExperimentFactory.create_with_lifecycle(
            NimbusExperimentFactory.Lifecycles.LIVE_ENROLLING, slug="unrelated-exp"
        )

        response = self.client.get(reverse("nimbus-ui-home"))
        self.assertEqual(response.status_code, 200)

        all_my_experiments_page = response.context["all_my_experiments_page"].object_list

        for exp in owned + subscribed:
            self.assertIn(exp, all_my_experiments_page)

        self.assertFalse(
            any(exp.slug == "unrelated-exp" for exp in all_my_experiments_page)
        )
        self.assertLessEqual(len(all_my_experiments_page), 25)

    def test_my_deliveries_filter_options_all_deliveries_default(self):
        owned = NimbusExperimentFactory.create_with_lifecycle(
            NimbusExperimentFactory.Lifecycles.CREATED, owner=self.user, slug="owned-exp"
        )
        other_user = UserFactory.create()
        subscribed = NimbusExperimentFactory.create_with_lifecycle(
            NimbusExperimentFactory.Lifecycles.PREVIEW,
            owner=other_user,
            slug="subscribed-exp",
        )
        subscribed.subscribers.add(self.user)
        unrelated = NimbusExperimentFactory.create_with_lifecycle(
            NimbusExperimentFactory.Lifecycles.LIVE_ENROLLING,
            slug="unrelated-exp",
        )
        response = self.client.get(reverse("nimbus-ui-home"))
        experiments = list(response.context["all_my_experiments_page"].object_list)
        self.assertIn(owned, experiments)
        self.assertIn(subscribed, experiments)
        self.assertNotIn(unrelated, experiments)

    def test_my_deliveries_filter_options_all_deliveries(self):
        owned = NimbusExperimentFactory.create_with_lifecycle(
            NimbusExperimentFactory.Lifecycles.CREATED, owner=self.user, slug="owned-exp"
        )
        other_user = UserFactory.create()
        subscribed = NimbusExperimentFactory.create_with_lifecycle(
            NimbusExperimentFactory.Lifecycles.PREVIEW,
            owner=other_user,
            slug="subscribed-exp",
        )
        subscribed.subscribers.add(self.user)
        unrelated = NimbusExperimentFactory.create_with_lifecycle(
            NimbusExperimentFactory.Lifecycles.LIVE_ENROLLING,
            slug="unrelated-exp",
        )
        response = self.client.get(
            f"{reverse('nimbus-ui-home')}?my_deliveries_status={MyDeliveriesChoices.ALL}"
        )
        experiments = list(response.context["all_my_experiments_page"].object_list)
        self.assertIn(owned, experiments)
        self.assertIn(subscribed, experiments)
        self.assertNotIn(unrelated, experiments)

    def test_my_deliveries_filter_options_subscribed(self):
        other_user = UserFactory.create()
        subscribed = NimbusExperimentFactory.create_with_lifecycle(
            NimbusExperimentFactory.Lifecycles.PREVIEW,
            owner=other_user,
            slug="subscribed-exp",
        )
        subscribed.subscribers.add(self.user)

        unrelated = NimbusExperimentFactory.create_with_lifecycle(
            NimbusExperimentFactory.Lifecycles.LIVE_ENROLLING,
            slug="unrelated-exp",
        )

        response = self.client.get(
            f"{reverse('nimbus-ui-home')}?my_deliveries_status={MyDeliveriesChoices.SUBSCRIBED}"
        )
        experiments = list(response.context["all_my_experiments_page"].object_list)
        self.assertIn(subscribed, experiments)
        self.assertNotIn(unrelated, experiments)

    def test_my_deliveries_filter_options_owned(self):
        owned = NimbusExperimentFactory.create_with_lifecycle(
            NimbusExperimentFactory.Lifecycles.CREATED, owner=self.user, slug="owned-exp"
        )

        unrelated = NimbusExperimentFactory.create_with_lifecycle(
            NimbusExperimentFactory.Lifecycles.LIVE_ENROLLING,
            slug="unrelated-exp",
        )
        response = response = self.client.get(
            f"{reverse('nimbus-ui-home')}?my_deliveries_status={MyDeliveriesChoices.OWNED}"
        )
        experiments = list(response.context["all_my_experiments_page"].object_list)
        self.assertIn(owned, experiments)
        self.assertNotIn(unrelated, experiments)

    def test_sorting_and_pagination_preserved(self):
        names = ["Charlie", "Alpha", "Foxtrot", "Bravo", "Echo", "Delta"]
        for name in names:
            NimbusExperimentFactory.create(owner=self.user, name=name)

        response = self.client.get(
            f"{reverse('nimbus-ui-home')}?sort=name&my_deliveries_page=1"
        )
        self.assertEqual(response.status_code, 200)
        page1_names = [
            e.name for e in response.context["all_my_experiments_page"].object_list
        ]
        self.assertEqual(page1_names, sorted(names)[:6])

    @parameterized.expand(
        [
            (
                {
                    "is_firefox_labs_opt_in": True,
                    "firefox_labs_title": "title",
                    "firefox_labs_description": "description",
                    "firefox_labs_group": (
                        NimbusExperiment.FirefoxLabsGroups.CUSTOMIZE_BROWSING
                    ),
                },
                NimbusConstants.HomeTypeChoices.LABS.label,
            ),
            (
                {"is_rollout": True},
                NimbusConstants.HomeTypeChoices.ROLLOUT.label,
            ),
            (
                {},
                NimbusConstants.HomeTypeChoices.EXPERIMENT.label,
            ),
        ]
    )
    def test_home_type_display_returns_only_emoji(
        self, experiment_kwargs, expected_label
    ):
        experiment = NimbusExperimentFactory.create(owner=self.user, **experiment_kwargs)
        self.assertEqual(experiment.home_type_choice, expected_label)


class TestSlugRedirectToSummary(AuthTestCase):
    def test_slug_with_trailing_slash_redirects_to_summary(self):
        experiment = NimbusExperimentFactory.create_with_lifecycle(
            NimbusExperimentFactory.Lifecycles.CREATED
        )
        url = reverse("nimbus-ui-detail", kwargs={"slug": experiment.slug}).replace(
            "summary/", ""
        )
        response = self.client.get(url)
        self.assertEqual(response.status_code, 302)
        self.assertEqual(
            response.url,
            reverse("nimbus-ui-detail", kwargs={"slug": experiment.slug}),
        )

    def test_slug_without_trailing_slash_redirects_to_summary(self):
        experiment = NimbusExperimentFactory.create_with_lifecycle(
            NimbusExperimentFactory.Lifecycles.CREATED
        )
        url = reverse("nimbus-ui-detail", kwargs={"slug": experiment.slug}).replace(
            "/summary/", ""
        )
        response = self.client.get(url)
        self.assertEqual(response.status_code, 302)
        self.assertEqual(
            response.url,
            reverse("nimbus-ui-detail", kwargs={"slug": experiment.slug}),
        )


class TestNimbusFeaturesView(AuthTestCase):
    def setUp(self):
        super().setUp()
        self.features = {
            "feature-desktop": NimbusExperiment.Application.DESKTOP,
            "feature-mobile": NimbusExperiment.Application.IOS,
            "feature-web": NimbusExperiment.Application.EXPERIMENTER,
        }
        self.feature_configs = {}
        for item, value in self.features.items():
            self.feature_configs[item] = NimbusFeatureConfigFactory.create(
                slug=item, name=item.replace("-", " "), application=value
            )

    def test_features_view_renders_template(self):
        response = self.client.get(reverse("nimbus-ui-features"))

        self.assertEqual(response.status_code, 200)
        self.assertTemplateUsed(response, "nimbus_experiments/features.html")

    def test_features_view_dropdown_loads_correct_default(self):
        response = self.client.get(reverse("nimbus-ui-features"))
        self.assertEqual(response.status_code, 200)

        form = response.context["form"]
        self.assertTrue(form.fields["application"])
        self.assertEqual(form.fields["application"].initial, "")
        self.assertTrue(form.fields["feature_configs"])
        self.assertEqual(form.fields["feature_configs"].initial, "")

    @parameterized.expand(
        [
            (NimbusExperiment.Application.DESKTOP, "feature-desktop"),
            (NimbusExperiment.Application.IOS, "feature-mobile"),
            (NimbusExperiment.Application.EXPERIMENTER, "feature-web"),
        ]
    )
    def test_features_view_dropdown_loads_correct_fields_on_request(
        self, application, feature_config
    ):
        feature_id = NimbusFeatureConfig.objects.values_list("pk", flat=True).get(
            slug=feature_config
        )
        url = reverse("nimbus-ui-features")
        response = self.client.get(
            f"{url}?application={application.value}&feature_configs={feature_id}"
        )

        self.assertEqual(response.status_code, 200)
        form = response.context["form"]
        self.assertTrue(form.fields["application"])
        self.assertEqual(form["application"].value(), application)
        self.assertEqual(form["feature_configs"].value(), str(feature_id))

    def test_features_view_multiapplication_loads_in_feature_config(self):
        applications = [
            NimbusExperiment.Application.DESKTOP,
            NimbusExperiment.Application.IOS,
        ]
        feature_config_multi = NimbusFeatureConfigFactory.create(
            slug="feature-multi",
            name="Multi Feature",
            application=applications,
        )

        url = reverse("nimbus-ui-features")
        response = self.client.get(
            f"{url}?application={applications[1].value}&feature_configs={feature_config_multi.id}"
        )

        self.assertEqual(response.status_code, 200)
        form = response.context["form"]
        self.assertTrue(form.fields["application"])
        self.assertEqual(form["application"].value(), applications[1].value)
        self.assertEqual(form["feature_configs"].value(), str(feature_config_multi.id))

<<<<<<< HEAD

class TestTagsManageView(AuthTestCase):
    def test_tags_manage_view_renders(self):
        TagFactory.create(name="Tag 1")
        TagFactory.create(name="Tag 2")
        response = self.client.get(reverse("nimbus-ui-tags-manage"))
        self.assertEqual(response.status_code, 200)
        self.assertContains(response, "Tag 1")
        self.assertContains(response, "Tag 2")


class TestTagCreateView(AuthTestCase):
    def test_create_tag(self):
        response = self.client.post(reverse("nimbus-ui-tags-create"))
        self.assertEqual(response.status_code, 200)
        self.assertEqual(Tag.objects.count(), 1)
        self.assertEqual(Tag.objects.first().name, "Tag 1")


class TestTagSaveView(AuthTestCase):
    def test_save_valid_tags(self):
        tag = TagFactory.create(name="Tag 1", color="#ff0000")
        response = self.client.post(
            reverse("nimbus-ui-tags-save"),
            {
                "form-TOTAL_FORMS": "1",
                "form-INITIAL_FORMS": "1",
                "form-MIN_NUM_FORMS": "0",
                "form-MAX_NUM_FORMS": "1000",
                "form-0-id": tag.id,
                "form-0-name": "Updated Tag",
                "form-0-color": "#00ff00",
            },
        )
        self.assertEqual(response.status_code, 200)
        tag.refresh_from_db()
        self.assertEqual(tag.color, "#00ff00")

    def test_save_invalid_tags(self):
        tag = TagFactory.create(name="Tag 1", color="#ff0000")
        response = self.client.post(
            reverse("nimbus-ui-tags-save"),
            {
                "form-TOTAL_FORMS": "1",
                "form-INITIAL_FORMS": "1",
                "form-MIN_NUM_FORMS": "0",
                "form-MAX_NUM_FORMS": "1000",
                "form-0-id": tag.id,
                "form-0-name": "",
                "form-0-color": "#00ff00",
            },
        )
        self.assertEqual(response.status_code, 200)
        self.assertContains(response, "This field is required.")

    def test_save_duplicate_tags(self):
        from experimenter.nimbus_ui.constants import NimbusUIConstants

        TagFactory.create(name="Existing Tag")
        tag = TagFactory.create(name="Tag 1", color="#ff0000")

        response = self.client.post(
            reverse("nimbus-ui-tags-save"),
            {
                "form-TOTAL_FORMS": "1",
                "form-INITIAL_FORMS": "1",
                "form-MIN_NUM_FORMS": "0",
                "form-MAX_NUM_FORMS": "1000",
                "form-0-id": tag.id,
                "form-0-name": "Existing Tag",
                "form-0-color": "#00ff00",
            },
        )
        self.assertEqual(response.status_code, 200)
        self.assertContains(response, NimbusUIConstants.ERROR_TAG_DUPLICATE_NAME)
=======
    def test_features_view_pagination(self):
        application = NimbusExperiment.Application.DESKTOP
        for num in range(6):
            NimbusExperimentFactory.create(
                name=f"Experiment {num}",
                application=application,
                feature_configs=[self.feature_configs["feature-desktop"]],
                qa_status=NimbusExperiment.QAStatus.GREEN,
            )

        base_url = reverse("nimbus-ui-features")
        response = self.client.get(
            f"{base_url}?application={application.value}&feature_configs={self.feature_configs['feature-desktop'].id}"
        )
        self.assertEqual(response.status_code, 200)
        self.assertEqual(len(response.context["experiments_delivered"]), 5)
        self.assertEqual(len(response.context["experiments_with_qa_status"]), 5)

    @parameterized.expand(
        [
            (NimbusExperiment.Application.DESKTOP, "feature-desktop"),
            (NimbusExperiment.Application.IOS, "feature-mobile"),
            (NimbusExperiment.Application.EXPERIMENTER, "feature-web"),
        ]
    )
    def test_features_view_renders_table_with_correct_elements(
        self, application, feature_config
    ):
        experiment = f"Experiment {feature_config.replace('-', ' ')}"
        NimbusExperimentFactory.create(
            name=experiment,
            application=application,
            feature_configs=[self.feature_configs[feature_config]],
        )

        feature_id = self.feature_configs[feature_config].id
        url = reverse("nimbus-ui-features")
        response = self.client.get(
            f"{url}?application={application.value}&feature_configs={feature_id}"
        )

        self.assertEqual(response.status_code, 200)
        self.assertContains(response, "deliveries-table")
        self.assertContains(response, "qa-info-table")
        self.assertContains(response, experiment)

    def test_features_view_deliveries_table_can_sort_by_recipe_name(self):
        experiment1 = NimbusExperimentFactory.create(
            application=NimbusExperiment.Application.DESKTOP,
            feature_configs=[self.feature_configs["feature-desktop"]],
            name="A Experiment",
        )
        experiment2 = NimbusExperimentFactory.create(
            application=NimbusExperiment.Application.DESKTOP,
            feature_configs=[self.feature_configs["feature-desktop"]],
            name="B Experiment",
        )

        response = self.client.get(
            reverse("nimbus-ui-features"),
            {
                "sort": FeaturesPageSortChoices.Deliveries.NAME_UP,
                "application": NimbusExperiment.Application.DESKTOP.value,
                "feature_configs": self.feature_configs["feature-desktop"].id,
            },
        )

        self.assertEqual(
            [e.slug for e in response.context["experiments_delivered"]],
            [experiment1.slug, experiment2.slug],
        )

        response = self.client.get(
            reverse("nimbus-ui-features"),
            {
                "sort": FeaturesPageSortChoices.Deliveries.NAME_DOWN,
                "application": NimbusExperiment.Application.DESKTOP.value,
                "feature_configs": self.feature_configs["feature-desktop"].id,
            },
        )

        self.assertEqual(
            [e.slug for e in response.context["experiments_delivered"]],
            [experiment2.slug, experiment1.slug],
        )

    def test_features_view_deliveries_table_can_sort_by_qa_run_date(self):
        experiment1 = NimbusExperimentFactory.create(
            application=NimbusExperiment.Application.DESKTOP,
            feature_configs=[self.feature_configs["feature-desktop"]],
            qa_run_date=datetime.date(2024, 1, 1),
        )
        experiment2 = NimbusExperimentFactory.create(
            application=NimbusExperiment.Application.DESKTOP,
            feature_configs=[self.feature_configs["feature-desktop"]],
            qa_run_date=datetime.date(2024, 1, 2),
        )

        response = self.client.get(
            reverse("nimbus-ui-features"),
            {
                "sort": FeaturesPageSortChoices.QARuns.DATE_UP,
                "application": NimbusExperiment.Application.DESKTOP.value,
                "feature_configs": self.feature_configs["feature-desktop"].id,
            },
        )

        self.assertEqual(
            [e.slug for e in response.context["experiments_delivered"]],
            [experiment1.slug, experiment2.slug],
        )

        response = self.client.get(
            reverse("nimbus-ui-features"),
            {
                "sort": FeaturesPageSortChoices.QARuns.DATE_DOWN,
                "application": NimbusExperiment.Application.DESKTOP.value,
                "feature_configs": self.feature_configs["feature-desktop"].id,
            },
        )

        self.assertEqual(
            [e.slug for e in response.context["experiments_delivered"]],
            [experiment2.slug, experiment1.slug],
        )

    def test_features_view_deliveries_table_can_sort_by_date(self):
        experiment1 = NimbusExperimentFactory.create_with_lifecycle(
            lifecycle=NimbusExperimentFactory.Lifecycles.LIVE_ENROLLING,
            application=NimbusExperiment.Application.DESKTOP,
            feature_configs=[self.feature_configs["feature-desktop"]],
            start_date=datetime.date(2024, 1, 1),
        )
        experiment2 = NimbusExperimentFactory.create_with_lifecycle(
            lifecycle=NimbusExperimentFactory.Lifecycles.LIVE_ENROLLING,
            application=NimbusExperiment.Application.DESKTOP,
            feature_configs=[self.feature_configs["feature-desktop"]],
            start_date=datetime.date(2024, 1, 2),
        )

        response = self.client.get(
            reverse("nimbus-ui-features"),
            {
                "sort": FeaturesPageSortChoices.Deliveries.DATE_UP,
                "application": NimbusExperiment.Application.DESKTOP.value,
                "feature_configs": self.feature_configs["feature-desktop"].id,
            },
        )

        self.assertEqual(
            [e.slug for e in response.context["experiments_delivered"]],
            [experiment1.slug, experiment2.slug],
        )

        response = self.client.get(
            reverse("nimbus-ui-features"),
            {
                "sort": FeaturesPageSortChoices.Deliveries.DATE_DOWN,
                "application": NimbusExperiment.Application.DESKTOP.value,
                "feature_configs": self.feature_configs["feature-desktop"].id,
            },
        )

        self.assertEqual(
            [e.slug for e in response.context["experiments_delivered"]],
            [experiment2.slug, experiment1.slug],
        )

    def test_features_view_deliveries_table_can_sort_by_experiment_type(self):
        experiment1 = NimbusExperimentFactory.create(
            application=NimbusExperiment.Application.DESKTOP,
            feature_configs=[self.feature_configs["feature-desktop"]],
            is_rollout=False,
        )
        experiment2 = NimbusExperimentFactory.create(
            application=NimbusExperiment.Application.DESKTOP,
            feature_configs=[self.feature_configs["feature-desktop"]],
            is_rollout=True,
        )

        response = self.client.get(
            reverse("nimbus-ui-features"),
            {
                "sort": FeaturesPageSortChoices.Deliveries.TYPE_UP,
                "application": NimbusExperiment.Application.DESKTOP.value,
                "feature_configs": self.feature_configs["feature-desktop"].id,
            },
        )

        self.assertEqual(
            [e.slug for e in response.context["experiments_delivered"]],
            [experiment1.slug, experiment2.slug],
        )

        response = self.client.get(
            reverse("nimbus-ui-features"),
            {
                "sort": FeaturesPageSortChoices.Deliveries.TYPE_DOWN,
                "application": NimbusExperiment.Application.DESKTOP.value,
                "feature_configs": self.feature_configs["feature-desktop"].id,
            },
        )

        self.assertEqual(
            [e.slug for e in response.context["experiments_delivered"]],
            [experiment2.slug, experiment1.slug],
        )

    def test_features_view_deliveries_table_can_sort_by_qa_run_type(self):
        experiment1 = NimbusExperimentFactory.create(
            application=NimbusExperiment.Application.DESKTOP,
            feature_configs=[self.feature_configs["feature-desktop"]],
            qa_run_type=NimbusExperiment.QATestType.FULL,
        )
        experiment2 = NimbusExperimentFactory.create(
            application=NimbusExperiment.Application.DESKTOP,
            feature_configs=[self.feature_configs["feature-desktop"]],
            qa_run_type=NimbusExperiment.QATestType.SMOKE,
        )

        response = self.client.get(
            reverse("nimbus-ui-features"),
            {
                "sort": FeaturesPageSortChoices.QARuns.TYPE_UP,
                "application": NimbusExperiment.Application.DESKTOP.value,
                "feature_configs": self.feature_configs["feature-desktop"].id,
            },
        )

        self.assertEqual(
            [e.slug for e in response.context["experiments_delivered"]],
            [experiment1.slug, experiment2.slug],
        )

        response = self.client.get(
            reverse("nimbus-ui-features"),
            {
                "sort": FeaturesPageSortChoices.QARuns.TYPE_DOWN,
                "application": NimbusExperiment.Application.DESKTOP.value,
                "feature_configs": self.feature_configs["feature-desktop"].id,
            },
        )

        self.assertEqual(
            [e.slug for e in response.context["experiments_delivered"]],
            [experiment2.slug, experiment1.slug],
        )

    def test_features_view_deliveries_table_can_sort_by_experiment_channel(self):
        experiment1 = NimbusExperimentFactory.create(
            application=NimbusExperiment.Application.DESKTOP,
            feature_configs=[self.feature_configs["feature-desktop"]],
            status=NimbusExperiment.Status.LIVE,
            channels=[NimbusExperiment.Channel.BETA],
            channel=NimbusExperiment.Channel.NO_CHANNEL,
        )
        experiment2 = NimbusExperimentFactory.create(
            application=NimbusExperiment.Application.DESKTOP,
            feature_configs=[self.feature_configs["feature-desktop"]],
            status=NimbusExperiment.Status.LIVE,
            channels=[NimbusExperiment.Channel.RELEASE],
            channel=NimbusExperiment.Channel.NO_CHANNEL,
        )

        response = self.client.get(
            reverse("nimbus-ui-features"),
            {
                "sort": FeaturesPageSortChoices.Deliveries.CHANNEL_UP,
                "application": NimbusExperiment.Application.DESKTOP.value,
                "feature_configs": self.feature_configs["feature-desktop"].id,
            },
        )

        self.assertEqual(
            [e.slug for e in response.context["experiments_delivered"]],
            [experiment1.slug, experiment2.slug],
        )

        response = self.client.get(
            reverse("nimbus-ui-features"),
            {
                "sort": FeaturesPageSortChoices.Deliveries.CHANNEL_DOWN,
                "application": NimbusExperiment.Application.DESKTOP.value,
                "feature_configs": self.feature_configs["feature-desktop"].id,
            },
        )

        self.assertEqual(
            [e.slug for e in response.context["experiments_delivered"]],
            [experiment2.slug, experiment1.slug],
        )

    def test_features_view_deliveries_table_can_sort_by_versions(self):
        experiment1 = NimbusExperimentFactory.create(
            application=NimbusExperiment.Application.DESKTOP,
            feature_configs=[self.feature_configs["feature-desktop"]],
            status=NimbusExperiment.Status.LIVE,
            firefox_min_version=NimbusExperiment.Version.FIREFOX_100,
        )
        experiment2 = NimbusExperimentFactory.create(
            application=NimbusExperiment.Application.DESKTOP,
            feature_configs=[self.feature_configs["feature-desktop"]],
            status=NimbusExperiment.Status.LIVE,
            firefox_min_version=NimbusExperiment.Version.FIREFOX_101,
        )

        response = self.client.get(
            reverse("nimbus-ui-features"),
            {
                "sort": FeaturesPageSortChoices.Deliveries.VERSIONS_UP,
                "application": NimbusExperiment.Application.DESKTOP.value,
                "feature_configs": self.feature_configs["feature-desktop"].id,
            },
        )

        self.assertEqual(
            [e.slug for e in response.context["experiments_delivered"]],
            [experiment1.slug, experiment2.slug],
        )

        response = self.client.get(
            reverse("nimbus-ui-features"),
            {
                "sort": FeaturesPageSortChoices.Deliveries.VERSIONS_DOWN,
                "application": NimbusExperiment.Application.DESKTOP.value,
                "feature_configs": self.feature_configs["feature-desktop"].id,
            },
        )

        self.assertEqual(
            [e.slug for e in response.context["experiments_delivered"]],
            [experiment2.slug, experiment1.slug],
        )

    def test_features_view_deliveries_table_can_sort_by_total_clients(self):
        experiment1 = NimbusExperimentFactory.create(
            application=NimbusExperiment.Application.DESKTOP,
            feature_configs=[self.feature_configs["feature-desktop"]],
            total_enrolled_clients=1500,
        )
        experiment2 = NimbusExperimentFactory.create(
            application=NimbusExperiment.Application.DESKTOP,
            feature_configs=[self.feature_configs["feature-desktop"]],
            total_enrolled_clients=200000,
        )

        response = self.client.get(
            reverse("nimbus-ui-features"),
            {
                "sort": FeaturesPageSortChoices.Deliveries.SIZE_UP,
                "application": NimbusExperiment.Application.DESKTOP.value,
                "feature_configs": self.feature_configs["feature-desktop"].id,
            },
        )

        self.assertEqual(
            [e.slug for e in response.context["experiments_delivered"]],
            [experiment1.slug, experiment2.slug],
        )

        response = self.client.get(
            reverse("nimbus-ui-features"),
            {
                "sort": FeaturesPageSortChoices.Deliveries.SIZE_DOWN,
                "application": NimbusExperiment.Application.DESKTOP.value,
                "feature_configs": self.feature_configs["feature-desktop"].id,
            },
        )

        self.assertEqual(
            [e.slug for e in response.context["experiments_delivered"]],
            [experiment2.slug, experiment1.slug],
        )
>>>>>>> ab015069
<|MERGE_RESOLUTION|>--- conflicted
+++ resolved
@@ -3542,7 +3542,6 @@
         self.assertEqual(form["application"].value(), applications[1].value)
         self.assertEqual(form["feature_configs"].value(), str(feature_config_multi.id))
 
-<<<<<<< HEAD
 
 class TestTagsManageView(AuthTestCase):
     def test_tags_manage_view_renders(self):
@@ -3618,7 +3617,6 @@
         )
         self.assertEqual(response.status_code, 200)
         self.assertContains(response, NimbusUIConstants.ERROR_TAG_DUPLICATE_NAME)
-=======
     def test_features_view_pagination(self):
         application = NimbusExperiment.Application.DESKTOP
         for num in range(6):
@@ -3991,5 +3989,4 @@
         self.assertEqual(
             [e.slug for e in response.context["experiments_delivered"]],
             [experiment2.slug, experiment1.slug],
-        )
->>>>>>> ab015069
+        )