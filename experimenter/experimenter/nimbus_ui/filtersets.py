import django_filters
from django import forms
from django.contrib.auth.models import User
from django.db import models
from django.db.models import Q
from django.db.models.functions import Concat

from experimenter.base.models import Country, Language, Locale
from experimenter.experiments.models import NimbusExperiment, NimbusFeatureConfig
from experimenter.nimbus_ui.forms import MultiSelectWidget
from experimenter.projects.models import Project
from experimenter.targeting.constants import TargetingConstants


class StatusChoices(models.TextChoices):
    DRAFT = NimbusExperiment.Status.DRAFT
    PREVIEW = NimbusExperiment.Status.PREVIEW
    LIVE = NimbusExperiment.Status.LIVE
    COMPLETE = NimbusExperiment.Status.COMPLETE
    REVIEW = "Review"
    ARCHIVED = "Archived"
    MY_EXPERIMENTS = "MyExperiments"


STATUS_FILTERS = {
    StatusChoices.DRAFT: lambda request: Q(
        is_archived=False, status=NimbusExperiment.Status.DRAFT
    ),
    StatusChoices.PREVIEW: lambda request: Q(
        is_archived=False, status=NimbusExperiment.Status.PREVIEW
    ),
    StatusChoices.LIVE: lambda request: Q(
        is_archived=False, status=NimbusExperiment.Status.LIVE
    ),
    StatusChoices.COMPLETE: lambda request: Q(
        is_archived=False, status=NimbusExperiment.Status.COMPLETE
    ),
    StatusChoices.REVIEW: lambda request: (
        Q(is_archived=False) & ~Q(publish_status=NimbusExperiment.PublishStatus.IDLE)
    ),
    StatusChoices.ARCHIVED: lambda request: Q(is_archived=True),
    StatusChoices.MY_EXPERIMENTS: lambda request: (
        Q(owner=request.user) | Q(subscribers=request.user)
    ),
}


class TypeChoices(models.TextChoices):
    ROLLOUT = "Rollout"
    EXPERIMENT = "Experiment"
    LABS = "Labs"


class SortChoices(models.TextChoices):
    NAME_UP = "name"
    NAME_DOWN = "-name"
    QA_UP = "qa_status"
    QA_DOWN = "-qa_status"
    APPLICATION_UP = "application"
    APPLICATION_DOWN = "-application"
    CHANNEL_UP = "channel"
    CHANNEL_DOWN = "-channel"
    SIZE_UP = "population_percent"
    SIZE_DOWN = "-population_percent"
    FEATURES_UP = "feature_configs__slug"
    FEATURES_DOWN = "-feature_configs__slug"
    VERSIONS_UP = "firefox_min_version"
    VERSIONS_DOWN = "-firefox_min_version"
    START_DATE_UP = "_start_date"
    START_DATE_DOWN = "-_start_date"
    END_DATE_UP = "_computed_end_date"
    END_DATE_DOWN = "-_computed_end_date"


class IconMultiSelectWidget(MultiSelectWidget):
    template_name = "common/sidebar_select.html"
    class_attrs = "selectpicker form-control bg-body-tertiary"

    def __init__(self, *args, attrs, **kwargs):
        self.icon = kwargs.pop("icon", None)
        super().__init__(*args, attrs=attrs, **kwargs)

    def get_context(self, name, value, attrs):
        context = super().get_context(name, value, attrs)
        context["icon"] = self.icon
        return context


class NimbusExperimentFilter(django_filters.FilterSet):
    sort = django_filters.ChoiceFilter(
        method="filter_sort",
        choices=SortChoices.choices,
        widget=forms.widgets.HiddenInput,
    )
    status = django_filters.ChoiceFilter(
        method="filter_status",
        choices=StatusChoices.choices,
        widget=forms.widgets.HiddenInput,
    )
    search = django_filters.CharFilter(
        method="filter_search",
        widget=forms.widgets.TextInput(
            attrs={
                "class": "form-control mb-2 bg-body-tertiary",
                "placeholder": "🔎 Search",
            }
        ),
    )
    type = django_filters.MultipleChoiceFilter(
        method="filter_type",
        choices=TypeChoices.choices,
        widget=IconMultiSelectWidget(
            icon="fa-solid fa-flask-vial",
            attrs={
                "title": "All Types",
            },
        ),
    )
    application = django_filters.MultipleChoiceFilter(
        choices=NimbusExperiment.Application.choices,
        widget=IconMultiSelectWidget(
            icon="fa-solid fa-desktop",
            attrs={
                "title": "All Applications",
            },
        ),
    )
    channel = django_filters.MultipleChoiceFilter(
        method="filter_channel",
        choices=NimbusExperiment.Channel.choices,
        widget=IconMultiSelectWidget(
            icon="fa-solid fa-road",
            attrs={
                "title": "All Channels",
            },
        ),
    )
    firefox_min_version = django_filters.MultipleChoiceFilter(
        choices=reversed(NimbusExperiment.Version.choices),
        widget=IconMultiSelectWidget(
            icon="fa-solid fa-code-branch",
            attrs={
                "title": "All Versions",
            },
        ),
    )
    feature_configs = django_filters.ModelMultipleChoiceFilter(
        queryset=NimbusFeatureConfig.objects.all().order_by("application", "slug"),
        widget=IconMultiSelectWidget(
            icon="fa-solid fa-boxes-stacked",
            attrs={
                "title": "All Features",
            },
        ),
    )
    countries = django_filters.ModelMultipleChoiceFilter(
        queryset=Country.objects.all().order_by("code"),
        widget=IconMultiSelectWidget(
            icon="fa-solid fa-globe",
            attrs={
                "title": "All Countries",
            },
        ),
    )
    languages = django_filters.ModelMultipleChoiceFilter(
        queryset=Language.objects.all().order_by("code"),
        widget=IconMultiSelectWidget(
            icon="fa-solid fa-language",
            attrs={
                "title": "All Languages",
            },
        ),
    )
    locales = django_filters.ModelMultipleChoiceFilter(
        queryset=Locale.objects.all().order_by("code"),
        widget=IconMultiSelectWidget(
            icon="fa-solid fa-earth-americas",
            attrs={
                "title": "All Locales",
            },
        ),
    )
    targeting_config_slug = django_filters.MultipleChoiceFilter(
        choices=sorted(TargetingConstants.TargetingConfig.choices),
        widget=IconMultiSelectWidget(
            icon="fa-solid fa-users-rectangle",
            attrs={
                "title": "All Audiences",
            },
        ),
    )
    projects = django_filters.ModelMultipleChoiceFilter(
        queryset=Project.objects.all().order_by("slug"),
        widget=IconMultiSelectWidget(
            icon="fa-solid fa-person-chalkboard",
            attrs={
                "title": "All Projects",
            },
        ),
    )
    qa_status = django_filters.MultipleChoiceFilter(
        choices=NimbusExperiment.QAStatus.choices,
        widget=IconMultiSelectWidget(
            icon="fa-solid fa-user-shield",
            attrs={
                "title": "All QA Statuses",
            },
        ),
    )
    takeaways = django_filters.MultipleChoiceFilter(
        method="filter_takeaways",
        choices=[
            *NimbusExperiment.Takeaways.choices,
            *NimbusExperiment.ConclusionRecommendation.choices,
        ],
        widget=IconMultiSelectWidget(
            icon="fa-solid fa-list-check",
            attrs={
                "title": "All Takeaways",
            },
        ),
    )
    owner = django_filters.ModelMultipleChoiceFilter(
        queryset=User.objects.order_by("email"),
        widget=IconMultiSelectWidget(
            icon="fa-solid fa-users",
            attrs={
                "title": "All Owners",
            },
        ),
    )
    subscribers = django_filters.ModelMultipleChoiceFilter(
        queryset=User.objects.order_by("email"),
        widget=IconMultiSelectWidget(
            icon="fa-solid fa-bell",
            attrs={
                "title": "All Subscribers",
            },
        ),
    )

    class Meta:
        model = NimbusExperiment
        fields = [
            "sort",
            "status",
            "search",
            "type",
            "application",
            "channel",
            "firefox_min_version",
            "feature_configs",
            "countries",
            "languages",
            "locales",
            "targeting_config_slug",
            "projects",
            "qa_status",
            "takeaways",
            "owner",
            "subscribers",
        ]

    def filter_sort(self, queryset, name, value):
        return queryset.order_by(value)

    def filter_status(self, queryset, name, value):
        return queryset.filter(STATUS_FILTERS[value](self.request))

    def filter_search(self, queryset, name, value):
        search_fields = Concat(
            "name",
            "slug",
            "public_description",
            "hypothesis",
            "takeaways_summary",
            "qa_comment",
            output_field=models.TextField(),
        )

        return queryset.annotate(search_fields=search_fields).filter(
            search_fields__icontains=value
        )

    def filter_type(self, queryset, name, value):
        query = Q()
        if TypeChoices.EXPERIMENT in value:
            query |= Q(is_rollout=False)
        if TypeChoices.ROLLOUT in value:
            query |= Q(is_rollout=True)
        if TypeChoices.LABS in value:
            query |= Q(is_firefox_labs_opt_in=True)
        return queryset.filter(query)

    def filter_takeaways(self, queryset, name, values):
        query = Q()
        for value in values:
            if value == NimbusExperiment.Takeaways.QBR_LEARNING:
                query |= Q(takeaways_qbr_learning=True)
            elif value == NimbusExperiment.Takeaways.DAU_GAIN:
                query |= Q(takeaways_metric_gain=True)
            elif value in NimbusExperiment.ConclusionRecommendation:
                query |= Q(conclusion_recommendations__contains=[value])
        return queryset.filter(query)

<<<<<<< HEAD

class MyDeliveriesChoices(models.TextChoices):
    ALL = "AllDeliveries", "All My Deliveries"
    OWNED = "AllOwned", "All Owned"
    SUBSCRIBED = "AllSubscribed", "All Subscribed"


class NimbusExperimentsHomeFilter(django_filters.FilterSet):
    my_deliveries_status = django_filters.ChoiceFilter(
        label="",
        method="filter_my_deliveries",
        choices=MyDeliveriesChoices.choices,
        empty_label=None,
        widget=forms.Select(attrs={"class": "form-select form-select-sm"}),
    )

    class Meta:
        model = NimbusExperiment
        fields = ["my_deliveries_status"]

    def __init__(self, *args, **kwargs):
        super().__init__(*args, **kwargs)
        if not self.data.get("my_deliveries_status"):
            self.filters["my_deliveries_status"].field.initial = MyDeliveriesChoices.ALL

    def filter_my_deliveries(self, queryset, name, value):
        user = self.request.user
        if value == MyDeliveriesChoices.OWNED:
            return queryset.filter(owner=user)
        elif value == MyDeliveriesChoices.SUBSCRIBED:
            return queryset.filter(subscribers=user)
        return queryset  # Default = AllDeliveries
=======
    def filter_channel(self, queryset, name, value):
        query = Q(channel__in=value)
        for channel in value:
            query |= Q(channels__contains=[channel])
        return queryset.filter(query)
>>>>>>> 97b78ee7
<|MERGE_RESOLUTION|>--- conflicted
+++ resolved
@@ -302,8 +302,13 @@
             elif value in NimbusExperiment.ConclusionRecommendation:
                 query |= Q(conclusion_recommendations__contains=[value])
         return queryset.filter(query)
-
-<<<<<<< HEAD
+     
+    def filter_channel(self, queryset, name, value):
+        query = Q(channel__in=value)
+        for channel in value:
+            query |= Q(channels__contains=[channel])
+        return queryset.filter(query)
+
 
 class MyDeliveriesChoices(models.TextChoices):
     ALL = "AllDeliveries", "All My Deliveries"
@@ -335,11 +340,4 @@
             return queryset.filter(owner=user)
         elif value == MyDeliveriesChoices.SUBSCRIBED:
             return queryset.filter(subscribers=user)
-        return queryset  # Default = AllDeliveries
-=======
-    def filter_channel(self, queryset, name, value):
-        query = Q(channel__in=value)
-        for channel in value:
-            query |= Q(channels__contains=[channel])
-        return queryset.filter(query)
->>>>>>> 97b78ee7
+        return queryset  # Default = AllDeliveries