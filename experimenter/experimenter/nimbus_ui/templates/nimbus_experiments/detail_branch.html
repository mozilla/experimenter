{% load nimbus_extras %}

<div class="card-body">
  <div class="row mb-2">
    <div class="col-md-8">
      <h6>
        <a href="#{{ branch.slug }}">#</a> {{ branch.name|title }}
      </h6>
    </div>
    {% if not experiment.is_rollout %}
      <div class="col-md-4 text-end">
        <button class="btn btn-outline-primary btn-sm"
                data-testid="promote-rollout"
                data-bs-toggle="modal"
                data-bs-target="#promoteToRolloutModal-{{ branch.slug }}">Promote to Rollout</button>
      </div>
    {% endif %}
  </div>
  <table class="table table-striped">
    <tbody>
      <tr>
        <th class="w-25">Slug</th>
        <td class="w-25">{{ branch.slug|format_not_set }}</td>
        <th class="w-25">Ratio</th>
        <td class="w-25">{{ branch.ratio|format_not_set }}</td>
      </tr>
      <tr>
        <th>Description</th>
        <td colspan="3">{{ branch.description|format_not_set }}</td>
      </tr>
      {% if branch.feature_values.all %}
        {% for feature_value in branch.feature_values.all %}
          <tr>
<<<<<<< HEAD
            <th>
              {{ feature_value.feature_config.name|format_not_set }} Value
              {% if feature_value.allow_coenrollment %}
                <div class="form-text">{{ NimbusUIConstants.COENROLLMENT_NOTE }}</div>
              {% endif %}
            </th>
            <td colspan="3" id="preview-recipe-json" class="collapsed-json">
              <div style="max-height: 120px; overflow: hidden;">
                <textarea class="readonly-json">{{ feature_value.value }}</textarea>
=======
            <th class="text-nowrap">
              {{ feature_value.feature_config.name|format_not_set }} Value
              {% if feature_value.allow_coenrollment %}<div class="form-text">{{ coenrollment_note }}</div>{% endif %}
            </th>
            <td colspan="3"
                id="preview-recipe-json"
                class="collapsed-json"
                style="max-width: 0">
              <div class="overflow-hidden text-break" style="max-height: 120px;">
                <textarea class="readonly-json w-100" style="word-break: break-all;">{{ feature_value.value }}</textarea>
>>>>>>> 1432e058
              </div>
              <button class="btn btn-outline-primary btn-sm mt-2 d-block show-btn d-none">
                <i class="fa-solid fa-plus"></i> Show more
              </button>
            </td>
            <td colspan="3"
                id="preview-recipe-json"
                class="expanded-json d-none"
                style="max-width: 0">
              <div class="text-break">
                <textarea class="readonly-json w-100" style="word-break: break-all;">{{ feature_value.value }}</textarea>
              </div>
              <button class="btn btn-outline-primary btn-sm mt-2 d-block hide-btn d-none">
                <i class="fa-solid fa-minus"></i> Show less
              </button>
            </td>
          </tr>
        {% endfor %}
      {% else %}
        <tr>
          <td colspan="4">No Feature Values</td>
        </tr>
      {% endif %}
      {% if branch.screenshots.all.exists %}
        <tr>
          <th>Screenshots</th>
          <td colspan="3">
            {% for screenshot in branch.screenshots.all %}
              <figure data-testid="branch-screenshot" class="d-block">
                <figcaption>{{ screenshot.description }}</figcaption>
                {% if screenshot.image %}
                  <img src="{{ screenshot.image.url }}"
                       alt="{{ screenshot.description|default:'' }}"
                       class="img-fluid">
                {% else %}
                  Not Set
                {% endif %}
              </figure>
            {% endfor %}
          </td>
        </tr>
      {% endif %}
    </tbody>
  </table>
  {% if experiment.is_firefox_labs_opt_in %}
    <h6>Firefox Labs</h6>
    <table class="table table-striped">
      <tbody>
        <tr>
          <th>Title</th>
          <td class="w-75">{{ experiment.firefox_labs_title|default:"---" }}</td>
        </tr>
        <tr>
          <th>Description</th>
          <td class="w-75">{{ experiment.firefox_labs_description|default:"---" }}</td>
        </tr>
        <tr>
          <th>Description Links</th>
          <td class="w-75">
            {% if experiment.firefox_labs_description_links %}
              <code>{{ experiment.firefox_labs_description_links|format_not_set|format_json }}</code>
            {% else %}
              ---
            {% endif %}
          </td>
        </tr>
        <tr>
          <th>Group</th>
          <td class="w-75">{{ experiment.firefox_labs_group }}</td>
        </tr>
        <tr>
          <th>Requires Restart?</th>
          {% if experiment.requires_restart %}
            <td class="w-75">
              <i class="fa-regular fa-circle-check text-success"></i></i>
            </td>
          {% else %}
            <td class="w-75">
              <i class="fa-regular fa-circle-xmark text-danger"></i>
            </td>
          {% endif %}
        </tr>
      </tbody>
    </table>
  {% endif %}
</div>
<div class="modal fade"
     id="promoteToRolloutModal-{{ branch.slug }}"
     tabindex="-1"
     aria-labelledby="promoteToRolloutModalLabel-{{ branch.slug }}"
     aria-hidden="true">
  <div class="modal-dialog">
    <div class="modal-content">
      <div class="modal-header">
        <h1 class="modal-title fs-5">Promote {{ branch.slug }} to Rollout</h1>
        <button type="button"
                class="btn-close"
                data-bs-dismiss="modal"
                aria-label="Close"></button>
      </div>
      <div class="modal-body bg-body-tertiary">
        <form id="promoteToRolloutForm-{{ branch.slug }}"
              hx-post="{% url 'nimbus-ui-promote-to-rollout' experiment.slug %}"
              hx-vals='{"branch_slug": "{{ branch.slug }}"}'
              hx-target="#promoteToRolloutForm-{{ branch.slug }}">
          {% with form_id_prefix="promote-"|add:branch.slug %}
            {% include "nimbus_experiments/clone.html" with form=promote_to_rollout_forms experiment=experiment form_id_prefix=form_id_prefix branch_slug=branch.slug %}

          {% endwith %}
        </form>
      </div>
    </div>
  </div>
</div><|MERGE_RESOLUTION|>--- conflicted
+++ resolved
@@ -31,7 +31,6 @@
       {% if branch.feature_values.all %}
         {% for feature_value in branch.feature_values.all %}
           <tr>
-<<<<<<< HEAD
             <th>
               {{ feature_value.feature_config.name|format_not_set }} Value
               {% if feature_value.allow_coenrollment %}
@@ -41,18 +40,6 @@
             <td colspan="3" id="preview-recipe-json" class="collapsed-json">
               <div style="max-height: 120px; overflow: hidden;">
                 <textarea class="readonly-json">{{ feature_value.value }}</textarea>
-=======
-            <th class="text-nowrap">
-              {{ feature_value.feature_config.name|format_not_set }} Value
-              {% if feature_value.allow_coenrollment %}<div class="form-text">{{ coenrollment_note }}</div>{% endif %}
-            </th>
-            <td colspan="3"
-                id="preview-recipe-json"
-                class="collapsed-json"
-                style="max-width: 0">
-              <div class="overflow-hidden text-break" style="max-height: 120px;">
-                <textarea class="readonly-json w-100" style="word-break: break-all;">{{ feature_value.value }}</textarea>
->>>>>>> 1432e058
               </div>
               <button class="btn btn-outline-primary btn-sm mt-2 d-block show-btn d-none">
                 <i class="fa-solid fa-plus"></i> Show more
