{% extends "nimbus_experiments/experiment_base.html" %}

{% load static %}
{% load nimbus_extras %}

{% block title %}{{ experiment.name }}{% endblock %}

{% block main_content %}
<<<<<<< HEAD
  <div class="d-flex flex-column gap-4">
    {% comment %} Overview {% endcomment %}
    <div class="card px-5 py-4 shadow-sm">
      <h3>Overview</h3>
      <div class="d-inline-flex gap-4">
        {% for section in NimbusUIConstants.OVERVIEW_SECTIONS %}
          <p class="text-muted">{{ section }}</p>
          {% if not forloop.last %}<span class="text-muted">&middot;</span>{% endif %}
        {% endfor %}
      </div>
      <div class="d-flex flex-column gap-4">
        <div class="card p-5 mt-4">
          <div class="row">
            <div class="col-xxl">
              <h5>Hypothesis</h5>
              {% with hyp=experiment.hypothesis|default:"No hypothesis set." %}
                {% if hyp|length > 300 %}
                  <p>
                    {{ hyp|truncatechars:300 }}
                    <a href="{{ experiment.get_detail_url }}" class="ms-1">More</a>
                  </p>
                {% else %}
                  <p>{{ hyp }}</p>
                {% endif %}
              {% endwith %}
            </div>
            <div class="col-xxl">
              <div class="row">
                <div class="col">
                  <p class="text-muted mb-0">Product Owner</p>
                  <p>{{ experiment.owner|default:"No product owner set." }}</p>
                </div>
                <div class="col">
                  <p class="text-muted mb-0">Advanced Targeting</p>
                  <p>{{ experiment.targeting_config.name }}</p>
                </div>
                <div class="col">
                  <p class="text-muted mb-0">Application</p>
                  <p>{{ experiment.application|default:"Unknown" }}</p>
                </div>
              </div>
              <div class="row">
                <div class="col">
                  <p class="text-muted mb-0">Feature tags</p>
                  {% for tag in experiment.tags.all %}
                    <span class="badge bg-light text-dark">{{ tag.name }}</span>
                  {% empty %}
                    <p>None</p>
                  {% endfor %}
                </div>
                <div class="col">
                  <p class="text-muted mb-0">Localization</p>
                  {% for locale in experiment.locales.all %}
                    <p class="mb-0">{{ locale.name }}</p>
                  {% empty %}
                    <p class="mb-0">None</p>
                  {% endfor %}
                </div>
                <div class="col">
                  <p class="text-muted mb-0">Version</p>
                  <p>
                    {{ experiment.firefox_min_version }}
                    {% if experiment.firefox_max_version %}
                      - {{ experiment.firefox_max_version }}
                    {% else %}
                      +
                    {% endif %}
                  </p>
                </div>
              </div>
            </div>
          </div>
        </div>
        <div class="card p-5">
          <div class="row row-cols-2 row-cols-xxl-3 g-4">
            {% for branch in branch_data %}
              <div class="col">
                {% include "common/branch_card.html" with branch=branch %}

              </div>
            {% endfor %}
          </div>
        </div>
        <div class="card p-5">
          <div class="row">
            <div class="col">
              <h5>Key takeaways</h5>
              <p class="text-muted">
                {{ experiment.key_takeaways|default:NimbusUIConstants.OVERVIEW_REFLECTION_PROMPTS.key_takeaways }}
              </p>
            </div>
            <div class="col">
              <h5>Next steps</h5>
              <p class="text-muted">
                {{ experiment.key_takeaways|default:NimbusUIConstants.OVERVIEW_REFLECTION_PROMPTS.next_steps }}
              </p>
            </div>
            <div class="col">
              <div class="d-flex align-items-start gap-2">
                {% comment %} TODO:  {% endcomment %}
                <h5>Project Impact</h5>
                <span class="badge rounded-pill text-bg-warning bg-opacity-25 border border-secondary-subtle">Incomplete</span>
              </div>
              <p class="text-muted">
                {{ experiment.key_takeaways|default:NimbusUIConstants.OVERVIEW_REFLECTION_PROMPTS.project_impact }}
              </p>
            </div>
          </div>
        </div>
      </div>
    </div>
    {% comment %} Metrics {% endcomment %}
    <div class="card px-5 py-4 shadow-sm">
      <h3>Default Metrics</h3>
      <p class="text-muted">Default metrics displayed here</p>
      <div class="row">
        <div class="col-2">
          <p class="text-muted mb-0 invisible" aria-hidden="true">Metrics</p>
          <p class="fs-5 mb-3 invisible" aria-hidden="true">Baseline</p>
          {% for metric in default_metrics.values %}
            <button class="card p-3 {% if forloop.last %}mb-4{% endif %} mb-3 d-flex justify-content-center rounded-4 border-3 w-100 text-start nav-link-hover position-relative"
                    type="button"
                    style="height: 100px">
              <i class="fa-solid fa-arrow-up-right-from-square text-secondary fa-sm position-absolute top-0 end-0 p-3 px-2"></i>
              <p class=" metric-text mb-0">{{ metric }}</p>
            </button>
          {% endfor %}
        </div>
        <div class="col position-relative">
          <div class="row flex-row flex-nowrap overflow-auto mx-2 pb-3">
            {% if branch_data|length > 4 %}
              <div class="branch-fade branch-fade-left"></div>
              <div class="branch-fade branch-fade-right"></div>
            {% endif %}
            {% for branch in branch_data %}
              <div class="{% if branch.slug == selected_reference_branch %}col-2{% elif branch_data|length > 4 %}col-4{% else %}col{% endif %} d-flex flex-column align-items-center">
                <p class="text-muted mb-0">{{ branch.name }}</p>
                {% if branch.slug == selected_reference_branch %}
                  <p class="fs-5 mb-3">Baseline</p>
                {% else %}
                  <p class="fs-5">{{ branch.name }}</p>
                {% endif %}
                <div class="d-flex flex-column gap-3 w-100">
                  {% include "common/metric_card.html" with slug=branch.slug reference_branch=selected_reference_branch %}
                  {% include "common/metric_card.html" with slug=branch.slug reference_branch=selected_reference_branch %}
                  {% include "common/metric_card.html" with slug=branch.slug reference_branch=selected_reference_branch %}
                  {% include "common/metric_card.html" with slug=branch.slug reference_branch=selected_reference_branch %}
                  {% include "common/metric_card.html" with slug=branch.slug reference_branch=selected_reference_branch %}
                  {% include "common/metric_card.html" with slug=branch.slug reference_branch=selected_reference_branch %}
                  {% include "common/metric_card.html" with slug=branch.slug reference_branch=selected_reference_branch %}
                  {% include "common/metric_card.html" with slug=branch.slug reference_branch=selected_reference_branch %}
                  {% include "common/metric_card.html" with slug=branch.slug reference_branch=selected_reference_branch %}
                  {% include "common/metric_card.html" with slug=branch.slug reference_branch=selected_reference_branch %}
                  {% include "common/metric_card.html" with slug=branch.slug reference_branch=selected_reference_branch %}
                  {% include "common/metric_card.html" with slug=branch.slug reference_branch=selected_reference_branch %}
                  {% include "common/metric_card.html" with slug=branch.slug reference_branch=selected_reference_branch %}

                </div>
              </div>
            {% endfor %}
          </div>
        </div>
      </div>
    </div>
  </div>
{% endblock main_content %}

{% block extrascripts %}
  {{ block.super }}
  <script src="{% static 'nimbus_ui/results.bundle.js' %}"></script>
{% endblock extrascripts %}
=======
  {% include "nimbus_experiments/results-new-fragment.html" %}

{% endblock main_content %}
>>>>>>> 1432e058
<|MERGE_RESOLUTION|>--- conflicted
+++ resolved
@@ -6,180 +6,6 @@
 {% block title %}{{ experiment.name }}{% endblock %}
 
 {% block main_content %}
-<<<<<<< HEAD
-  <div class="d-flex flex-column gap-4">
-    {% comment %} Overview {% endcomment %}
-    <div class="card px-5 py-4 shadow-sm">
-      <h3>Overview</h3>
-      <div class="d-inline-flex gap-4">
-        {% for section in NimbusUIConstants.OVERVIEW_SECTIONS %}
-          <p class="text-muted">{{ section }}</p>
-          {% if not forloop.last %}<span class="text-muted">&middot;</span>{% endif %}
-        {% endfor %}
-      </div>
-      <div class="d-flex flex-column gap-4">
-        <div class="card p-5 mt-4">
-          <div class="row">
-            <div class="col-xxl">
-              <h5>Hypothesis</h5>
-              {% with hyp=experiment.hypothesis|default:"No hypothesis set." %}
-                {% if hyp|length > 300 %}
-                  <p>
-                    {{ hyp|truncatechars:300 }}
-                    <a href="{{ experiment.get_detail_url }}" class="ms-1">More</a>
-                  </p>
-                {% else %}
-                  <p>{{ hyp }}</p>
-                {% endif %}
-              {% endwith %}
-            </div>
-            <div class="col-xxl">
-              <div class="row">
-                <div class="col">
-                  <p class="text-muted mb-0">Product Owner</p>
-                  <p>{{ experiment.owner|default:"No product owner set." }}</p>
-                </div>
-                <div class="col">
-                  <p class="text-muted mb-0">Advanced Targeting</p>
-                  <p>{{ experiment.targeting_config.name }}</p>
-                </div>
-                <div class="col">
-                  <p class="text-muted mb-0">Application</p>
-                  <p>{{ experiment.application|default:"Unknown" }}</p>
-                </div>
-              </div>
-              <div class="row">
-                <div class="col">
-                  <p class="text-muted mb-0">Feature tags</p>
-                  {% for tag in experiment.tags.all %}
-                    <span class="badge bg-light text-dark">{{ tag.name }}</span>
-                  {% empty %}
-                    <p>None</p>
-                  {% endfor %}
-                </div>
-                <div class="col">
-                  <p class="text-muted mb-0">Localization</p>
-                  {% for locale in experiment.locales.all %}
-                    <p class="mb-0">{{ locale.name }}</p>
-                  {% empty %}
-                    <p class="mb-0">None</p>
-                  {% endfor %}
-                </div>
-                <div class="col">
-                  <p class="text-muted mb-0">Version</p>
-                  <p>
-                    {{ experiment.firefox_min_version }}
-                    {% if experiment.firefox_max_version %}
-                      - {{ experiment.firefox_max_version }}
-                    {% else %}
-                      +
-                    {% endif %}
-                  </p>
-                </div>
-              </div>
-            </div>
-          </div>
-        </div>
-        <div class="card p-5">
-          <div class="row row-cols-2 row-cols-xxl-3 g-4">
-            {% for branch in branch_data %}
-              <div class="col">
-                {% include "common/branch_card.html" with branch=branch %}
-
-              </div>
-            {% endfor %}
-          </div>
-        </div>
-        <div class="card p-5">
-          <div class="row">
-            <div class="col">
-              <h5>Key takeaways</h5>
-              <p class="text-muted">
-                {{ experiment.key_takeaways|default:NimbusUIConstants.OVERVIEW_REFLECTION_PROMPTS.key_takeaways }}
-              </p>
-            </div>
-            <div class="col">
-              <h5>Next steps</h5>
-              <p class="text-muted">
-                {{ experiment.key_takeaways|default:NimbusUIConstants.OVERVIEW_REFLECTION_PROMPTS.next_steps }}
-              </p>
-            </div>
-            <div class="col">
-              <div class="d-flex align-items-start gap-2">
-                {% comment %} TODO:  {% endcomment %}
-                <h5>Project Impact</h5>
-                <span class="badge rounded-pill text-bg-warning bg-opacity-25 border border-secondary-subtle">Incomplete</span>
-              </div>
-              <p class="text-muted">
-                {{ experiment.key_takeaways|default:NimbusUIConstants.OVERVIEW_REFLECTION_PROMPTS.project_impact }}
-              </p>
-            </div>
-          </div>
-        </div>
-      </div>
-    </div>
-    {% comment %} Metrics {% endcomment %}
-    <div class="card px-5 py-4 shadow-sm">
-      <h3>Default Metrics</h3>
-      <p class="text-muted">Default metrics displayed here</p>
-      <div class="row">
-        <div class="col-2">
-          <p class="text-muted mb-0 invisible" aria-hidden="true">Metrics</p>
-          <p class="fs-5 mb-3 invisible" aria-hidden="true">Baseline</p>
-          {% for metric in default_metrics.values %}
-            <button class="card p-3 {% if forloop.last %}mb-4{% endif %} mb-3 d-flex justify-content-center rounded-4 border-3 w-100 text-start nav-link-hover position-relative"
-                    type="button"
-                    style="height: 100px">
-              <i class="fa-solid fa-arrow-up-right-from-square text-secondary fa-sm position-absolute top-0 end-0 p-3 px-2"></i>
-              <p class=" metric-text mb-0">{{ metric }}</p>
-            </button>
-          {% endfor %}
-        </div>
-        <div class="col position-relative">
-          <div class="row flex-row flex-nowrap overflow-auto mx-2 pb-3">
-            {% if branch_data|length > 4 %}
-              <div class="branch-fade branch-fade-left"></div>
-              <div class="branch-fade branch-fade-right"></div>
-            {% endif %}
-            {% for branch in branch_data %}
-              <div class="{% if branch.slug == selected_reference_branch %}col-2{% elif branch_data|length > 4 %}col-4{% else %}col{% endif %} d-flex flex-column align-items-center">
-                <p class="text-muted mb-0">{{ branch.name }}</p>
-                {% if branch.slug == selected_reference_branch %}
-                  <p class="fs-5 mb-3">Baseline</p>
-                {% else %}
-                  <p class="fs-5">{{ branch.name }}</p>
-                {% endif %}
-                <div class="d-flex flex-column gap-3 w-100">
-                  {% include "common/metric_card.html" with slug=branch.slug reference_branch=selected_reference_branch %}
-                  {% include "common/metric_card.html" with slug=branch.slug reference_branch=selected_reference_branch %}
-                  {% include "common/metric_card.html" with slug=branch.slug reference_branch=selected_reference_branch %}
-                  {% include "common/metric_card.html" with slug=branch.slug reference_branch=selected_reference_branch %}
-                  {% include "common/metric_card.html" with slug=branch.slug reference_branch=selected_reference_branch %}
-                  {% include "common/metric_card.html" with slug=branch.slug reference_branch=selected_reference_branch %}
-                  {% include "common/metric_card.html" with slug=branch.slug reference_branch=selected_reference_branch %}
-                  {% include "common/metric_card.html" with slug=branch.slug reference_branch=selected_reference_branch %}
-                  {% include "common/metric_card.html" with slug=branch.slug reference_branch=selected_reference_branch %}
-                  {% include "common/metric_card.html" with slug=branch.slug reference_branch=selected_reference_branch %}
-                  {% include "common/metric_card.html" with slug=branch.slug reference_branch=selected_reference_branch %}
-                  {% include "common/metric_card.html" with slug=branch.slug reference_branch=selected_reference_branch %}
-                  {% include "common/metric_card.html" with slug=branch.slug reference_branch=selected_reference_branch %}
-
-                </div>
-              </div>
-            {% endfor %}
-          </div>
-        </div>
-      </div>
-    </div>
-  </div>
-{% endblock main_content %}
-
-{% block extrascripts %}
-  {{ block.super }}
-  <script src="{% static 'nimbus_ui/results.bundle.js' %}"></script>
-{% endblock extrascripts %}
-=======
   {% include "nimbus_experiments/results-new-fragment.html" %}
 
-{% endblock main_content %}
->>>>>>> 1432e058
+{% endblock main_content %}