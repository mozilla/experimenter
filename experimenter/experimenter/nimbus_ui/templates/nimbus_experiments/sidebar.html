--- conflicted
+++ resolved
@@ -43,8 +43,8 @@
           data-bs-target="#tagsModal"
           hx-get="{% url 'nimbus-ui-tags-manage' %}"
           hx-target="#tagsModalContent">
-      <i class="fa-solid fa-tags pe-2"></i>
-      Manage Tags
+      <i class="fa-solid fa-tags pe-2"></i>
+      Manage Tags
 </button>
 <strong class="ms-3">Actions</strong>
 <hr class="my-0 mb-2">
@@ -56,40 +56,41 @@
 {% for documentation_link in experiment.documentation_links.all %}
   {% if documentation_link.link %}
     {% include "common/sidebar_link.html" with title=documentation_link.get_title_display link=documentation_link.link icon="fa-solid fa-arrow-up-right-from-square" external=True %}
-
-<<<<<<< HEAD
   {% endif %}
 {% endfor %}
 {% if experiment.is_started %}
-  <a class="nav-link d-flex align-items-center nav-link-hover"
+  <a class="nav-link d-flex align-items-center nav-link-hover d-flex justify-content-between"
      href="{{ experiment.monitoring_dashboard_url }}">
-    <i class="fa-solid fa-arrow-up-right-from-square pe-2"></i>
-    Live Monitoring Dashboard
+    <div>
+      <i class="fa-solid fa-arrow-up-right-from-square pe-2"></i>
+      Live Monitoring Dashboard
+    </div>
+    <i class="fa-regular fa-circle-question fa-sm ps-1"
+       data-bs-toggle="tooltip"
+       data-bs-placement="bottom"
+       title="{{ live_monitor_tooltip }}"></i>
   </a>
   {% if experiment.rollout_monitoring_dashboard_url %}
     <a class="nav-link d-flex align-items-center nav-link-hover"
        href="{{ experiment.rollout_monitoring_dashboard_url }}">
       <i class="fa-solid fa-arrow-up-right-from-square pe-2"></i>
       Rollouts OpMon Dashboard
-=======
-    {% endif %}
-  {% endfor %}
-  {% if experiment.is_started %}
-    <a class="nav-link d-flex align-items-center nav-link-hover d-flex justify-content-between"
-       href="{{ experiment.monitoring_dashboard_url }}">
-      <div>
-        <i class="fa-solid fa-arrow-up-right-from-square pe-2"></i>
-        Live Monitoring Dashboard
-      </div>
-      <i class="fa-regular fa-circle-question fa-sm ps-1"
-         data-bs-toggle="tooltip"
-         data-bs-placement="bottom"
-         title="{{ live_monitor_tooltip }}"></i>
->>>>>>> ab015069
     </a>
   {% endif %}
-<<<<<<< HEAD
 {% endif %}
+{% for title, link in common_sidebar_links.items %}
+  <a class="nav-link d-flex align-items-center nav-link-hover d-flex justify-content-between"
+     href="{% if title == 'Detailed Analysis' %}{{ analysis_link }}{% else %}{{ link.url }}{% endif %}">
+    <div>
+      <i class="{{ link.icon }} pe-2"></i>
+      {{ title }}
+    </div>
+    <i class="fa-regular fa-circle-question fa-sm ps-1"
+       data-bs-toggle="tooltip"
+       data-bs-placement="bottom"
+       title="{{ link.tooltip }}"></i>
+  </a>
+{% endfor %}
 <a class="nav-link d-flex align-items-center nav-link-hover"
    href="{{ experiment.get_detail_preview_recipe_json_url }}">
   <i class="fa-solid fa-file-code pe-2"></i>
@@ -113,15 +114,6 @@
                 data-bs-dismiss="modal"
                 aria-label="Close"></button>
       </div>
-      <div class="modal-body bg-body-tertiary">
-        <form id="cloneForm"
-              hx-post="{% url 'nimbus-ui-clone' experiment.slug %}"
-              hx-target="#cloneForm">
-          {% csrf_token %}
-          {% include "nimbus_experiments/clone.html" with form=clone_form experiment=experiment form_id_prefix="clone" %}
-
-        </form>
-      </div>
     </div>
   </div>
 </div>
@@ -130,33 +122,9 @@
      tabindex="-1"
      aria-labelledby="tagsModalLabel"
      aria-hidden="true">
- 
   <div class="modal-dialog">
-   
     <div class="modal-content" id="tagsModalContent">
-            <!-- Content will be loaded via HTMX -->
-   
+      <!-- Content will be loaded via HTMX -->
     </div>
- 
   </div>
-=======
-  <a class="nav-link d-flex align-items-center nav-link-hover"
-     href="{{ experiment.get_detail_preview_recipe_json_url }}">
-    <i class="fa-solid fa-file-code pe-2"></i>
-    Preview Recipe JSON
-  </a>
-  {% for title, link in common_sidebar_links.items %}
-    <a class="nav-link d-flex align-items-center nav-link-hover d-flex justify-content-between"
-       href="{% if title == 'Detailed Analysis' %}{{ analysis_link }}{% else %}{{ link.url }}{% endif %}">
-      <div>
-        <i class="{{ link.icon }} pe-2"></i>
-        {{ title }}
-      </div>
-      <i class="fa-regular fa-circle-question fa-sm ps-1"
-         data-bs-toggle="tooltip"
-         data-bs-placement="bottom"
-         title="{{ link.tooltip }}"></i>
-    </a>
-  {% endfor %}
->>>>>>> ab015069
 </div>