from urllib.parse import urljoin

from django.conf import settings
from django.core.paginator import Paginator
from django.db.models import Q
from django.http import HttpResponse, HttpResponseRedirect
from django.shortcuts import render
from django.urls import reverse
from django.views.generic import CreateView, DetailView, TemplateView
from django.views.generic.edit import UpdateView
from django_filters.views import FilterView

from experimenter.experiments.constants import EXTERNAL_URLS, RISK_QUESTIONS
from experimenter.experiments.models import NimbusExperiment, Tag
from experimenter.nimbus_ui.constants import NimbusUIConstants
from experimenter.nimbus_ui.filtersets import (
    STATUS_FILTERS,
    FeaturesPageSortChoices,
    HomeSortChoices,
    NimbusExperimentFilter,
    NimbusExperimentsHomeFilter,
    SortChoices,
    StatusChoices,
)
from experimenter.nimbus_ui.forms import (
    ApproveEndEnrollmentForm,
    ApproveEndExperimentForm,
    ApproveUpdateRolloutForm,
    AudienceForm,
    BranchScreenshotCreateForm,
    BranchScreenshotDeleteForm,
    CancelEndEnrollmentForm,
    CancelEndExperimentForm,
    CancelUpdateRolloutForm,
    DocumentationLinkCreateForm,
    DocumentationLinkDeleteForm,
    DraftToPreviewForm,
    DraftToReviewForm,
    FeaturesForm,
    LiveToCompleteForm,
    LiveToEndEnrollmentForm,
    LiveToUpdateRolloutForm,
    MetricsForm,
    NimbusBranchCreateForm,
    NimbusBranchDeleteForm,
    NimbusBranchesForm,
    NimbusExperimentCreateForm,
    NimbusExperimentPromoteToRolloutForm,
    NimbusExperimentSidebarCloneForm,
    OverviewForm,
    PreviewToDraftForm,
    PreviewToReviewForm,
    QAStatusForm,
    ReviewToApproveForm,
    ReviewToDraftForm,
    SignoffForm,
    SubscribeForm,
    TagFormSet,
    TakeawaysForm,
    ToggleArchiveForm,
    UnsubscribeForm,
)


class RequestFormMixin:
    def get_form_kwargs(self):
        kwargs = super().get_form_kwargs()
        kwargs["request"] = self.request
        return kwargs


class ValidationErrorsMixin:
    def get_context_data(self, **kwargs):
        experiment = self.get_object()
        field_errors = experiment.get_invalid_fields_errors()

        fields_by_page = {
            "overview": {*OverviewForm.Meta.fields},
            "branches": {
                *NimbusBranchesForm.Meta.fields,
                "treatment_branches",
                "reference_branch",
            },
            "metrics": {*MetricsForm.Meta.fields},
            "audience": {*AudienceForm.Meta.fields},
        }

        field_errors = self.get_object().get_invalid_fields_errors()
        field_error_keys = set(field_errors.keys())

        invalid_pages = []
        for page, fields in fields_by_page.items():
            if field_error_keys.intersection(fields):
                invalid_pages.append(page)

        show_errors = self.request.GET.get("show_errors") == "true"
        is_summary_view = self.request.resolver_match.view_name == "nimbus-ui-detail"

        validation_errors = {}
        if show_errors or is_summary_view:
            validation_errors = field_errors

        return super().get_context_data(
            validation_errors=validation_errors,
            is_ready_to_launch=not field_errors,
            invalid_pages=invalid_pages,
            non_page_errors=field_errors and not invalid_pages,
            **kwargs,
        )


class RenderResponseMixin:
    def form_valid(self, form):
        super().form_valid(form)
        return self.render_to_response(self.get_context_data(form=form))


class RenderDBResponseMixin:
    def form_valid(self, form):
        super().form_valid(form)
        form = self.form_class(instance=self.object)
        return self.render_to_response(self.get_context_data(form=form))


class RenderParentDBResponseMixin:
    def form_valid(self, form):
        super().form_valid(form)
        form = super().form_class(instance=self.object)
        return self.render_to_response(self.get_context_data(form=form))


class NimbusExperimentViewMixin:
    model = NimbusExperiment
    context_object_name = "experiment"

    def get_context_data(self, **kwargs):
        context = super().get_context_data(**kwargs)
        experiment = getattr(self, "object", None)

        context["sidebar_links"] = (
            experiment.sidebar_links(self.request.path)
            if experiment and experiment.slug
            else []
        )

        context["live_monitor_tooltip"] = NimbusUIConstants.LIVE_MONITOR_TOOLTIP
        context["common_sidebar_links"] = NimbusUIConstants.SIDEBAR_COMMON_LINKS

        slug_underscore = (
            experiment.slug.replace("-", "_") if experiment and experiment.slug else ""
        )

        context["analysis_link"] = urljoin(
            NimbusUIConstants.SIDEBAR_COMMON_LINKS["Detailed Analysis"]["url"],
            slug_underscore + ".html",
        )
        context["create_form"] = NimbusExperimentCreateForm()

        return context


class UpdateRedirectViewMixin:
    def can_edit(self):
        raise NotImplementedError

    def get(self, request, *args, **kwargs):
        self.object = self.get_object()
        if not self.can_edit():
            return HttpResponseRedirect(
                reverse("nimbus-ui-detail", kwargs={"slug": self.object.slug})
            )
        return super().get(request, *args, **kwargs)

    def post(self, request, *args, **kwargs):
        self.object = self.get_object()
        if not self.can_edit():
            response = HttpResponse()
            base_url = reverse("nimbus-ui-detail", kwargs={"slug": self.object.slug})
            response.headers["HX-Redirect"] = f"{base_url}?save_failed=true"
            return response
        return super().post(request, *args, **kwargs)


class CloneExperimentFormMixin:
    def get_context_data(self, **kwargs):
        context = super().get_context_data(**kwargs)
        context["clone_form"] = NimbusExperimentSidebarCloneForm(instance=self.object)
        return context


class NimbusChangeLogsView(
    NimbusExperimentViewMixin, CloneExperimentFormMixin, DetailView
):
    template_name = "changelog/overview.html"


class NimbusExperimentsListView(NimbusExperimentViewMixin, FilterView):
    queryset = (
        NimbusExperiment.objects.with_merged_channel()
        .order_by("-_updated_date_time")
        .prefetch_related("feature_configs")
    )
    filterset_class = NimbusExperimentFilter
    context_object_name = "experiments"
    template_name = "nimbus_experiments/list.html"
    paginate_by = settings.EXPERIMENTS_PAGINATE_BY

    def get_filterset_kwargs(self, filterset_class):
        kwargs = super().get_filterset_kwargs(filterset_class)

        query = self.request.GET.copy()
        if "status" not in query or not query["status"]:
            query["status"] = StatusChoices.LIVE.value
        kwargs["data"] = query

        return kwargs

    def get_filterset(self, filterset_class):
        kwargs = self.get_filterset_kwargs(filterset_class)

        # Create a second filterset with the status removed from data
        # to count experiments with all other filters applied except status
        kwargs_no_status = kwargs.copy()
        kwargs_no_status["data"] = kwargs_no_status["data"].copy()
        kwargs_no_status["data"].pop("status")
        self.filterset_no_status = filterset_class(**kwargs_no_status)

        return filterset_class(**kwargs)

    def get_context_data(self, **kwargs):
        queryset = self.filterset_no_status.qs

        status_counts = {
            s: queryset.filter(STATUS_FILTERS[s](self.request)).count()
            for s in StatusChoices
        }

        return super().get_context_data(
            active_status=kwargs["filter"].data["status"],
            status_counts=status_counts,
            sort_choices=SortChoices,
            create_form=NimbusExperimentCreateForm(),
            **kwargs,
        )


class NimbusExperimentsListTableView(NimbusExperimentsListView):
    template_name = "nimbus_experiments/table.html"

    def get(self, *args, **kwargs):
        response = super().get(*args, **kwargs)
        response.headers["HX-Push"] = f"?{self.request.GET.urlencode()}"
        return response


def build_experiment_context(experiment):
    outcome_doc_base_url = "https://mozilla.github.io/metric-hub/outcomes/"
    primary_outcome_links = [
        (
            outcome,
            f"{outcome_doc_base_url}{experiment.application.replace('-', '_')}/{outcome}",
        )
        for outcome in experiment.primary_outcomes
    ]
    secondary_outcome_links = [
        (
            outcome,
            f"{outcome_doc_base_url}{experiment.application.replace('-', '_')}/{outcome}",
        )
        for outcome in experiment.secondary_outcomes
    ]

    segment_doc_base_url = "https://mozilla.github.io/metric-hub/segments/"
    segment_links = [
        (
            segment,
            # ruff prefers this implicit syntax for concatenating strings
            f"{segment_doc_base_url}"
            f"{experiment.application.replace('-', '_')}/"
            f"#{segment}",
        )
        for segment in experiment.segments
    ]
    context = {
        "RISK_QUESTIONS": RISK_QUESTIONS,
        "EXTERNAL_URLS": EXTERNAL_URLS,
        "primary_outcome_links": primary_outcome_links,
        "secondary_outcome_links": secondary_outcome_links,
        "segment_links": segment_links,
        "risk_message_url": NimbusUIConstants.RISK_MESSAGE_URL,
        "review_url": NimbusUIConstants.REVIEW_URL,
    }
    return context


class NimbusExperimentDetailView(
    ValidationErrorsMixin,
    NimbusExperimentViewMixin,
    CloneExperimentFormMixin,
    UpdateView,
):
    template_name = "nimbus_experiments/detail.html"
    fields = []

    def get_context_data(self, **kwargs):
        context = super().get_context_data(**kwargs)
        experiment_context = build_experiment_context(self.object)
        context.update(experiment_context)

        context["promote_to_rollout_forms"] = NimbusExperimentPromoteToRolloutForm(
            instance=self.object
        )
        context["qa_edit_mode"] = self.request.GET.get("edit_qa_status") == "true"
        context["takeaways_edit_mode"] = self.request.GET.get("edit_takeaways") == "true"
        if context["qa_edit_mode"]:
            context["form"] = QAStatusForm(instance=self.object)
        if context["takeaways_edit_mode"]:
            context["takeaways_form"] = TakeawaysForm(instance=self.object)

        if "save_failed" in self.request.GET:
            context["save_failed"] = True

        return context


class QAStatusUpdateView(NimbusExperimentViewMixin, RequestFormMixin, UpdateView):
    form_class = QAStatusForm
    template_name = "nimbus_experiments/detail.html"

    def form_invalid(self, form):
        context = self.get_context_data(form=form)
        experiment_context = build_experiment_context(self.object)
        context.update(experiment_context)
        context["qa_edit_mode"] = True
        return self.render_to_response(context)

    def get_success_url(self):
        return reverse("nimbus-ui-detail", kwargs={"slug": self.object.slug})


class TakeawaysUpdateView(NimbusExperimentViewMixin, RequestFormMixin, UpdateView):
    form_class = TakeawaysForm
    template_name = "nimbus_experiments/detail.html"

    def form_invalid(self, form):
        context = self.get_context_data(form=form)
        experiment_context = build_experiment_context(self.object)
        context.update(experiment_context)
        context["takeaways_edit_mode"] = True
        context["takeaways_form"] = form
        return self.render_to_response(context)

    def get_success_url(self):
        return reverse("nimbus-ui-detail", kwargs={"slug": self.object.slug})


class SignoffUpdateView(RequestFormMixin, UpdateView):
    model = NimbusExperiment
    form_class = SignoffForm
    template_name = "nimbus_experiments/update_signoff.html"
    context_object_name = "experiment"

    def get_success_url(self):
        return reverse("nimbus-ui-detail", kwargs={"slug": self.object.slug})


class NimbusExperimentsCreateView(
    NimbusExperimentViewMixin, RequestFormMixin, CreateView
):
    form_class = NimbusExperimentCreateForm
    template_name = "nimbus_experiments/create.html"

    def get_form_kwargs(self):
        kwargs = super().get_form_kwargs()
        kwargs["data"] = kwargs["data"].copy()
        kwargs["data"]["owner"] = self.request.user
        return kwargs

    def post(self, *args, **kwargs):
        response = super().post(*args, **kwargs)

        if response.status_code == 302:
            response = HttpResponse()
            response.headers["HX-Redirect"] = reverse(
                "nimbus-ui-detail", kwargs={"slug": self.object.slug}
            )
        return response


class NimbusExperimentsCloneView(NimbusExperimentViewMixin, RequestFormMixin, UpdateView):
    def get_form_kwargs(self):
        kwargs = super().get_form_kwargs()
        kwargs["data"] = kwargs["data"].copy()
        kwargs["data"]["owner"] = self.request.user
        return kwargs

    # TODO: https://github.com/mozilla/experimenter/issues/12432
    def get_context_data(self, **kwargs):
        return super().get_context_data(experiment=self.get_object(), **kwargs)

    def post(self, *args, **kwargs):
        response = super().post(*args, **kwargs)
        if response.status_code == 302:
            response = HttpResponse()
            response.headers["HX-Redirect"] = reverse(
                "nimbus-ui-detail", kwargs={"slug": self.object.slug}
            )
        return response


class NimbusExperimentsSidebarCloneView(NimbusExperimentsCloneView):
    form_class = NimbusExperimentSidebarCloneForm
    template_name = "nimbus_experiments/clone.html"


class NimbusExperimentsPromoteToRolloutView(NimbusExperimentsCloneView):
    form_class = NimbusExperimentPromoteToRolloutForm
    template_name = "nimbus_experiments/clone.html"


class ToggleArchiveView(
    NimbusExperimentViewMixin,
    RequestFormMixin,
    RenderResponseMixin,
    UpdateView,
):
    form_class = ToggleArchiveForm
    template_name = "nimbus_experiments/archive_button.html"

    def form_valid(self, form):
        form.save()

        response = HttpResponse()
        if self.request.headers.get("HX-Request"):
            response.headers["HX-Refresh"] = "true"
        return response


class SaveAndContinueMixin:
    def form_valid(self, form):
        response = super().form_valid(form)
        if (
            self.request.headers.get("HX-Request")
            and self.request.POST.get("save_action") == "continue"
        ):
            response = HttpResponse()
            response.headers["HX-Redirect"] = reverse(
                self.continue_url_name, kwargs={"slug": self.object.slug}
            )
        return response


class OverviewUpdateView(
    SaveAndContinueMixin,
    NimbusExperimentViewMixin,
    RequestFormMixin,
    RenderResponseMixin,
    ValidationErrorsMixin,
    CloneExperimentFormMixin,
    UpdateRedirectViewMixin,
    UpdateView,
):
    form_class = OverviewForm
    template_name = "nimbus_experiments/edit_overview.html"
    continue_url_name = "nimbus-ui-update-branches"

    def can_edit(self):
        return self.object.can_edit_overview()

    def get_context_data(self, **kwargs):
        context = super().get_context_data(**kwargs)
        context["links"] = NimbusUIConstants.OVERVIEW_PAGE_LINKS
        return context


class DocumentationLinkCreateView(RenderParentDBResponseMixin, OverviewUpdateView):
    form_class = DocumentationLinkCreateForm


class DocumentationLinkDeleteView(RenderParentDBResponseMixin, OverviewUpdateView):
    form_class = DocumentationLinkDeleteForm


class BranchesBaseView(
    NimbusExperimentViewMixin,
    RequestFormMixin,
    ValidationErrorsMixin,
    UpdateRedirectViewMixin,
    UpdateView,
):
    form_class = NimbusBranchesForm
    template_name = "nimbus_experiments/edit_branches.html"

    def can_edit(self):
        return self.object.can_edit_branches()


class BranchesPartialUpdateView(RenderDBResponseMixin, BranchesBaseView):
    pass


class BranchesUpdateView(SaveAndContinueMixin, RenderResponseMixin, BranchesBaseView):
    continue_url_name = "nimbus-ui-update-metrics"


class BranchCreateView(RenderParentDBResponseMixin, BranchesBaseView):
    form_class = NimbusBranchCreateForm


class BranchDeleteView(RenderParentDBResponseMixin, BranchesBaseView):
    form_class = NimbusBranchDeleteForm


class BranchScreenshotCreateView(RenderParentDBResponseMixin, BranchesBaseView):
    form_class = BranchScreenshotCreateForm


class BranchScreenshotDeleteView(RenderParentDBResponseMixin, BranchesBaseView):
    form_class = BranchScreenshotDeleteForm


class MetricsUpdateView(
    SaveAndContinueMixin,
    NimbusExperimentViewMixin,
    RequestFormMixin,
    RenderResponseMixin,
    CloneExperimentFormMixin,
    ValidationErrorsMixin,
    UpdateRedirectViewMixin,
    UpdateView,
):
    form_class = MetricsForm
    template_name = "nimbus_experiments/edit_metrics.html"
    continue_url_name = "nimbus-ui-update-audience"

    def can_edit(self):
        return self.object.can_edit_metrics()

    def get_context_data(self, **kwargs):
        context = super().get_context_data(**kwargs)
        context["links"] = NimbusUIConstants.METRICS_PAGE_LINKS
        return context


class AudienceUpdateView(
    SaveAndContinueMixin,
    NimbusExperimentViewMixin,
    RequestFormMixin,
    RenderResponseMixin,
    CloneExperimentFormMixin,
    ValidationErrorsMixin,
    UpdateRedirectViewMixin,
    UpdateView,
):
    form_class = AudienceForm
    template_name = "nimbus_experiments/edit_audience.html"
    continue_url_name = "nimbus-ui-detail"

    def can_edit(self):
        return self.object.can_edit_audience()

    def get_context_data(self, **kwargs):
        context = super().get_context_data(**kwargs)
        context.update(
            {
                "targeting_criteria_request_info": (
                    NimbusUIConstants.TARGETING_CRITERIA_REQUEST_INFO
                ),
                "links": NimbusUIConstants.AUDIENCE_PAGE_LINKS,
            }
        )
        return context


class SubscribeView(
    NimbusExperimentViewMixin, RequestFormMixin, RenderResponseMixin, UpdateView
):
    form_class = SubscribeForm
    template_name = "nimbus_experiments/subscribers_list.html"


class UnsubscribeView(
    NimbusExperimentViewMixin, RequestFormMixin, RenderResponseMixin, UpdateView
):
    form_class = UnsubscribeForm
    template_name = "nimbus_experiments/subscribers_list.html"


class StatusUpdateView(RequestFormMixin, RenderResponseMixin, NimbusExperimentDetailView):
    fields = None


class DraftToPreviewView(StatusUpdateView):
    form_class = DraftToPreviewForm


class PreviewToDraftView(StatusUpdateView):
    form_class = PreviewToDraftForm


class DraftToReviewView(StatusUpdateView):
    form_class = DraftToReviewForm


class PreviewToReviewView(StatusUpdateView):
    form_class = PreviewToReviewForm


class ReviewToDraftView(StatusUpdateView):
    form_class = ReviewToDraftForm


class ReviewToApproveView(StatusUpdateView):
    form_class = ReviewToApproveForm


class LiveToEndEnrollmentView(StatusUpdateView):
    form_class = LiveToEndEnrollmentForm


class ApproveEndEnrollmentView(StatusUpdateView):
    form_class = ApproveEndEnrollmentForm


class LiveToCompleteView(StatusUpdateView):
    form_class = LiveToCompleteForm


class ApproveEndExperimentView(StatusUpdateView):
    form_class = ApproveEndExperimentForm


class CancelEndEnrollmentView(StatusUpdateView):
    form_class = CancelEndEnrollmentForm


class CancelEndExperimentView(StatusUpdateView):
    form_class = CancelEndExperimentForm


class LiveToUpdateRolloutView(StatusUpdateView):
    form_class = LiveToUpdateRolloutForm


class CancelUpdateRolloutView(StatusUpdateView):
    form_class = CancelUpdateRolloutForm


class ApproveUpdateRolloutView(StatusUpdateView):
    form_class = ApproveUpdateRolloutForm


class ResultsView(NimbusExperimentViewMixin, DetailView):
    template_name = "nimbus_experiments/results.html"

    def get_context_data(self, **kwargs):
        context = super().get_context_data(**kwargs)
        experiment = self.get_object()

        analysis_data = experiment.results_data.get("v3", {})
        other_metrics = analysis_data.get("other_metrics", {})
        metrics_metadata = analysis_data.get("metadata", {}).get("metrics", {})
        default_metrics = {}

        for value in other_metrics.values():
            for metricKey, metricValue in value.items():
                default_metrics[metricKey] = metrics_metadata.get(metricKey, {}).get(
                    "friendlyName", metricValue
                )

        context["default_metrics"] = default_metrics

        selected_reference_branch = self.request.GET.get(
            "reference_branch", experiment.reference_branch.name
        )
        context["selected_reference_branch"] = selected_reference_branch

        selected_segment = self.request.GET.get("segment", "all")
        context["selected_segment"] = selected_segment
        analysis_basis = self.request.GET.get(
            "analysis_basis", "exposures" if experiment.has_exposures else "enrollments"
        )
        context["selected_analysis_basis"] = analysis_basis

        context["results_data"] = analysis_data
        return context


class NimbusFeaturesView(TemplateView):
    template_name = "nimbus_experiments/features.html"
    form_class = FeaturesForm
    filterset_class = NimbusExperimentFilter
    context_object_name = "features"

    def get_form(self):
        return FeaturesForm(self.request.GET or None)

    def get_queryset(self):
        qs = (
            NimbusExperiment.objects.with_merged_channel()
            .filter(is_archived=False)
            .order_by("-_updated_date_time")
        )

        app = self.request.GET.get("application")
        if app:
            qs = qs.filter(application=app)

        feature_id = self.request.GET.get("feature_configs")
        if feature_id:
            qs = (
                qs.filter(feature_configs=feature_id)
                .distinct()
                .order_by(self.request.GET.get("sort", "name"))
            )
        else:
            return qs.none()
        return qs

    def get_context_data(self, **kwargs):
        context = super().get_context_data(**kwargs)
        form = self.get_form()
        qs = self.get_queryset()

        deliveries_paginator = Paginator(qs, 5)
        deliveries_page_number = self.request.GET.get("deliveries_page") or 1
        deliveries_page_obj = deliveries_paginator.get_page(deliveries_page_number)

        experiments_with_qa_status = qs.exclude(
            qa_status=NimbusExperiment.QAStatus.NOT_SET.value
        )

        qa_runs_paginator = Paginator(experiments_with_qa_status, 5)
        qa_runs_page_number = self.request.GET.get("qa_runs") or 1
        qa_runs_page_obj = qa_runs_paginator.get_page(qa_runs_page_number)

        # header fields for the deliveries table
        deliveries_sortable_headers = FeaturesPageSortChoices.sortable_headers(
            FeaturesPageSortChoices.Deliveries
        )
        deliveries_non_sortable_headers = [("delivery_brief", "Delivery Brief")]
        deliveries_sortable_header = (
            deliveries_sortable_headers + deliveries_non_sortable_headers
        )
        deliveries_non_sortable_fields = {
            field for field, _ in deliveries_non_sortable_headers
        }

        # header fields for the qa runs table
        qa_runs_sortable_headers = FeaturesPageSortChoices.sortable_headers(
            FeaturesPageSortChoices.QARuns
        )
        qa_runs_non_sortable_headers = [
            ("qa_run", "QA Run"),
            ("qa_status", "QA Status"),
            ("qa_test_plan", "Test Plan/Recipe"),
            ("qa_testrail_link", "TestRail Results"),
        ]
        qa_runs_sortable_header = (
            qa_runs_non_sortable_headers[:1]
            + qa_runs_sortable_headers
            + qa_runs_non_sortable_headers[1:]
        )
        qa_runs_non_sortable_fields = {field for field, _ in qa_runs_non_sortable_headers}

        context = {
            "form": form,
            "links": NimbusUIConstants.FEATURE_PAGE_LINKS,
            "application": self.request.GET.get("application"),
            "feature_configs": self.request.GET.get("feature_configs"),
            "paginator": deliveries_paginator,
            "deliveries_page_obj": deliveries_page_obj,
            "experiments_delivered": deliveries_page_obj.object_list,
            "qa_runs_page_obj": qa_runs_page_obj,
            "experiments_with_qa_status": qa_runs_page_obj.object_list,
            "deliveries_sortable_header": deliveries_sortable_header,
            "deliveries_non_sortable_header": deliveries_non_sortable_fields,
            "qa_runs_sortable_header": qa_runs_sortable_header,
            "qa_runs_non_sortable_header": qa_runs_non_sortable_fields,
        }
        return context


class NimbusExperimentsHomeView(FilterView):
    template_name = "nimbus_experiments/home.html"
    filterset_class = NimbusExperimentsHomeFilter
    context_object_name = "experiments"

    def get_queryset(self):
        return (
            NimbusExperiment.objects.with_merged_channel()
            .filter(is_archived=False)
            .filter(Q(owner=self.request.user) | Q(subscribers=self.request.user))
            .distinct()
            .order_by("-_updated_date_time")
            .prefetch_related("subscribers")
        )

    def get_context_data(self, **kwargs):
        context = super().get_context_data(**kwargs)
        base_qs = self.get_queryset()

        # Used for filtering + pagination
        home_filter = NimbusExperimentsHomeFilter(
            data=self.request.GET,
            request=self.request,
            queryset=base_qs,
        )
        context["my_deliveries_filter"] = home_filter

        my_deliveries_page = self.request.GET.get("my_deliveries_page", 1)
        context["all_my_experiments_page"] = Paginator(home_filter.qs, 25).get_page(
            my_deliveries_page
        )

        all_experiments = list(base_qs)
        context["draft_or_preview_page"] = Paginator(
            [e for e in all_experiments if e.is_draft or e.is_preview], 5
        ).get_page(self.request.GET.get("draft_page", 1))
        context["ready_for_attention_page"] = Paginator(
            [e for e in all_experiments if e.is_ready_for_attention], 5
        ).get_page(self.request.GET.get("attention_page", 1))

        context["links"] = NimbusUIConstants.HOME_PAGE_LINKS
        context["tooltips"] = NimbusUIConstants.HOME_PAGE_TOOLTIPS

        context["sortable_headers"] = HomeSortChoices.sortable_headers()
<<<<<<< HEAD
        return context


class TagFormSetMixin:
    def get_tag_formset(self, data=None):
        queryset = Tag.objects.all().order_by("id")
        return TagFormSet(data, queryset=queryset)


class TagsManageView(TagFormSetMixin, TemplateView):
    template_name = "nimbus_experiments/tags_manage.html"

    def get_context_data(self, **kwargs):
        return {"formset": self.get_tag_formset()}


class TagCreateView(TagFormSetMixin, TemplateView):
    template_name = "nimbus_experiments/tags_list_partial.html"

    def post(self, request, *args, **kwargs):
        formset = self.get_tag_formset()
        formset.create_tag()
        return render(
            request,
            self.template_name,
            {"formset": self.get_tag_formset()},
        )


class TagSaveView(TagFormSetMixin, TemplateView):
    template_name = "nimbus_experiments/tags_list_partial.html"

    def post(self, request, *args, **kwargs):
        formset = self.get_tag_formset(request.POST)
        if formset.is_valid():
            formset.save()
            response = HttpResponse()
            response["HX-Trigger"] = "closeModal"
            response["HX-Refresh"] = "true"
            return response
        return render(request, self.template_name, {"formset": formset})
=======
        context["create_form"] = NimbusExperimentCreateForm()
        return context
>>>>>>> ab015069
<|MERGE_RESOLUTION|>--- conflicted
+++ resolved
@@ -825,7 +825,7 @@
         context["tooltips"] = NimbusUIConstants.HOME_PAGE_TOOLTIPS
 
         context["sortable_headers"] = HomeSortChoices.sortable_headers()
-<<<<<<< HEAD
+        context["create_form"] = NimbusExperimentCreateForm()
         return context
 
 
@@ -866,8 +866,4 @@
             response["HX-Trigger"] = "closeModal"
             response["HX-Refresh"] = "true"
             return response
-        return render(request, self.template_name, {"formset": formset})
-=======
-        context["create_form"] = NimbusExperimentCreateForm()
-        return context
->>>>>>> ab015069
+        return render(request, self.template_name, {"formset": formset})