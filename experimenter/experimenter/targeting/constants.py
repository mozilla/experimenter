from dataclasses import dataclass

from django.db import models

from experimenter.experiments.constants import Application, NimbusConstants

# The identifiers in the exressions of the targeting field can be found
# here: https://searchfox.org/mozilla-central/source/browser/components/newtab/lib/ASRouterTargeting.jsm#526
# and here:
# https://searchfox.org/mozilla-central/source/toolkit/components/nimbus/lib/ExperimentManager.sys.mjs#94`


@dataclass
class NimbusTargetingConfig:
    name: str
    slug: str
    description: str
    targeting: str
    desktop_telemetry: str
    sticky_required: bool
    is_first_run_required: bool
    application_choice_names: list[str]

    targeting_configs = []

    def __post_init__(self):
        self.targeting_configs.append(self)


HAS_PIN = "!doesAppNeedPin"
NEED_DEFAULT = "!isDefaultBrowser"
PROFILE28DAYS = "(currentDate|date - profileAgeCreated|date) / 86400000 >= 28"
PROFILELESSTHAN28DAYS = "(currentDate|date - profileAgeCreated|date) / 86400000 < 28"
PROFILEMORETHAN7DAYS = "(currentDate|date - profileAgeCreated|date) / 86400000 > 7"
NEW_PROFILE = "(currentDate|date - profileAgeCreated|date) / 3600000 <= 24"
WIN1903 = "os.windowsBuildNumber >= 18362"
WIN22H2 = "os.windowsBuildNumber >= 19045"
CORE_ACTIVE_USERS_TARGETING = "'{event}'|eventCountNonZero('Days', 28, 0) >= 21"
RECENTLY_LOGGED_IN_USERS_TARGETING = "'{event}'|eventCountNonZero('Weeks', 12, 0) >= 1"

NO_TARGETING = NimbusTargetingConfig(
    name="No Targeting",
    slug="no_targeting",
    description="All users",
    targeting="",
    desktop_telemetry="",
    sticky_required=False,
    is_first_run_required=False,
    application_choice_names=[a.name for a in Application],
)

ATTRIBUTION_MEDIUM_EMAIL = NimbusTargetingConfig(
    name="Attribution Medium Email",
    slug="attribution_medium_email",
    description="Firefox installed with email attribution",
    targeting="attributionData.medium == 'email'",
    desktop_telemetry="environment.settings.attribution.medium = 'email'",
    sticky_required=False,
    is_first_run_required=False,
    application_choice_names=(Application.DESKTOP.name,),
)

ATTRIBUTION_MEDIUM_PAIDSEARCH = NimbusTargetingConfig(
    name="Attribution Medium Paidsearch",
    slug="attribution_medium_paidsearch",
    description="Firefox installed with paidsearch attribution",
    targeting="attributionData.medium == 'paidsearch'",
    desktop_telemetry="environment.settings.attribution.medium = 'paidsearch'",
    sticky_required=False,
    is_first_run_required=False,
    application_choice_names=(Application.DESKTOP.name,),
)

NEW_PROFILE_CREATED = NimbusTargetingConfig(
    name="New profile created",
    slug="new_profile_created",
    description="Profile with creation date within 24 hours",
    targeting=NEW_PROFILE,
    desktop_telemetry="environment.profile.creation_date",
    sticky_required=True,
    is_first_run_required=False,
    application_choice_names=(Application.DESKTOP.name,),
)

NOT_NEW_PROFILE_CREATED = NimbusTargetingConfig(
    name="Not new profile created",
    slug="not_new_profile_created",
    description="Profile with creation date over 24 hours",
    targeting=f"!({NEW_PROFILE_CREATED.targeting})",
    desktop_telemetry=f"NOT ({NEW_PROFILE_CREATED.desktop_telemetry})",
    sticky_required=False,
    is_first_run_required=False,
    application_choice_names=(Application.DESKTOP.name,),
)

FIRST_RUN = NimbusTargetingConfig(
    name="First start-up users",
    slug="first_run",
    description=("First start-up users (e.g. for about:welcome)"),
    targeting="({is_first_startup} && {not_see_aw})".format(
        is_first_startup="isFirstStartup",
        not_see_aw="!('trailhead.firstrun.didSeeAboutWelcome'|preferenceValue)",
    ),
    desktop_telemetry=("payload.info.profile_subsession_counter = 1"),
    sticky_required=True,
    is_first_run_required=False,
    application_choice_names=(Application.DESKTOP.name,),
)

MSIX_FIRST_RUN = NimbusTargetingConfig(
    name="First start-up users with MSIX Firefox",
    slug="msix_first_run",
    description=("First start-up users (e.g. for about:welcome) with MSIX Firefox"),
    targeting="(isFirstStartup && os.isWindows && os.windowsVersion >= 10 && isMSIX)",
    desktop_telemetry="",
    sticky_required=False,
    is_first_run_required=True,
    application_choice_names=(Application.DESKTOP.name,),
)

FIRST_RUN_NEW_PROFILE = NimbusTargetingConfig(
    name="First start-up new users",
    slug="first_run_new_profile",
    description="First start-up users (e.g. for about:welcome) with a new profile",
    targeting=f"{FIRST_RUN.targeting} && {NEW_PROFILE_CREATED.targeting}",
    desktop_telemetry=f"{FIRST_RUN.desktop_telemetry} AND "
    f"{NEW_PROFILE_CREATED.desktop_telemetry}",
    sticky_required=True,
    is_first_run_required=False,
    application_choice_names=(Application.DESKTOP.name,),
)

FIRST_RUN_NEW_PROFILE_ATTRIBUTION_MEDIUM_PAIDSEARCH = NimbusTargetingConfig(
    name="First start-up new users with paidsearch attribution",
    slug="first_run_new_profile_attribution_medium_paidsearch",
    description="First start-up new users installed with paidsearch attribution",
    targeting=f"{FIRST_RUN_NEW_PROFILE.targeting} && "
    f"{ATTRIBUTION_MEDIUM_PAIDSEARCH.targeting}",
    desktop_telemetry=f"{FIRST_RUN_NEW_PROFILE.desktop_telemetry} AND "
    f"{ATTRIBUTION_MEDIUM_PAIDSEARCH.desktop_telemetry}",
    sticky_required=True,
    is_first_run_required=False,
    application_choice_names=(Application.DESKTOP.name,),
)

FIRST_RUN_CHROME_ATTRIBUTION = NimbusTargetingConfig(
    name="First start-up users from Chrome",
    slug="first_run_chrome",
    description=(
        "First start-up users (e.g. for about:welcome) who download Firefox "
        "from Chrome"
    ),
    targeting=f"{FIRST_RUN.targeting} && attributionData.ua == 'chrome'",
    desktop_telemetry=(
        f"{FIRST_RUN.desktop_telemetry} "
        "AND environment.settings.attribution.ua = 'chrome'"
    ),
    sticky_required=True,
    is_first_run_required=False,
    application_choice_names=(Application.DESKTOP.name,),
)

FIRST_RUN_WINDOWS_1903_NEWER = NimbusTargetingConfig(
    name="First start-up users on Windows 10 1903 (build 18362) or newer",
    slug="first_run_win1903",
    description="First start-up users (e.g. for about:welcome) on Windows 1903+",
    targeting=f"{FIRST_RUN.targeting} && os.windowsBuildNumber >= 18362",
    desktop_telemetry=(
        f"{FIRST_RUN.desktop_telemetry} "
        "AND environment.system.os.windows_build_number >= 18362"
    ),
    sticky_required=True,
    is_first_run_required=False,
    application_choice_names=(Application.DESKTOP.name,),
)

FIRST_RUN_NEW_PROFILE_WINDOWS_1903_NEWER = NimbusTargetingConfig(
    name=(
        "First start-up users with a new profile, "
        "on Windows 10 1903 (build 18362) or newer"
    ),
    slug="first_run_new_profile_win1903",
    description=(
        "First start-up users (e.g. for about:welcome), with a "
        "new profile, on Windows 1903+"
    ),
    targeting=(
        f"{FIRST_RUN.targeting} && os.windowsBuildNumber >= 18362 && {NEW_PROFILE}"
    ),
    desktop_telemetry=(
        f"{FIRST_RUN.desktop_telemetry} "
        "AND environment.system.os.windows_build_number >= 18362 "
        f"AND {NEW_PROFILE}"
    ),
    sticky_required=True,
    is_first_run_required=False,
    application_choice_names=(Application.DESKTOP.name,),
)

FIRST_RUN_NEW_PROFILE_WINDOWS_11_NEED_DEFAULT_NEED_PIN = NimbusTargetingConfig(
    name=(
        "First start-up users with a new profile, "
        "on Windows 11 (build 22621) or newer, needing pin and default"
    ),
    slug="first_run_new_profile_win11",
    description=(
        "First start-up users (e.g. for about:welcome), with a "
        "new profile, on Windows 22621+, needing pin and default"
    ),
    targeting=(
        f"{FIRST_RUN.targeting} && doesAppNeedPin && os.windowsBuildNumber >= 22621 && "
        f"{NEW_PROFILE} && {NEED_DEFAULT}"
    ),
    desktop_telemetry=(
        f"{FIRST_RUN.desktop_telemetry} "
        "AND environment.system.os.windows_build_number >= 22621 "
        f"AND {NEW_PROFILE} AND !isDefaultBrowser AND doesAppNeedPin"
    ),
    sticky_required=True,
    is_first_run_required=False,
    application_choice_names=(Application.DESKTOP.name,),
)

FIRST_RUN_NEW_PROFILE_NEED_DEFAULT_WINDOWS_1903 = NimbusTargetingConfig(
    name=(
        "First start-up users on Windows 10 1903 (build 18362) or newer, with a "
        "new profile, needing default"
    ),
    slug="first_run_new_profile_need_default",
    description=(
        "First start-up users (e.g. for about:welcome) on Windows 1903+, "
        "with a new profile, needing default"
    ),
    targeting=(
        f"{FIRST_RUN.targeting} && os.windowsBuildNumber >= 18362 && {NEW_PROFILE} && "
        f"{NEED_DEFAULT}"
    ),
    desktop_telemetry=(
        f"{FIRST_RUN.desktop_telemetry} "
        "AND environment.system.os.windows_build_number >= 18362 AND "
        f"!isDefaultBrowser AND {NEW_PROFILE}"
    ),
    sticky_required=True,
    is_first_run_required=False,
    application_choice_names=(Application.DESKTOP.name,),
)

FIRST_RUN_NEW_PROFILE_NEED_DEFAULT_WINDOWS_1903_PREFER_MOTION = NimbusTargetingConfig(
    name=(
        "First start-up users on Windows 10 1903 needing default and no prefer "
        "reduced motion"
    ),
    slug="first_run_new_profile_need_default_prefers_motion",
    description=(
        "First start-up users (e.g. for about:welcome) on Windows 1903+, "
        "with a new profile, needing default, preferring motion"
    ),
    targeting=(
        f"{FIRST_RUN_NEW_PROFILE_NEED_DEFAULT_WINDOWS_1903.targeting} "
        "&& !userPrefersReducedMotion"
    ),
    desktop_telemetry=(
        f"{FIRST_RUN_NEW_PROFILE_NEED_DEFAULT_WINDOWS_1903.desktop_telemetry} "
        "AND !userPrefersReducedMotion"
    ).format(first_run=FIRST_RUN.desktop_telemetry),
    sticky_required=True,
    is_first_run_required=False,
    application_choice_names=(Application.DESKTOP.name,),
)

FIRST_RUN_NEW_PROFILE_NEED_DEFAULT_NEED_PIN_WINDOWS_1903 = NimbusTargetingConfig(
    name=(
        "First start-up users on Windows 10 1903 (build 18362) or newer, with a "
        "new profile, needing default & pin"
    ),
    slug="first_run_need_default_need_pin",
    description=(
        "First start-up users (e.g. for about:welcome) on Windows 1903+, "
        "with a new profile, needing default & pin"
    ),
    targeting=(
        f"{FIRST_RUN_NEW_PROFILE_NEED_DEFAULT_WINDOWS_1903.targeting} && doesAppNeedPin"
    ),
    desktop_telemetry=(
        f"{FIRST_RUN_NEW_PROFILE_NEED_DEFAULT_WINDOWS_1903.desktop_telemetry} "
        "AND doesAppNeedPin"
    ),
    sticky_required=True,
    is_first_run_required=False,
    application_choice_names=(Application.DESKTOP.name,),
)

FIRST_RUN_NEW_PROFILE_HAS_PIN_NEED_DEFAULT_WINDOWS_1903 = NimbusTargetingConfig(
    name=(
        "First start-up users on Windows 10 1903 (build 18362) or newer, with a "
        "new profile, needing default w/ pin"
    ),
    slug="first_run_new_profile_need_default_has_pin",
    description=(
        "First start-up users (e.g. for about:welcome) on Windows 1903+, "
        "with a new profile, needing default w/ pin"
    ),
    targeting=(
        f"{FIRST_RUN_NEW_PROFILE_NEED_DEFAULT_WINDOWS_1903.targeting} && {HAS_PIN}"
    ),
    desktop_telemetry=(
        f"{FIRST_RUN_NEW_PROFILE_NEED_DEFAULT_WINDOWS_1903.desktop_telemetry} "
        f"AND {HAS_PIN}"
    ),
    sticky_required=True,
    is_first_run_required=False,
    application_choice_names=(Application.DESKTOP.name,),
)

FIRST_RUN_NEW_PROFILE_WINDOWS_1903_EXCLUDE_RTAMO = NimbusTargetingConfig(
    name=(
        "First start-up users on Windows 10 1903 (build 18362) or newer, with a "
        "new profile, needing default w/ pin, excluding users coming from RTAMO"
    ),
    slug="first_run_new_profile_exclude_rtamo",
    description=(
        "First start-up users (e.g. for about:welcome) on Windows 1903+, "
        "with a new profile, needing default w/ pin, excluding RTAMO"
    ),
    targeting=(
        "{first_run} && {has_pin} && {attribution}".format(
            first_run=FIRST_RUN_NEW_PROFILE_NEED_DEFAULT_WINDOWS_1903.targeting,
            has_pin=HAS_PIN,
            attribution="attributionData.source != 'addons.mozilla.org'",
        )
    ),
    desktop_telemetry=(
        "{first_run} AND {has_pin} AND {attribution}".format(
            first_run=FIRST_RUN_NEW_PROFILE_NEED_DEFAULT_WINDOWS_1903.desktop_telemetry,
            has_pin=HAS_PIN,
            attribution="attributionData.source != 'addons.mozilla.org'",
        )
    ),
    sticky_required=True,
    is_first_run_required=False,
    application_choice_names=(Application.DESKTOP.name,),
)

FIRST_RUN_NEW_PROFILE_WINDOWS_1903_PAIDSEARCH = NimbusTargetingConfig(
    name=(
        "First start-up users on Windows 10 1903 (build 18362) or newer, with a "
        "new profile, needing default, with paidsearch attribution"
    ),
    slug="first_run_new_profile_paidsearch",
    description=(
        "First start-up users (e.g. for about:welcome) on Windows 1903+, "
        "with a new profile, needing default, with paidsearch attribution"
    ),
    targeting=(
        f"{FIRST_RUN_NEW_PROFILE_NEED_DEFAULT_WINDOWS_1903.targeting} "
        f"&& {ATTRIBUTION_MEDIUM_PAIDSEARCH.targeting}"
    ),
    desktop_telemetry=(
        f"{FIRST_RUN_NEW_PROFILE_NEED_DEFAULT_WINDOWS_1903.desktop_telemetry} "
        f"AND {ATTRIBUTION_MEDIUM_PAIDSEARCH.targeting}"
    ),
    sticky_required=True,
    is_first_run_required=False,
    application_choice_names=(Application.DESKTOP.name,),
)

NOT_TCP_STUDY = NimbusTargetingConfig(
    name="Exclude users in the TCP revenue study",
    slug="not_tcp_study",
    description="Exclude users with certain search codes set",
    targeting=(
        "!'browser.search.param.google_channel_us'|preferenceValue('')|regExpMatch"
        "('^[ntc]us5$') && !'browser.search.param.google_channel_row'|preferenceValue('')"
        "|regExpMatch('^[ntc]row5$')"
    ),
    desktop_telemetry="",
    sticky_required=False,
    is_first_run_required=False,
    application_choice_names=(Application.DESKTOP.name,),
)

NOT_TCP_STUDY_FIRST_RUN = NimbusTargetingConfig(
    name="First start-up users excluding TCP revenue study",
    slug="not_tcp_study_first_run",
    description="First start-up users excluding certain search codes",
    targeting=f"{FIRST_RUN.targeting} && {NOT_TCP_STUDY.targeting}",
    desktop_telemetry="",
    sticky_required=True,
    is_first_run_required=False,
    application_choice_names=(Application.DESKTOP.name,),
)

WINDOWS_WITH_USERCHOICE = NimbusTargetingConfig(
    name="Users on Windows with UserChoice support",
    slug="windows_userchoice",
    description=(
        "Users on Windows with UserChoice support (version 1809+/build ID 17763+)"
    ),
    targeting="os.windowsBuildNumber >= 17763",
    desktop_telemetry="environment.system.os.windows_build_number >= 17763",
    sticky_required=False,
    is_first_run_required=False,
    application_choice_names=(Application.DESKTOP.name,),
)

WINDOWS_WITH_USERCHOICE_FIRST_RUN = NimbusTargetingConfig(
    name="First start-up users on Windows with UserChoice support",
    slug="windows_userchoice_first_run",
    description=(
        "First start-up users (e.g. for about:welcome) on Windows with "
        "UserChoice support (version 1809+/build ID 17763+)"
    ),
    targeting=f"{FIRST_RUN.targeting} && {WINDOWS_WITH_USERCHOICE.targeting}",
    desktop_telemetry=(
        f"{FIRST_RUN.desktop_telemetry} AND {WINDOWS_WITH_USERCHOICE.desktop_telemetry}"
    ),
    sticky_required=True,
    is_first_run_required=False,
    application_choice_names=(Application.DESKTOP.name,),
)

WINDOWS_WITH_USERCHOICE_22H2 = NimbusTargetingConfig(
    name="Users on Windows version 22H2 with UserChoice support",
    slug="windows_userchoice_22h2",
    description=("Windows 22H2 with UserChoice support (version 22H2+/build ID 19045+)"),
    targeting=f"{WIN22H2}",
    desktop_telemetry="",
    sticky_required=False,
    is_first_run_required=False,
    application_choice_names=(Application.DESKTOP.name,),
)

FX95_DESKTOP_USERS = NimbusTargetingConfig(
    name="Desktop Users on Fx95",
    slug="fx95_desktop_users",
    description=("Firefox 95 Desktop users"),
    targeting=(
        "(version|versionCompare('95.!') >= 0) && (version|versionCompare('96.!') < 0)"
    ),
    desktop_telemetry="",
    sticky_required=False,
    is_first_run_required=False,
    application_choice_names=(Application.DESKTOP.name,),
)

MOBILE_NEW_USER = NimbusTargetingConfig(
    name="New Users on Mobile",
    slug="mobile_new_users",
    description=("New users on mobile who installed the app less than a week ago"),
    targeting="days_since_install < 7",
    desktop_telemetry="",
    sticky_required=True,
    is_first_run_required=False,
    application_choice_names=(
        Application.FENIX.name,
        Application.IOS.name,
        Application.FOCUS_ANDROID.name,
        Application.FOCUS_IOS.name,
        Application.KLAR_ANDROID.name,
        Application.KLAR_IOS.name,
    ),
)

MOBILE_FIRST_RUN_USER = NimbusTargetingConfig(
    name="First run Users on Mobile",
    slug="mobile_first_run",
    description="First-run users on Fenix and Firefox for iOS",
    targeting="isFirstRun == 'true'",
    desktop_telemetry="",
    sticky_required=True,
    is_first_run_required=True,
    application_choice_names=(
        Application.FENIX.name,
        Application.IOS.name,
    ),
)

MOBILE_RECENTLY_UPDATED = NimbusTargetingConfig(
    name="Recently Updated Users",
    slug="mobile_recently_updated_users",
    description=(
        "Users who updated their app within the last week. "
        "This excludes users who are new users"
    ),
    targeting="days_since_update < 7 && days_since_install >= 7",
    desktop_telemetry="",
    sticky_required=True,
    is_first_run_required=False,
    application_choice_names=(
        Application.FENIX.name,
        Application.IOS.name,
        Application.FOCUS_ANDROID.name,
        Application.FOCUS_IOS.name,
        Application.KLAR_ANDROID.name,
        Application.KLAR_IOS.name,
    ),
)


HOMEPAGE_GOOGLE = NimbusTargetingConfig(
    name="Homepage set to google.com",
    slug="homepage_google_dot_com",
    description="Users with their Homepage set to google.com",
    targeting=(
        "!homePageSettings.isDefault && "
        "homePageSettings.isCustomUrl && "
        "homePageSettings.urls[.host == 'google.com']|length > 0"
    ),
    desktop_telemetry="",
    sticky_required=False,
    is_first_run_required=False,
    application_choice_names=(Application.DESKTOP.name,),
)

URLBAR_FIREFOX_SUGGEST = NimbusTargetingConfig(
    name="Urlbar (Firefox Suggest)",
    slug="urlbar_firefox_suggest",
    description="Users with the default search suggestion showing order",
    targeting="'browser.urlbar.showSearchSuggestionsFirst'|preferenceValue",
    desktop_telemetry="",
    sticky_required=False,
    is_first_run_required=False,
    application_choice_names=(Application.DESKTOP.name,),
)

URLBAR_FIREFOX_SUGGEST_DATA_COLLECTION_ENABLED = NimbusTargetingConfig(
    name="Urlbar (Firefox Suggest) - Data Collection Enabled",
    slug="urlbar_firefox_suggest_data_collection_enabled",
    description="Users with Firefox Suggest data collection enabled",
    targeting="'browser.urlbar.quicksuggest.dataCollection.enabled'|preferenceValue",
    desktop_telemetry="",
    sticky_required=True,
    is_first_run_required=False,
    application_choice_names=(Application.DESKTOP.name,),
)

URLBAR_FIREFOX_SUGGEST_DATA_COLLECTION_DISABLED = NimbusTargetingConfig(
    name="Urlbar (Firefox Suggest) - Data Collection Disabled",
    slug="urlbar_firefox_suggest_data_collection_disabled",
    description="Users with Firefox Suggest data collection disabled",
    targeting="!('browser.urlbar.quicksuggest.dataCollection.enabled'|preferenceValue)",
    desktop_telemetry="",
    sticky_required=True,
    is_first_run_required=False,
    application_choice_names=(Application.DESKTOP.name,),
)

URLBAR_FIREFOX_SUGGEST_SPONSORED_ENABLED = NimbusTargetingConfig(
    name="Urlbar (Firefox Suggest) - Sponsored Suggestions Enabled",
    slug="urlbar_firefox_suggest_sponsored_enabled",
    description=(
        "Users with sponsored Firefox Suggest suggestions enabled "
        "(IMPORTANT: You must restrict 'Locales' to one or more Suggest "
        "locales when using this!)"
    ),
    targeting=(
        "!('browser.urlbar.suggest.quicksuggest.sponsored'|preferenceIsUserSet) || "
        "'browser.urlbar.suggest.quicksuggest.sponsored'|preferenceValue"
    ),
    desktop_telemetry="",
    sticky_required=False,
    is_first_run_required=False,
    application_choice_names=(Application.DESKTOP.name,),
)

MAC_ONLY = NimbusTargetingConfig(
    name="Mac OS users only",
    slug="mac_only",
    description="All users with Mac OS",
    targeting="os.isMac",
    desktop_telemetry="environment.system.os.name = 'Darwin'",
    sticky_required=False,
    is_first_run_required=False,
    application_choice_names=(Application.DESKTOP.name,),
)

LINUX_ONLY = NimbusTargetingConfig(
    name="Linux users only",
    slug="linux_only",
    description="All users with Linux",
    targeting="os.isLinux",
    desktop_telemetry="",
    sticky_required=False,
    is_first_run_required=False,
    application_choice_names=(Application.DESKTOP.name,),
)

MAC_LINUX_ONLY = NimbusTargetingConfig(
    name="Mac and Linux users only",
    slug="mac_linux_only",
    description="All users with Mac or Linux",
    targeting="(os.isLinux || os.isMac)",
    desktop_telemetry="",
    sticky_required=False,
    is_first_run_required=False,
    application_choice_names=(Application.DESKTOP.name,),
)

MAC_WINDOWS_ONLY = NimbusTargetingConfig(
    name="Mac and Windows users only",
    slug="mac_windows_only",
    description="All users with Mac or Windows",
    targeting="(os.isWindows || os.isMac)",
    desktop_telemetry="",
    sticky_required=False,
    is_first_run_required=False,
    application_choice_names=(Application.DESKTOP.name,),
)

NO_DISTRIBUTIONS = NimbusTargetingConfig(
    name="No distribution builds",
    slug="no_distribution_builds",
    description="Exclude users with distribution builds",
    targeting="!distributionId",
    desktop_telemetry="",
    sticky_required=False,
    is_first_run_required=False,
    application_choice_names=(Application.DESKTOP.name,),
)

NO_ENTERPRISE = NimbusTargetingConfig(
    name="No enterprise users",
    slug="no_enterprise_users",
    description="Exclude users with active enterpries policies",
    targeting="!hasActiveEnterprisePolicies",
    desktop_telemetry="",
    sticky_required=False,
    is_first_run_required=False,
    application_choice_names=(Application.DESKTOP.name,),
)

NO_ENTERPRISE_MAC_WINDOWS_ONLY = NimbusTargetingConfig(
    name="No enterprise users (Mac, Windows only)",
    slug="no_enterprise_users_mac_windows_only",
    description="Exclude users with active enterpries policies on Mac and Windows only",
    targeting=f"({NO_ENTERPRISE.targeting}) && ({MAC_WINDOWS_ONLY.targeting})",
    desktop_telemetry="",
    sticky_required=False,
    is_first_run_required=False,
    application_choice_names=(Application.DESKTOP.name,),
)

NO_AUTOFILL_ADDRESSES = NimbusTargetingConfig(
    name="No autofill addresses saved",
    slug="no_autofill_addresses",
    description="Only users who have 0 autofill addresses.",
    targeting="(addressesSaved == 0)",
    desktop_telemetry="",
    sticky_required=False,
    is_first_run_required=False,
    application_choice_names=(Application.DESKTOP.name,),
)

RELAY_USER = NimbusTargetingConfig(
    name="Relay user",
    slug="relay_user",
    description="Include users who have Relay",
    targeting=('("9ebfe2c2f9ea3c58" in attachedFxAOAuthClients|mapToProperty("id"))'),
    desktop_telemetry="",
    sticky_required=False,
    is_first_run_required=False,
    application_choice_names=(Application.DESKTOP.name,),
)

NOT_RELAY_USER = NimbusTargetingConfig(
    name="Not Relay user",
    slug="not_relay_user",
    description="Excludes users who have Relay",
    targeting=f"!({RELAY_USER.targeting}) && isFxAEnabled && usesFirefoxSync",
    desktop_telemetry="",
    sticky_required=False,
    is_first_run_required=False,
    application_choice_names=(Application.DESKTOP.name,),
)

NOT_RELAY_USER_WITH_NO_AUTOFILL_ADDRESSES = NimbusTargetingConfig(
    name="FXA user without Relay & no autofill addresses saved",
    slug="not_relay_user_no_autofill_addresses",
    description="FXA user without Relay & no autofill addresses saved",
    targeting=f"{NOT_RELAY_USER.targeting} && {NO_AUTOFILL_ADDRESSES.targeting}",
    desktop_telemetry="",
    sticky_required=False,
    is_first_run_required=False,
    application_choice_names=(Application.DESKTOP.name,),
)

NO_ENTERPRISE_OR_PAST_VPN = NimbusTargetingConfig(
    name="No enterprise or past VPN use",
    slug="no_enterprise_or_past_vpn",
    description="Exclude users who have used Mozilla VPN or who are enterprise users",
    targeting=(
        f"{NO_ENTERPRISE.targeting} && "
        '!("e6eb0d1e856335fc" in attachedFxAOAuthClients|mapToProperty("id"))'
    ),
    desktop_telemetry="",
    sticky_required=False,
    is_first_run_required=False,
    application_choice_names=(Application.DESKTOP.name,),
)

EXISTING_USER_NO_ENTERPRISE_OR_PAST_VPN = NimbusTargetingConfig(
    name="Existing users, no enterprise or past VPN use, on Mac, Linux, or Windows 10+",
    slug="existing_user_no_enterprise_or_past_vpn",
    description="Exclude users who have used Mozilla VPN or who are enterprise users",
    targeting=(
        f"{NO_ENTERPRISE.targeting} && "
        f"{PROFILE28DAYS} && "
        "(!os.isWindows || os.windowsBuildNumber >= 18362) && "
        "userMonthlyActivity|length >= 1 && "
        "!('e6eb0d1e856335fc' in attachedFxAOAuthClients|mapToProperty('id'))"
    ),
    desktop_telemetry="",
    sticky_required=False,
    is_first_run_required=False,
    application_choice_names=(Application.DESKTOP.name,),
)

NEW_USER_NO_VPN_HAS_NOT_DISABLED_RECOMMEND_FEATURES = NimbusTargetingConfig(
    name=(
        "New users, no enterprise or past VPN use, hasn't disabled 'Recommend "
        "extensions/features'"
    ),
    slug="new_user_no_vpn_has_not_disabled_recommend_features",
    description=(
        "Profiles younger than 28 days, excluding users who have used Mozilla "
        "VPN, are enterprise users, or have disabled 'Recommend "
        "extensions/features'"
    ),
    targeting=(
        f"{NO_ENTERPRISE.targeting} && "
        f"{PROFILELESSTHAN28DAYS} && "
        "(!os.isWindows || os.windowsBuildNumber >= 18362) && "
        "!('e6eb0d1e856335fc' in attachedFxAOAuthClients|mapToProperty('id')) && "
        "'browser.newtabpage.activity-stream.asrouter.userprefs.cfr.features'|preferenceValue"
        " && "
        "'browser.newtabpage.activity-stream.asrouter.userprefs.cfr.addons'|preferenceValue"
    ),
    desktop_telemetry="",
    sticky_required=False,
    is_first_run_required=False,
    application_choice_names=(Application.DESKTOP.name,),
)

EXISTING_USER_NO_VPN_HAS_NOT_DISABLED_RECOMMEND_FEATURES = NimbusTargetingConfig(
    name=(
        "Existing users, no enterprise or past VPN use, hasn't disabled "
        "'Recommend extensions/features'"
    ),
    slug="existing_user_no_vpn_has_not_disabled_recommend_features",
    description=(
        "Exclude users who have used Mozilla VPN, are enterprise users, or have"
        " disabled 'Recommend extensions/features'"
    ),
    targeting=(
        f"{EXISTING_USER_NO_ENTERPRISE_OR_PAST_VPN.targeting} && "
        "'browser.newtabpage.activity-stream.asrouter.userprefs.cfr.features'|preferenceValue"
        " && "
        "'browser.newtabpage.activity-stream.asrouter.userprefs.cfr.addons'|preferenceValue"
    ),
    desktop_telemetry="",
    sticky_required=False,
    is_first_run_required=False,
    application_choice_names=(Application.DESKTOP.name,),
)

NO_VPN_HAS_NOT_DISABLED_RECOMMEND_FEATURES = NimbusTargetingConfig(
    name=(
        "All users, no enterprise or past VPN use, hasn't disabled "
        "'Recommend extensions/features'"
    ),
    slug="no_vpn_has_not_disabled_recommend_features",
    description=(
        "Exclude users who have used Mozilla VPN, are enterprise users, or have"
        " disabled 'Recommend extensions/features'"
    ),
    targeting=(
        f"{NO_ENTERPRISE_OR_PAST_VPN.targeting} && "
        "(!os.isWindows || os.windowsBuildNumber >= 18362) && "
        "'browser.newtabpage.activity-stream.asrouter.userprefs.cfr.features'|preferenceValue"
        " && "
        "'browser.newtabpage.activity-stream.asrouter.userprefs.cfr.addons'|preferenceValue"
    ),
    desktop_telemetry="",
    sticky_required=False,
    is_first_run_required=False,
    application_choice_names=(Application.DESKTOP.name,),
)

NO_ENTERPRISE_OR_RECENT_VPN = NimbusTargetingConfig(
    name="No enterprise and no VPN connection in the last 30 days",
    slug="no_enterprise_or_last_30d_vpn_use",
    description="Exclude enterprise & users who have used MozVPN in the last 30 days",
    targeting=(
        f"{NO_ENTERPRISE.targeting} && "
        '(("e6eb0d1e856335fc" in attachedFxAOAuthClients|mapToProperty("id")) ? '
        '(attachedFxAOAuthClients[.id == "e6eb0d1e856335fc"].lastAccessedDaysAgo > 29) : '
        "true)"
    ),
    desktop_telemetry="",
    sticky_required=False,
    is_first_run_required=False,
    application_choice_names=(Application.DESKTOP.name,),
)

INFREQUENT_USER_URIS = NimbusTargetingConfig(
    name="Infrequent user (uris)",
    slug="infrequent_user_uris",
    description="Between 1 and 6 days of activity in the past 28 days",
    targeting=(
        f"{PROFILE28DAYS} "
        "&& userMonthlyActivity|length >= 1 "
        "&& userMonthlyActivity|length <= 6"
    ),
    desktop_telemetry="",
    sticky_required=True,
    is_first_run_required=False,
    application_choice_names=(Application.DESKTOP.name,),
)

INFREQUENT_USER_NEED_PIN = NimbusTargetingConfig(
    name="Infrequent user (need pin)",
    slug="infrequent_user_need_pin",
    description="Between 1 and 6 days of activity in the past 28 days needing pin",
    targeting=f"{INFREQUENT_USER_URIS.targeting} && doesAppNeedPin",
    desktop_telemetry="",
    sticky_required=True,
    is_first_run_required=False,
    application_choice_names=(Application.DESKTOP.name,),
)

INFREQUENT_USER_NEED_DEFAULT = NimbusTargetingConfig(
    name="Infrequent user (need default)",
    slug="infrequent_user_need_default",
    description="Between 1 and 6 days of activity in the past 28 days needing default",
    targeting=f"{INFREQUENT_USER_URIS.targeting} && {NEED_DEFAULT}",
    desktop_telemetry="",
    sticky_required=True,
    is_first_run_required=False,
    application_choice_names=(Application.DESKTOP.name,),
)

INFREQUENT_USER_NEED_DEFAULT_HAS_PIN = NimbusTargetingConfig(
    name="Infrequent user (need default, has pin)",
    slug="infrequent_user_need_default_has_pin",
    description="Between 1 & 6 days activity in past 28 days need default w/ pin",
    targeting=f"{INFREQUENT_USER_NEED_DEFAULT.targeting} && {HAS_PIN}",
    desktop_telemetry="",
    sticky_required=True,
    is_first_run_required=False,
    application_choice_names=(Application.DESKTOP.name,),
)

INFREQUENT_USER_HAS_DEFAULT_NEED_PIN = NimbusTargetingConfig(
    name="Infrequent user (has default, need pin)",
    slug="infrequent_user_has_default_need_pin",
    description="Between 1 & 6 days activity in past 28 days w/ default need pin",
    targeting=f"{INFREQUENT_USER_NEED_PIN.targeting} && isDefaultBrowser",
    desktop_telemetry="",
    sticky_required=True,
    is_first_run_required=False,
    application_choice_names=(Application.DESKTOP.name,),
)

INFREQUENT_WIN_USER_NEED_PIN = NimbusTargetingConfig(
    name="Infrequent Windows user (need pin)",
    slug="infrequent_windows_user_need_pin",
    description="Between 1 and 6 days of activity in the past 28 days needing pin on Win",
    targeting=f"{INFREQUENT_USER_NEED_PIN.targeting} && os.isWindows",
    desktop_telemetry="",
    sticky_required=True,
    is_first_run_required=False,
    application_choice_names=(Application.DESKTOP.name,),
)

INFREQUENT_WIN_USER_URIS = NimbusTargetingConfig(
    name="Infrequent Windows 1903+ user (need default)",
    slug="infrequent_win_user_uris",
    description="Infrequent non default users of past 28 days, on Windows 1903+",
    targeting=f"{INFREQUENT_USER_NEED_DEFAULT.targeting} && {WIN1903}",
    desktop_telemetry="",
    sticky_required=True,
    is_first_run_required=False,
    application_choice_names=(Application.DESKTOP.name,),
)

INFREQUENT_USER_FIVE_BOOKMARKS = NimbusTargetingConfig(
    name="Infrequent user (5 bookmarks)",
    slug="infrequent_user_5_bookmarks",
    description="Between 1-6 days of activity in past 28, has 5 bookmarks",
    # A proxy for "nothing has been imported". 5 is the default number of bookmarks
    # in a new profile created by (at least) 100 and newer, and probably
    # substantially older than that too.
    targeting=f"{INFREQUENT_USER_URIS.targeting} && totalBookmarksCount == 5",
    desktop_telemetry="",
    sticky_required=True,
    is_first_run_required=False,
    application_choice_names=(Application.DESKTOP.name,),
)

NEW_USER_WITH_7_28_DAY_PROFILE_AGE = NimbusTargetingConfig(
    name="New user with 7 to 28 day profile age",
    slug="new_user_with_7_28_day_profile_age",
    description="Users with a profile that is between 7-28 days old, inclusive",
    targeting=f"{PROFILELESSTHAN28DAYS} && {PROFILEMORETHAN7DAYS}",
    desktop_telemetry="",
    sticky_required=True,
    is_first_run_required=False,
    application_choice_names=(Application.DESKTOP.name,),
)

NEW_USER_WITH_INFREQUENT_USE = NimbusTargetingConfig(
    name="New user with infrequent use",
    slug="new_user_with_infrequent_use",
    description="0 - 6 days activity in past 28 & profile age 8-27 days",
    targeting=(
        f"{PROFILELESSTHAN28DAYS} "
        f"&& {PROFILEMORETHAN7DAYS} "
        "&& userMonthlyActivity|length <= 6"
    ),
    desktop_telemetry="",
    sticky_required=True,
    is_first_run_required=False,
    application_choice_names=(Application.DESKTOP.name,),
)

NEW_WITH_INFREQUENT_USE_FIVE_BOOKMARKS = NimbusTargetingConfig(
    name="New user, infrequent use, 5 bookmarks",
    slug="new_with_infrequent_use_5_bookmarks",
    description="0-6 days act. in past 28, 5 bookmarks, profile 8-27 days, Mac or Win10+",
    targeting=(
        f"{NEW_USER_WITH_INFREQUENT_USE.targeting} "
        "&& ((os.isWindows && os.windowsVersion >= 10) "
        "|| os.isMac)"
    ),
    desktop_telemetry="",
    sticky_required=True,
    is_first_run_required=False,
    application_choice_names=(Application.DESKTOP.name,),
)

CASUAL_USER_URIS = NimbusTargetingConfig(
    name="Casual user (uris)",
    slug="casual_user_uris",
    description="Between 7 and 13 days of activity in the past 28 days",
    targeting=(
        f"{PROFILE28DAYS} "
        "&& userMonthlyActivity|length >= 7 "
        "&& userMonthlyActivity|length <= 13"
    ),
    desktop_telemetry="",
    sticky_required=True,
    is_first_run_required=False,
    application_choice_names=(Application.DESKTOP.name,),
)

CASUAL_USER_NEED_PIN = NimbusTargetingConfig(
    name="Casual user (need pin)",
    slug="casual_user_need_pin",
    description="Between 7 and 13 days of activity in the past 28 days needing pin",
    targeting=f"{CASUAL_USER_URIS.targeting} && doesAppNeedPin",
    desktop_telemetry="",
    sticky_required=True,
    is_first_run_required=False,
    application_choice_names=(Application.DESKTOP.name,),
)

CASUAL_USER_NEED_DEFAULT = NimbusTargetingConfig(
    name="Casual user (need default)",
    slug="casual_user_need_default",
    description="Between 7 and 14 days of activity in the past 28 days needing default",
    targeting=f"{CASUAL_USER_URIS.targeting} && {NEED_DEFAULT}",
    desktop_telemetry="",
    sticky_required=True,
    is_first_run_required=False,
    application_choice_names=(Application.DESKTOP.name,),
)

CASUAL_USER_NEED_DEFAULT_HAS_PIN = NimbusTargetingConfig(
    name="Casual user (need default, has pin)",
    slug="casual_user_need_default_has_pin",
    description="Between 7 and 14 days of activity in past 28 days need default w/ pin",
    targeting=f"{CASUAL_USER_NEED_DEFAULT.targeting} && {HAS_PIN}",
    desktop_telemetry="",
    sticky_required=True,
    is_first_run_required=False,
    application_choice_names=(Application.DESKTOP.name,),
)

CASUAL_USER_HAS_DEFAULT_NEED_PIN = NimbusTargetingConfig(
    name="Casual user (has default, need pin)",
    slug="casual_user_has_default_need_pin",
    description="Between 7 and 14 days of activity in past 28 days w/ default need pin",
    targeting=f"{CASUAL_USER_NEED_PIN.targeting} && isDefaultBrowser",
    desktop_telemetry="",
    sticky_required=True,
    is_first_run_required=False,
    application_choice_names=(Application.DESKTOP.name,),
)

REGULAR_USER_URIS = NimbusTargetingConfig(
    name="Regular user (uris)",
    slug="regular_user_uris",
    description="Between 14 and 20 days of activity in the past 28 days",
    targeting=(
        f"{PROFILE28DAYS} "
        "&& userMonthlyActivity|length >= 14 "
        "&& userMonthlyActivity|length <= 20"
    ),
    desktop_telemetry="",
    sticky_required=True,
    is_first_run_required=False,
    application_choice_names=(Application.DESKTOP.name,),
)

REGULAR_USER_NEED_PIN = NimbusTargetingConfig(
    name="Regular user (need pin)",
    slug="regular_user_need_pin",
    description="Between 14 and 20 days of activity in the past 28 days needing pin",
    targeting=f"{REGULAR_USER_URIS.targeting} && doesAppNeedPin",
    desktop_telemetry="",
    sticky_required=True,
    is_first_run_required=False,
    application_choice_names=(Application.DESKTOP.name,),
)

REGULAR_USER_NEED_DEFAULT = NimbusTargetingConfig(
    name="Regular user (need default)",
    slug="regular_user_need_default",
    description="Between 14 and 20 days of activity in the past 28 days needing default",
    targeting=f"{REGULAR_USER_URIS.targeting} && {NEED_DEFAULT}",
    desktop_telemetry="",
    sticky_required=True,
    is_first_run_required=False,
    application_choice_names=(Application.DESKTOP.name,),
)

REGULAR_USER_NEED_DEFAULT_HAS_PIN = NimbusTargetingConfig(
    name="Regular user (need default, has pin)",
    slug="regular_user_need_default_has_pin",
    description="Between 14 and 20 days of activity in past 28 days need default w/ pin",
    targeting=f"{REGULAR_USER_NEED_DEFAULT.targeting} && {HAS_PIN}",
    desktop_telemetry="",
    sticky_required=True,
    is_first_run_required=False,
    application_choice_names=(Application.DESKTOP.name,),
)

REGULAR_USER_HAS_DEFAULT_NEED_PIN = NimbusTargetingConfig(
    name="Regular user (has default, need pin)",
    slug="regular_user_has_default_need_pin",
    description="Between 14 and 20 days of activity in past 28 days w/ default need pin",
    targeting=f"{REGULAR_USER_NEED_PIN.targeting} && isDefaultBrowser",
    desktop_telemetry="",
    sticky_required=True,
    is_first_run_required=False,
    application_choice_names=(Application.DESKTOP.name,),
)

REGULAR_USER_USES_FXA = NimbusTargetingConfig(
    name="Regular user (uses Firefox Accounts)",
    slug="regular_user_uses_fxa",
    description="Between 14 and 20 days of activity in the past 28 days signed in to FxA",
    targeting=f"{REGULAR_USER_URIS.targeting} && isFxAEnabled && usesFirefoxSync",
    desktop_telemetry="",
    sticky_required=True,
    is_first_run_required=False,
    application_choice_names=(Application.DESKTOP.name,),
)

CORE_USER_URIS = NimbusTargetingConfig(
    name="Core user (uris)",
    slug="core_user_uris",
    description="At least 21 days of activity in the past 28 days",
    targeting=f"{PROFILE28DAYS} && userMonthlyActivity|length >= 21",
    desktop_telemetry="",
    sticky_required=True,
    is_first_run_required=False,
    application_choice_names=(Application.DESKTOP.name,),
)

CORE_USER_NEED_PIN = NimbusTargetingConfig(
    name="Core user (need pin)",
    slug="core_user_need_pin",
    description="At least 21 days of activity in the past 28 days needing pin",
    targeting=f"{CORE_USER_URIS.targeting} && doesAppNeedPin",
    desktop_telemetry="",
    sticky_required=False,
    is_first_run_required=False,
    application_choice_names=(Application.DESKTOP.name,),
)

CORE_USER_NEED_DEFAULT = NimbusTargetingConfig(
    name="Core user (need default)",
    slug="core_user_need_default",
    description="At least 21 days of activity in the past 28 days needing default",
    targeting=f"{CORE_USER_URIS.targeting} && {NEED_DEFAULT}",
    desktop_telemetry="",
    sticky_required=False,
    is_first_run_required=False,
    application_choice_names=(Application.DESKTOP.name,),
)

CORE_USER_NEED_DEFAULT_HAS_PIN = NimbusTargetingConfig(
    name="Core user (need default, has pin)",
    slug="core_user_need_default_has_pin",
    description="At least 21 days of activity in past 28 days need default w/ pin",
    targeting=f"{CORE_USER_NEED_DEFAULT.targeting} && {HAS_PIN}",
    desktop_telemetry="",
    sticky_required=False,
    is_first_run_required=False,
    application_choice_names=(Application.DESKTOP.name,),
)

CORE_USER_HAS_DEFAULT_NEED_PIN = NimbusTargetingConfig(
    name="Core user (has default, need pin)",
    slug="core_user_has_default_need_pin",
    description="At least 21 days of activity in past 28 days w/ default need pin",
    targeting=f"{CORE_USER_NEED_PIN.targeting} && isDefaultBrowser",
    desktop_telemetry="",
    sticky_required=False,
    is_first_run_required=False,
    application_choice_names=(Application.DESKTOP.name,),
)

POCKET_COMMON = NimbusTargetingConfig(
    name="Pocket Common Filters",
    slug="pocket_common",
    description="All newtab sections are default",
    targeting="""
    (
        (
            (
                !('browser.newtabpage.enabled'|preferenceIsUserSet)
                ||
                !('browser.startup.homepage'|preferenceIsUserSet)
            )
            &&
            !('browser.newtabpage.activity-stream.showSearch'|preferenceIsUserSet)
            &&
            !('browser.newtabpage.activity-stream.feeds.topsites'|preferenceIsUserSet)
            &&
            !('browser.newtabpage.activity-stream.feeds.section.topstories'|preferenceIsUserSet)
            &&
            !('browser.newtabpage.activity-stream.feeds.section.highlights'|preferenceIsUserSet)
        )
    )
    """,
    desktop_telemetry="",
    sticky_required=False,
    is_first_run_required=False,
    application_choice_names=(Application.DESKTOP.name,),
)

PIP_NEVER_USED = NimbusTargetingConfig(
    name="PiP Never Used",
    slug="pip_never_used",
    description="Users that have never used Picture in Picture",
    targeting="""
    (
        !('media.videocontrols.picture-in-picture.video-toggle.has-used'|preferenceValue)
        &&
        ('media.videocontrols.picture-in-picture.enabled'|preferenceValue)
        &&
        ('media.videocontrols.picture-in-picture.video-toggle.enabled'|preferenceValue)
    )
    """,
    desktop_telemetry="",
    sticky_required=True,
    is_first_run_required=False,
    application_choice_names=(Application.DESKTOP.name,),
)

RALLY_CORE_ADDON_USER = NimbusTargetingConfig(
    name="Mozilla Rally Core Add-on User",
    slug="rally_core_addon_user",
    description="Users who have installed the Mozilla Rally Core Add-on",
    targeting="addonsInfo.addons['rally-core@mozilla.org'] != null",
    desktop_telemetry="",
    sticky_required=False,
    is_first_run_required=False,
    application_choice_names=(Application.DESKTOP.name,),
)

RALLY_PILOT_USER = NimbusTargetingConfig(
    name="Mozilla Rally Pilot User",
    slug="rally_pilot_user",
    description="Users who have installed \
    the Mozilla Rally Core Add-on or one of the Rally pilot studies",
    targeting="""
        addonsInfo.addons['rally-core@mozilla.org'] != null ||
        addonsInfo.addons['facebook-pixel-hunt@rally.mozilla.org'] != null ||
        addonsInfo.addons['beyond-the-paywall@rally.mozilla.org'] != null ||
        addonsInfo.addons['search-engine-usage@rally.mozilla.org'] != null ||
        addonsInfo.addons[
            'princeton-political-and-covid-19-news-study@rally.mozilla.org'
        ] != null
    """,
    desktop_telemetry="",
    sticky_required=False,
    is_first_run_required=False,
    application_choice_names=(Application.DESKTOP.name,),
)

RALLY_ATTENTION_STREAM_USER = NimbusTargetingConfig(
    name="Mozilla Rally Attention Stream User",
    slug="rally_attention_stream_user",
    description="Users who have installed \
    the Mozilla Rally (f.k.a Attention Stream) Add-on",
    targeting="""
        addonsInfo.addons['attention-stream@rally.mozilla.org'] != null
    """,
    desktop_telemetry="",
    sticky_required=False,
    is_first_run_required=False,
    application_choice_names=(Application.DESKTOP.name,),
)

REVIEW_CHECKER_SIDEBAR_RECOMMENDATION = NimbusTargetingConfig(
    name="Review Checker Sidebar Recommendation",
    slug="review_checker_sidebar_recommendation",
    description="Exclude users who have the Fakespot extension installed, "
    "or who have the CFR pref set to false",
    targeting="addonsInfo.addons['{44df5123-f715-9146-bfaa-c6e8d4461d44}'] == null && "
    "('browser.newtabpage.activity-stream.asrouter.userprefs.cfr.features'|preferenceValue)",
    desktop_telemetry="",
    sticky_required=False,
    is_first_run_required=False,
    application_choice_names=(Application.DESKTOP.name,),
)

REVIEW_CHECKER_SIDEBAR_RECOMMENDATION_CFR_ONLY = NimbusTargetingConfig(
    name="Review Checker Sidebar Recommendation (CFR Only)",
    slug="review_chercker_sidebar_reccomendation_cfr_only",
    description="Only include users who have not opted out of recommendations",
    targeting="('browser.newtabpage.activity-stream.asrouter.userprefs.cfr.features'|preferenceValue)",
    desktop_telemetry="",
    sticky_required=False,
    is_first_run_required=False,
    application_choice_names=(Application.DESKTOP.name,),
)

EARLY_DAY_USER_REVIEW_CHECKER_SIDEBAR_RECOMMENDATION = NimbusTargetingConfig(
    name="Early Day User Review Checker Sidebar Recommendation",
    slug="early_day_user_review_checker_sidebar_recommendation",
    description="Exclude early day users who have the Fakespot extension installed, "
    "or who have the CFR pref set to false",
    targeting=(
        f"{PROFILELESSTHAN28DAYS} && {REVIEW_CHECKER_SIDEBAR_RECOMMENDATION.targeting}"
    ),
    desktop_telemetry="",
    sticky_required=False,
    is_first_run_required=False,
    application_choice_names=(Application.DESKTOP.name,),
)

EXISTING_USER_REVIEW_CHECKER_SIDEBAR_RECOMMENDATION = NimbusTargetingConfig(
    name="Existing User Review Checker Sidebar Recommendation",
    slug="existing_user_review_checker_sidebar_recommendation",
    description="Exclude existing users who have the Fakespot extension installed, "
    "or who have the CFR pref set to false",
    targeting=(f"{PROFILE28DAYS} && {REVIEW_CHECKER_SIDEBAR_RECOMMENDATION.targeting}"),
    desktop_telemetry="",
    sticky_required=False,
    is_first_run_required=False,
    application_choice_names=(Application.DESKTOP.name,),
)

BACKGROUND_TASK_NOTIFICATION = NimbusTargetingConfig(
    name="Background task notification",
    slug="Background_task_notification",
    description="Firefox running a background task",
    targeting="isBackgroundTaskMode",
    desktop_telemetry="",
    sticky_required=False,
    is_first_run_required=False,
    application_choice_names=(Application.DESKTOP.name,),
)

WINDOWS_10_PLUS_BACKGROUND_TASK_NOTIFICATION_ = NimbusTargetingConfig(
    name="Lapsed users background task notification",
    slug="background_task_notification_major_release_2022",
    description=(
        "Windows 10+ users with 0 days of activity in the past 28 days "
        "who are running a background task"
    ),
    targeting="""
    (
        (
            os.isWindows
            &&
            (os.windowsVersion >= 10)
        )
        &&
        (
            (
                ((defaultProfile|keys)|length == 0)
            )
            ||
            (
                ((currentDate|date - defaultProfile.currentDate|date) / 86400000 >= 28)
                &&
                (firefoxVersion > defaultProfile.firefoxVersion)
            )
        )
        &&
        isBackgroundTaskMode
    )
    """,
    desktop_telemetry="",
    sticky_required=True,
    is_first_run_required=False,
    application_choice_names=(Application.DESKTOP.name,),
)

WINDOWS_10_PLUS_BACKGROUND_TASK_NOTIFICATION_AT_RISK_USER = NimbusTargetingConfig(
    name="At risk user background task notification",
    slug="background_task_notification_at_risk_user",
    description=(
        "Windows 10+ users with 20-28 days of activity in their past 28 days "
        "who have lapsed 7-28 days, and who are running a background task"
    ),
    targeting="""
    (
        (
            os.isWindows
            &&
            (os.windowsVersion >= 10)
        )
        &&
        (
            defaultProfile.userMonthlyActivity|length >= 20
        )
        &&
        (
            (
                (7 <= ((currentDate|date - defaultProfile.currentDate|date) / 86400000))
                &&
                (((currentDate|date - defaultProfile.currentDate|date) / 86400000) < 28)
            )
        )
        &&
        isBackgroundTaskMode
    )
    """,
    desktop_telemetry="",
    sticky_required=True,
    is_first_run_required=False,
    application_choice_names=(Application.DESKTOP.name,),
)

WINDOWS_10_PLUS_BACKGROUND_TASK_NOTIFICATION_NEW_NON_DEFAULT_USER = NimbusTargetingConfig(
    name="New non-default user background task notification",
    slug="background_task_notification_new_non_default_user",
    description=(
        "Windows 10+ users with this Firefox not the default browser "
        "who created their profile exactly 7 days previously, "
        "and who are running a background task"
    ),
    targeting="""
    (
        (
            os.isWindows
            &&
            (os.windowsVersion >= 10)
        )
        &&
        !isDefaultBrowser
        &&
        (
            (7 <= ((currentDate|date - defaultProfile.profileAgeCreated|date) / 86400000))
            &&
            (((currentDate|date - defaultProfile.profileAgeCreated|date) / 86400000) < 8)
        )
        &&
        isBackgroundTaskMode
    )
    """,
    desktop_telemetry="",
    sticky_required=True,
    is_first_run_required=False,
    application_choice_names=(Application.DESKTOP.name,),
)

NEWTAB_SPONSORED_TOPSITES_ENABLED = NimbusTargetingConfig(
    name="Newtab has Sponsored TopSites enabled ",
    slug="newtab_sponsored_topsites_enabled",
    description="Users with Sponsored TopSites enabled on the newtab",
    targeting="""
        'browser.newtabpage.activity-stream.showSponsoredTopSites'|preferenceValue
    """,
    desktop_telemetry="",
    sticky_required=False,
    is_first_run_required=False,
    application_choice_names=(Application.DESKTOP.name,),
)

EXISTING_WINDOWS_USER = NimbusTargetingConfig(
    name="Existing Windows 7+ user",
    slug="existing_windows_user",
    description="Users on Windows 7+ with profiles older than 28 days",
    targeting=f"{PROFILE28DAYS} && os.isWindows && os.windowsVersion >= 6.1",
    desktop_telemetry="",
    sticky_required=True,
    is_first_run_required=False,
    application_choice_names=(Application.DESKTOP.name,),
)

EXISTING_WINDOWS_USER_NO_FX_ACCOUNT = NimbusTargetingConfig(
    name="Existing Windows 7+ user without Fx account",
    slug="existing_windows_user_no_fx_account",
    description="Windows 7+ users not logged into FxA with profiles older than 28 days",
    targeting=(
        f"{PROFILE28DAYS} "
        "&& os.isWindows "
        "&& os.windowsVersion >= 6.1"
        "&& !('services.sync.username'|preferenceIsUserSet)"
    ),
    desktop_telemetry="",
    sticky_required=True,
    is_first_run_required=False,
    application_choice_names=(Application.DESKTOP.name,),
)

EXISTING_USER_UNSUPPORTED_WINDOWS_VERSION = NimbusTargetingConfig(
    name="Existing Windows <10 version user",
    slug="existing_user_usupported_windows_version",
    description="Users on Windows <10 with profiles older than 28 days",
    targeting=f"{PROFILE28DAYS} && os.isWindows && os.windowsVersion < 10",
    desktop_telemetry="",
    sticky_required=True,
    is_first_run_required=False,
    application_choice_names=(Application.DESKTOP.name,),
)

POST_FIRST_RUN_USER_UNSUPPORTED_WINDOWS_VERSION = NimbusTargetingConfig(
    name="Post first run Windows <10 version user",
    slug="post_first_run_user_unsupported_windows_version",
    description="Users on Windows <10 not on their first run of the application",
    targeting="!isFirstStartup && os.isWindows && os.windowsVersion < 10",
    desktop_telemetry="",
    sticky_required=True,
    is_first_run_required=False,
    application_choice_names=(Application.DESKTOP.name,),
)

ANDROID_CORE_ACTIVE_USER = NimbusTargetingConfig(
    name="Core Active Users",
    slug="android_core_active_users",
    description="Users who have been active at least 21 out of the last 28 days",
    targeting=CORE_ACTIVE_USERS_TARGETING.format(event="events.app_opened"),
    desktop_telemetry="",
    sticky_required=True,
    is_first_run_required=False,
    application_choice_names=(Application.FENIX.name, Application.FOCUS_ANDROID.name),
)

IOS_CORE_ACTIVE_USER = NimbusTargetingConfig(
    name="Core Active Users",
    slug="ios_core_active_users",
    description="Users who have been active at least 21 out of the last 28 days",
    targeting=CORE_ACTIVE_USERS_TARGETING.format(event="app_cycle.foreground"),
    desktop_telemetry="",
    sticky_required=True,
    is_first_run_required=False,
    application_choice_names=(Application.IOS.name, Application.FOCUS_IOS.name),
)

IOS_EXISTING_USERS = NimbusTargetingConfig(
    name="ios existing users",
    slug="ios existing users",
    description="Targeting users equal to or greater than 28 since install",
    targeting="days_since_install >= 28",
    desktop_telemetry="",
    sticky_required=True,
    is_first_run_required=False,
    application_choice_names=(Application.IOS.name,),
)

ANDROID_RECENTLY_LOGGED_IN_USER = NimbusTargetingConfig(
    name="Recently Logged In Users",
    slug="android_recently_logged_in_users",
    description="Users who have completed a Sync login within the last 12 weeks",
    targeting=RECENTLY_LOGGED_IN_USERS_TARGETING.format(event="sync_auth.sign_in"),
    desktop_telemetry="",
    sticky_required=True,
    is_first_run_required=False,
    application_choice_names=(Application.FENIX.name, Application.FOCUS_ANDROID.name),
)

IOS_RECENTLY_LOGGED_IN_USER = NimbusTargetingConfig(
    name="Recently Logged In Users",
    slug="ios_recently_logged_in_users",
    description="Users who have completed a Sync login within the last 12 weeks",
    targeting=RECENTLY_LOGGED_IN_USERS_TARGETING.format(
        event="sync.login_completed_view"
    ),
    desktop_telemetry="",
    sticky_required=True,
    is_first_run_required=False,
    application_choice_names=(Application.IOS.name, Application.FOCUS_IOS.name),
)

HAS_GOOGLE_BING_DDG_AS_CURRENT_DEFAULT_SEARCH_ENGINE = NimbusTargetingConfig(
    name="Has Google, Bing, or DuckDuckGo as current default search engine",
    slug="has_google_bing_or_ddg_as_current_default_search_engine",
    description="Users with Google, Bing, or DuckDuckGo as current default engine",
    targeting=(
        "'google' in searchEngines.current ||"
        "searchEngines.current == 'bing' ||"
        "searchEngines.current == 'ddg'"
    ),
    desktop_telemetry="",
    sticky_required=False,
    is_first_run_required=False,
    application_choice_names=(Application.DESKTOP.name,),
)

HAS_GOOGLE_AS_CURRENT_DEFAULT_SEARCH_ENGINE = NimbusTargetingConfig(
    name="Has Google as current default search engine",
    slug="has_google_as_current_default_search_engine",
    description="Users with Google as current default engine",
    targeting=("'google' in searchEngines.current"),
    desktop_telemetry="",
    sticky_required=True,
    is_first_run_required=False,
    application_choice_names=(Application.DESKTOP.name,),
)

NEW_ANDROID_13_USERS = NimbusTargetingConfig(
    name="New Android 13 Users",
    slug="new_android_13_users",
    description="Users who have Android 13 and are on their first run of the application",
    targeting="(android_sdk_version|versionCompare('33') >= 0) && is_first_run",
    desktop_telemetry="",
    sticky_required=True,
    is_first_run_required=True,
    application_choice_names=(Application.FENIX.name,),
)

EXISTING_USER = NimbusTargetingConfig(
    name="Existing user",
    slug="existing_user",
    description="Users with profiles older than 28 days",
    targeting=f"{PROFILE28DAYS}",
    desktop_telemetry="",
    sticky_required=True,
    is_first_run_required=False,
    application_choice_names=(Application.DESKTOP.name,),
)

EXISTING_USER_HAS_DEFAULT_NEED_PIN = NimbusTargetingConfig(
    name="Existing user (has default, need pin)",
    slug="existing_user_has_default_need_pin",
    description="Users with profiles older than 28 days and w/ default need pin",
    targeting=f"{PROFILE28DAYS} && isDefaultBrowser && doesAppNeedPin",
    desktop_telemetry="",
    sticky_required=True,
    is_first_run_required=False,
    application_choice_names=(Application.DESKTOP.name,),
)

EXISTING_USER_NEED_DEFAULT_HAS_PIN = NimbusTargetingConfig(
    name="Existing user (need default, has pin)",
    slug="existing_user_need_default_has_pin",
    description="Users with profiles older than 28 days and need default w/ pin",
    targeting=f"{PROFILE28DAYS} && {NEED_DEFAULT} && {HAS_PIN}",
    desktop_telemetry="",
    sticky_required=True,
    is_first_run_required=False,
    application_choice_names=(Application.DESKTOP.name,),
)

EXISTING_USER_NEED_PIN = NimbusTargetingConfig(
    name="Existing user (need pin)",
    slug="existing_user_need_pin",
    description="Users with profiles older than 28 days who have not pinned",
    targeting=f"{PROFILE28DAYS} && doesAppNeedPin",
    desktop_telemetry="",
    sticky_required=True,
    is_first_run_required=False,
    application_choice_names=(Application.DESKTOP.name,),
)

EXISTING_USER_NEED_DEFAULT = NimbusTargetingConfig(
    name="Existing user (need default)",
    slug="existing_user_need_default",
    description="Users with profiles older than 28 days who have not set to default",
    targeting=f"{PROFILE28DAYS} && {NEED_DEFAULT}",
    desktop_telemetry="",
    sticky_required=True,
    is_first_run_required=False,
    application_choice_names=(Application.DESKTOP.name,),
)

EXISTING_USER_NEED_DEFAULT_WIN1903 = NimbusTargetingConfig(
    name="Existing user (need default, Windows 1903+)",
    slug="existing_user_need_default_windows_1903",
    description=(
        "Users with profiles older than 28 days "
        "who have not set to default, on Windows 1903+"
    ),
    targeting=f"{PROFILE28DAYS} && {NEED_DEFAULT} && {WIN1903}",
    desktop_telemetry="",
    sticky_required=True,
    is_first_run_required=False,
    application_choice_names=(Application.DESKTOP.name,),
)

NEW_USER_FIVE_BOOKMARKS = NimbusTargetingConfig(
    name="New user (5 bookmarks)",
    slug="new_user_5_bookmarks",
    description="Profile age less than 28 days, has 5 bookmarks",
    targeting=f"{PROFILELESSTHAN28DAYS} && totalBookmarksCount == 5",
    desktop_telemetry="",
    sticky_required=True,
    is_first_run_required=False,
    application_choice_names=(Application.DESKTOP.name,),
)

INFREQUENT_USER_OR_NEW_USER_FIVE_BOOKMARKS = NimbusTargetingConfig(
    name="Infrequent user or new user (5 bookmarks)",
    slug="infrequent_user_or_new_user_five_bookmarks",
    description="Infrequent users or new users with 5 bookmarks",
    targeting=(
        f"{INFREQUENT_USER_FIVE_BOOKMARKS.targeting}"
        " || "
        f"{NEW_USER_FIVE_BOOKMARKS.targeting}"
    ),
    desktop_telemetry="",
    sticky_required=True,
    is_first_run_required=False,
    application_choice_names=(Application.DESKTOP.name,),
)

FIVE_BOOKMARKS = NimbusTargetingConfig(
    name="5 bookmarks",
    slug="5_bookmarks",
    description="Any user with exactly 5 bookmarks",
    targeting="totalBookmarksCount == 5",
    desktop_telemetry="",
    sticky_required=True,
    is_first_run_required=False,
    application_choice_names=(Application.DESKTOP.name,),
)

NOT_MAC = NimbusTargetingConfig(
    name="Not Mac Users",
    slug="not_mac_users",
    description="Clients not on mac",
    targeting="!os.isMac",
    desktop_telemetry="",
    sticky_required=False,
    is_first_run_required=False,
    application_choice_names=(Application.DESKTOP.name,),
)

EARLY_DAY_USER = NimbusTargetingConfig(
    name="Early day user (28 days or less)",
    slug="early_day_user",
    description="Users with profiles that are 28 days old or less",
    targeting="(currentDate|date - profileAgeCreated|date) / 86400000 <= 28",
    desktop_telemetry="",
    sticky_required=True,
    is_first_run_required=False,
    application_choice_names=(Application.DESKTOP.name,),
)

EARLY_DAY_USER_V2 = NimbusTargetingConfig(
    name="Early day user (less than 28 days)",
    slug="early_day_user_v2",
    description="Users with profiles that are less than 28 days old",
    targeting=f"{PROFILELESSTHAN28DAYS}",
    desktop_telemetry="",
    sticky_required=True,
    is_first_run_required=False,
    application_choice_names=(Application.DESKTOP.name,),
)

EARLY_DAY_USER_NEED_DEFAULT = NimbusTargetingConfig(
    name="Early day user (28 days or less) needs default",
    slug="early_day_user_need_default",
    description="Less than 28 day old profile age and has not set default",
    targeting=f"{EARLY_DAY_USER.targeting} && {NEED_DEFAULT}",
    desktop_telemetry="",
    sticky_required=True,
    is_first_run_required=False,
    application_choice_names=(Application.DESKTOP.name,),
)

EARLY_DAY_USER_NEED_DEFAULT_V2 = NimbusTargetingConfig(
    name="Early day user (less than 28 days) needs default",
    slug="early_day_user_need_default_v2",
    description="Users with profiles that are less than 28 days old and "
    "has not set default",
    targeting=f"{EARLY_DAY_USER_V2.targeting} && {NEED_DEFAULT}",
    desktop_telemetry="",
    sticky_required=True,
    is_first_run_required=False,
    application_choice_names=(Application.DESKTOP.name,),
)

EARLY_DAY_USER_NEED_PIN = NimbusTargetingConfig(
    name="Early day user (28 days or less) needs pin",
    slug="early_day_user_need_pin",
    description="Less than 28 day old profile age and has not pinned",
    targeting=f"{EARLY_DAY_USER.targeting} && doesAppNeedPin",
    desktop_telemetry="",
    sticky_required=True,
    is_first_run_required=False,
    application_choice_names=(Application.DESKTOP.name,),
)

EARLY_DAY_USER_NEED_PIN_V2 = NimbusTargetingConfig(
    name="Early day user (less than 28 days) needs pin",
    slug="early_day_user_need_pin_v2",
    description="Users with profiles that are less than 28 days old and has not pinned",
    targeting=f"{EARLY_DAY_USER_V2.targeting} && doesAppNeedPin",
    desktop_telemetry="",
    sticky_required=True,
    is_first_run_required=False,
    application_choice_names=(Application.DESKTOP.name,),
)

EARLY_DAY_USER_HAS_DEFAULT_NEED_PIN = NimbusTargetingConfig(
    name="Early day user (28 days or less) has default needs pin",
    slug="early_day_user_has_default_need_pin",
    description="Less than 28 day old profile age has set default and has not pinned",
    targeting=f"{EARLY_DAY_USER_NEED_PIN.targeting} && isDefaultBrowser",
    desktop_telemetry="",
    sticky_required=True,
    is_first_run_required=False,
    application_choice_names=(Application.DESKTOP.name,),
)

EARLY_DAY_USER_HAS_DEFAULT_NEED_PIN_V2 = NimbusTargetingConfig(
    name="Early day user (less than 28 days) has default needs pin",
    slug="early_day_user_has_default_need_pin_v2",
    description="Less than 28 day old profile age has set default and has not pinned",
    targeting=f"{EARLY_DAY_USER_NEED_PIN_V2.targeting} && isDefaultBrowser",
    desktop_telemetry="",
    sticky_required=True,
    is_first_run_required=False,
    application_choice_names=(Application.DESKTOP.name,),
)

TRR_MODE_ZERO = NimbusTargetingConfig(
    name="network.trr.mode = 0",
    slug="network_trr_mode_0",
    description="Users who are not using a trusted resolver",
    targeting="'network.trr.mode'|preferenceValue == 0",
    desktop_telemetry="",
    sticky_required=False,
    is_first_run_required=False,
    application_choice_names=(Application.DESKTOP.name,),
)

NOT_IMPORT_INFREQUENT_ROLLOUT = NimbusTargetingConfig(
    name="Not in Import Infrequent Rollouts",
    slug="not_import_infrequent_rollout",
    description="Exclude users in the import infrequent rollouts",
    targeting=(
        "(activeRollouts intersect ["
        "   'import-infrequent-rollout-make-yourself-at-home',"
        "   'updated-import-infrequent-rollout-make-yourself-at-home-copy'"
        "])|length == 0"
    ),
    desktop_telemetry="",
    sticky_required=False,
    is_first_run_required=False,
    application_choice_names=(Application.DESKTOP.name,),
)

SET_DEFAULT_PDF_EXPERIMENT_ENROLLEES = NimbusTargetingConfig(
    name="Set Default PDF Experiment enrollees",
    slug="set_default_pdf_experiment_enrollees",
    description="Users who are enrolled in the set default pdf experiment",
    targeting=(
        "'existing-users-set-default-pdf-handler' in activeExperiments"
        " || 'existing-users-set-default-pdf-handler' in activeRollouts"
    ),
    desktop_telemetry="",
    sticky_required=True,
    is_first_run_required=False,
    application_choice_names=(Application.DESKTOP.name,),
)

TEST_MOBILE_FIRST_RUN_TARGETING_CRITERIA_IOS = NimbusTargetingConfig(
    name="TEST first run targeting criteria",
    slug="test_mobile_first_run_targeting_criteria",
    description=(
        "Users for whom this is their first run of the application, and the number of "
        "days since install is less than 7. Additionally, though this targets first run "
        "users this advanced targeting option does not require first run to be enabled."
    ),
    targeting="(isFirstRun == 'true' || is_first_run == true) && days_since_install < 7",
    desktop_telemetry="",
    sticky_required=True,
    is_first_run_required=False,
    application_choice_names=(
        Application.FENIX.name,
        Application.IOS.name,
    ),
)

CORE_USER_FULLY_ACTIVE = NimbusTargetingConfig(
    name="Core user (Active Every Day)",
    slug="core_user_active_every_day",
    description="Active every day in the past 28 days",
    targeting=f"{PROFILE28DAYS} && userMonthlyActivity|length >= 28",
    desktop_telemetry="",
    sticky_required=True,
    is_first_run_required=False,
    application_choice_names=(Application.DESKTOP.name,),
)

EARLY_DAY_USER_HASNT_CHANGED_BOOKMARKS_TOOLBAR = NimbusTargetingConfig(
    name="Early Day User (Hasn't changed bookmarks toolbar behavior)",
    slug="early_day_user_bookmarks_toolbar_unchanged",
    description=(
        "Users with profiles < 28 days old who have not edited the default bookmarks "
        "toolbar behavior"
    ),
    targeting=(
        f"{PROFILELESSTHAN28DAYS} &&"
        " !('browser.toolbars.bookmarks.visibility'|preferenceIsUserSet)"
    ),
    desktop_telemetry="",
    sticky_required=True,
    is_first_run_required=False,
    application_choice_names=(Application.DESKTOP.name,),
)

ANDROID_8_OR_HIGHER_USERS = NimbusTargetingConfig(
    name="Android Version 8.0+ Users",
    slug="android_8_or_higher_users",
    description="Users on Android version 8.0 or higher",
    targeting="(android_sdk_version|versionCompare('26') >= 0)",
    desktop_telemetry="",
    sticky_required=False,
    is_first_run_required=False,
    application_choice_names=(Application.FENIX.name,),
)

ANDROID_10_OR_HIGHER_USERS = NimbusTargetingConfig(
    name="Android Version 10+ Users",
    slug="android_10_or_higher_users",
    description="Users on Android version 10 or higher",
    targeting="(android_sdk_version|versionCompare('29') >= 0)",
    desktop_telemetry="",
    sticky_required=False,
    is_first_run_required=False,
    application_choice_names=(Application.FENIX.name,),
)

WINDOWS_10_PLUS = NimbusTargetingConfig(
    name="Windows 10+",
    slug="windows_10_plus",
    description="Windows users on version 10 or higher",
    targeting="(os.isWindows && os.windowsVersion >= 10)",
    desktop_telemetry="",
    sticky_required=False,
    is_first_run_required=False,
    application_choice_names=(Application.DESKTOP.name,),
)


WINDOWS_10_NOMSIX = NimbusTargetingConfig(
    name="Windows 10+ without msix",
    slug="windows_10_plus_nomsix",
    description="Windows users on version 10 or higher, but no MSIX intallations",
    targeting="(os.isWindows && os.windowsVersion >= 10 && !isMSIX)",
    desktop_telemetry="",
    sticky_required=False,
    is_first_run_required=False,
    application_choice_names=(Application.DESKTOP.name,),
)

WINDOWS_10_MSIX_ONLY = NimbusTargetingConfig(
    name="Windows 10+ msix only",
    slug="windows_10_plus_msix_only",
    description="Windows users on version 10 or higher using msix installation",
    targeting="(os.isWindows && os.windowsVersion >= 10 && isMSIX)",
    desktop_telemetry="",
    sticky_required=False,
    is_first_run_required=False,
    application_choice_names=(Application.DESKTOP.name,),
)

IOS_DEFAULT_BROWSER_USER = NimbusTargetingConfig(
    name="Default Browser FXiOS Users",
    slug="ios_default_browser_user",
    description="Users that already have FXiOS set as the default browser",
    targeting="is_default_browser == 'true'",
    desktop_telemetry="",
    sticky_required=False,
    is_first_run_required=True,
    application_choice_names=(Application.IOS.name,),
)

IOS_IPHONE_USERS_ONLY = NimbusTargetingConfig(
    name="iPhone users only",
    slug="ios_iphone_users_only",
    description="Targeting iPhone users",
    targeting="is_phone",
    desktop_telemetry="",
    sticky_required=False,
    is_first_run_required=False,
    application_choice_names=(Application.IOS.name,),
)

IOS_IPHONE_FIRST_RUN_USER = NimbusTargetingConfig(
    name="First run Users on iPhone",
    slug="ios_iphone_first_run_user",
    description="First-run users on Firefox for iOS on iPhones",
    targeting="isFirstRun == 'true' && is_phone",
    desktop_telemetry="",
    sticky_required=False,
    is_first_run_required=True,
    application_choice_names=(Application.IOS.name,),
)

IOS_EARLY_DAY_USERS_IPHONE_ONLY = NimbusTargetingConfig(
    name="Early day users iPhone only",
    slug="ios_early_day_users_iphone_only",
    description="Targeting users under 28 since install with iPhones",
    targeting="is_phone && days_since_install < 28",
    desktop_telemetry="",
    sticky_required=True,
    is_first_run_required=False,
    application_choice_names=(Application.IOS.name,),
)

IOS_LATER_DAY_USERS_IPHONE_ONLY = NimbusTargetingConfig(
    name="Later day users iPhone only",
    slug="ios_later_day_users_iphone_only",
    description="Targeting users equal to or greater than 28 since install with iPhones",
    targeting="is_phone && days_since_install >= 28",
    desktop_telemetry="",
    sticky_required=True,
    is_first_run_required=False,
    application_choice_names=(Application.IOS.name,),
)

ANDROID_EARLY_DAY_USERS_ONLY = NimbusTargetingConfig(
    name="Early day users only",
    slug="android_early_day_users_only",
    description="Targeting users under 28 since install",
    targeting="days_since_install < 28",
    desktop_telemetry="",
    sticky_required=True,
    is_first_run_required=False,
    application_choice_names=(Application.FENIX.name,),
)

ANDROID_LATER_DAY_USERS_ONLY = NimbusTargetingConfig(
    name="Later day users only",
    slug="android_later_day_users_only",
    description="Targeting users equal to or greater than 28 since install",
    targeting="days_since_install >= 28",
    desktop_telemetry="",
    sticky_required=True,
    is_first_run_required=False,
    application_choice_names=(Application.FENIX.name,),
)

IOS_REVIEW_CHECKER_ENABLED_USERS_ONLY = NimbusTargetingConfig(
    name="Review checker enabled users only",
    slug="ios_review_checker_enabled_users_only",
    description="Targeting users who have opted in review checker",
    targeting="is_review_checker_enabled",
    desktop_telemetry="",
    sticky_required=False,
    is_first_run_required=False,
    application_choice_names=(Application.IOS.name,),
)

ANDROID_REVIEW_CHECKER_ENABLED_USERS_ONLY = NimbusTargetingConfig(
    name="Review checker enabled users only",
    slug="android_review_checker_enabled_users_only",
    description="Targeting users who have opted in review checker",
    targeting="is_review_checker_enabled",
    desktop_telemetry="",
    sticky_required=False,
    is_first_run_required=False,
    application_choice_names=(Application.FENIX.name,),
)

DEFAULT_PDF_IS_DIFFERENT_BROWSER = NimbusTargetingConfig(
    name="Default PDF handler is a different browser",
    slug="default_pdf_is_different_browser",
    description=(
        "Targeting users that have their default PDF handler set to a browser other "
        "than the current Firefox installation"
    ),
    targeting=(
        "!(isDefaultHandler || {}).pdf &&  (defaultPDFHandler || {}).knownBrowser"
    ),
    desktop_telemetry="",
    sticky_required=False,
    is_first_run_required=False,
    application_choice_names=(Application.DESKTOP.name,),
)

ELIGIBLE_FOR_DEFAULT_PDF_HANDLER = NimbusTargetingConfig(
    name="Eligible for default PDF handler",
    slug="eligible_for_default_pdf_handler",
    description=(
        "Targeting users that are eligible to set Firefox as the default PDF "
        "handler and have yet to do so. This includes only users of Windows "
        "10+, and excludes users with enterprise policies and users that have "
        "set their default PDF handler to an app other than a browser (like a "
        "PDF editor)."
    ),
    targeting=(
        "os.isWindows &&"
        "  os.windowsVersion >= 10 &&"
        "  !hasActiveEnterprisePolicies &&"
        "  !(isDefaultHandler || {}).pdf &&"
        "  (!(defaultPDFHandler || {}).registered ||"
        "    (defaultPDFHandler || {}).knownBrowser)"
    ),
    desktop_telemetry="",
    sticky_required=False,
    is_first_run_required=False,
    application_choice_names=(Application.DESKTOP.name,),
)

INELIGIBLE_FOR_DEFAULT_PDF_HANDLER = NimbusTargetingConfig(
    name="Ineligible for default PDF handler",
    slug="ineligible_for_default_pdf_handler",
    description=(
        "Targeting users that are ineligible to set Firefox as the default PDF "
        "handler or have already done so. This includes users of non-Windows "
        "OSes, users of Windows versions < 10, users with enterprise policies, "
        "users that have set Firefox as their default PDF handler, and users "
        "who have set their default PDF handler to a non-browser app."
    ),
    targeting=(
        "!os.isWindows ||"
        "  os.windowsVersion < 10 ||"
        "  hasActiveEnterprisePolicies ||"
        "  (isDefaultHandler || {}).pdf ||"
        "  ((defaultPDFHandler || {}).registered &&"
        "    !(defaultPDFHandler || {}).knownBrowser)"
    ),
    desktop_telemetry="",
    sticky_required=False,
    is_first_run_required=False,
    application_choice_names=(Application.DESKTOP.name,),
)

DEBUG_INELIGIBLE_FOR_DEFAULT_PDF_HANDLER = NimbusTargetingConfig(
    name="DEBUG Ineligible for default PDF handler",
    slug="debug_ineligible_for_default_pdf_handler",
    description=(
        "Targeting users that are ineligible to set Firefox as the default PDF "
        "handler or have already done so. This omits safe navigators so bugs "
        "in the targeting getters can be debugged."
    ),
    targeting=(
        "(!os.isWindows || os.windowsVersion < 10) "
        "|| hasActiveEnterprisePolicies "
        "|| isDefaultHandler.pdf "
        "|| (defaultPDFHandler.registered && !defaultPDFHandler.knownBrowser)"
    ),
    desktop_telemetry="",
    sticky_required=False,
    is_first_run_required=False,
    application_choice_names=(Application.DESKTOP.name,),
)

SHOPPING_OPTED_IN = NimbusTargetingConfig(
    name="Users opted in to shopping",
    slug="shopping_opted_in",
    description="Users who have opted in to the shopping experience",
    targeting="'browser.shopping.experience2023.optedIn'|preferenceValue == 1",
    desktop_telemetry="",
    sticky_required=False,
    is_first_run_required=False,
    application_choice_names=(Application.DESKTOP.name,),
)

SHOPPING_ONBOARDING_SHOWN = NimbusTargetingConfig(
    name="Shopping onboarding shown",
    slug="shopping_onboarding_shown",
    description=(
        "Users that have seen the shopping experiment onboarding at least once. "
        "Used as a proxy to target shopping users for a feature continuity rollout, "
        "ensuring the shopping feature stays active across different experiments."
    ),
    targeting="'browser.shopping.experience2023.autoActivateCount'|preferenceValue >= 1",
    desktop_telemetry="",
    sticky_required=False,
    is_first_run_required=False,
    application_choice_names=(Application.DESKTOP.name,),
)

IS_64BIT_WITH_8GB_RAM = NimbusTargetingConfig(
    name="64bit Firefox build running on a computer with at least 8GB of RAM",
    slug="is_64bit_build_and_8gb_ram",
    description="Target 64bit builds running on computers with at least 8GB of RAM.",
    targeting="archBits == 64 && memoryMB >= 8000",
    desktop_telemetry="",
    sticky_required=False,
    is_first_run_required=False,
    application_choice_names=(Application.DESKTOP.name,),
)

VIEWPOINT_SURVEY_DESKTOP = NimbusTargetingConfig(
    name="User Research Viewpoint Survey (Rolling Enrollment)",
    slug="viewpoint_survey_desktop",
    description=(
        "Rolling enrollment based on date. Only for use by User Research Viewpoint "
        "surveys."
    ),
    targeting=(
        "['rolling-viewpoint', userId]|"
        "bucketSample(19468 + currentDate / (24 * 60 * 60 * 1000) + 1, 7, 7000)"
    ),
    desktop_telemetry="",
    sticky_required=False,
    is_first_run_required=False,
    application_choice_names=(Application.DESKTOP.name,),
)

VIEWPOINT_SURVEY_MOBILE = NimbusTargetingConfig(
    name="User Research Viewpoint Survey (Rolling Enrollment)",
    slug="viewpoint_survey_mobile",
    description=(
        "Rolling enrollment based on date. Only for use by User Research Viewpoint "
        "surveys."
    ),
    targeting=(
        "['rolling-viewpoint', nimbus_id]"
        "|bucketSample(current_date / (24 * 60 * 60 * 1000), 7, 3500)"
    ),
    desktop_telemetry="",
    sticky_required=False,
    is_first_run_required=False,
    application_choice_names=(Application.IOS.name, Application.FENIX.name),
)

NEW_PROFILE_MAC_ONLY = NimbusTargetingConfig(
    name="New profile Mac OS only",
    slug="mac_only_new_profiles",
    description="New profiles with Mac OS",
    targeting=f"os.isMac && {NEW_PROFILE}",
    desktop_telemetry=f"{NEW_PROFILE} AND environment.system.os.name = 'Darwin'",
    sticky_required=True,
    is_first_run_required=False,
    application_choice_names=(Application.DESKTOP.name,),
)

SEARCH_ROLLOUT_1 = NimbusTargetingConfig(
    name="Search Rollout 1",
    slug="search_rollout_1",
    description="Search Rollout 1 Namespace",
    targeting="",
    desktop_telemetry="",
    sticky_required=False,
    is_first_run_required=False,
    application_choice_names=(Application.DESKTOP.name,),
)

SEARCH_ROLLOUT_2 = NimbusTargetingConfig(
    name="Search Rollout 2",
    slug="search_rollout_2",
    description="Search Rollout 2 Namespace",
    targeting="",
    desktop_telemetry="",
    sticky_required=False,
    is_first_run_required=False,
    application_choice_names=(Application.DESKTOP.name,),
)

EARLY_DAY_WIN1903_USER_HAS_DEFAULT = NimbusTargetingConfig(
    name="Early Day Windows 10 1903 User Has Default",
    slug="early_day_win1903_user_has_default",
    description=(
        "Early day (<28 days) Windows 10 1903+ users who have set "
        "Firefox as their default browser"
    ),
    targeting=f"{PROFILELESSTHAN28DAYS} && {WIN1903} && isDefaultBrowser",
    desktop_telemetry="",
    sticky_required=True,
    is_first_run_required=False,
    application_choice_names=(Application.DESKTOP.name,),
)

EXISTING_WIN1903_USER_HAS_DEFAULT = NimbusTargetingConfig(
    name="Existing Windows 1903+ User Has Default",
    slug="existing_win1903_user_has_default",
    description=(
        "Existing (>=28 days) Windows 1903+ users who have set Firefox "
        "as their default browser"
    ),
    targeting=f"{PROFILE28DAYS} && {WIN1903} && isDefaultBrowser",
    desktop_telemetry="",
    sticky_required=True,
    is_first_run_required=False,
    application_choice_names=(Application.DESKTOP.name,),
)

SYNC_USER = NimbusTargetingConfig(
    name="Sync User",
    slug="sync_user",
    description="Users who have sync enabled and are signed into FxA",
    targeting="isFxASignedIn && usesFirefoxSync",
    desktop_telemetry="",
    sticky_required=False,
    is_first_run_required=False,
    application_choice_names=(Application.DESKTOP.name,),
)

EXISTING_USER_HASNT_CHANGED_BOOKMARKS_TOOLBAR = NimbusTargetingConfig(
    name="Existing User, Hasn't Changed Bookmarks Toolbar Behavior",
    slug="existing_user_bookmarks_toolbar_unchanged",
    description=(
        "Existing users (>=28 days) who have not edited the default bookmarks' "
        "toolbar behavior"
    ),
    targeting=(
        f"{PROFILE28DAYS} &&"
        " !('browser.toolbars.bookmarks.visibility'|preferenceIsUserSet)"
    ),
    desktop_telemetry="",
    sticky_required=True,
    is_first_run_required=False,
    application_choice_names=(Application.DESKTOP.name,),
)

MOZILLA_TESTDAY_EVENT = NimbusTargetingConfig(
    name="Mozilla Testday",
    slug="users_that_have_testday_pref",
    description="Users that will be part of the Mozilla Testday events",
    targeting="'messaging-system-action.testday'|preferenceValue == 'testday'",
    desktop_telemetry="",
    sticky_required=False,
    is_first_run_required=False,
    application_choice_names=(Application.DESKTOP.name,),
)

DEFAULT_WINDOWS_CONTENT_PROCESS_SANDBOX_LEVEL = NimbusTargetingConfig(
    name="Windows users and default content process sandbox level",
    slug="default_windows_content_process_sandbox_level",
    description=(
        "Windows users who have not changed the content process sandbox level pref"
    ),
    targeting=("os.isWindows && !('security.sandbox.content.level'|preferenceIsUserSet)"),
    desktop_telemetry="",
    sticky_required=False,
    is_first_run_required=False,
    application_choice_names=(Application.DESKTOP.name,),
)

DEFAULT_AUTOFILL_CREDIT_CARDS_SUPPORTED = NimbusTargetingConfig(
    name="Users with Default or Non-'On' Setting for Credit Card Autofill",
    slug="default_autofill_credit_cards_supported",
    description=(
        "Targets users who have left the 'extensions.formautofill.creditCards.supported' "
        "preference at its default value or set it to something other than 'on'."
    ),
    targeting=(
        "!('extensions.formautofill.creditCards.supported'|preferenceIsUserSet) || "
        "'extensions.formautofill.creditCards.supported'|preferenceValue != 'on'"
    ),
    desktop_telemetry="",
    sticky_required=False,
    is_first_run_required=False,
    application_choice_names=(Application.DESKTOP.name,),
)

<<<<<<< HEAD
DEFAULT_AUTOFILL_ADDRESSES_SUPPORTED = NimbusTargetingConfig(
    name="Users with Default or Non-'On' Setting for Address Autofill",
    slug="default_autofill_addresses_supported",
    description=(
        "Targets users who have left the 'extensions.formautofill.addresses.supported' "
        "preference at its default value or set it to something other than 'on'."
    ),
    targeting=(
        "!('extensions.formautofill.addresses.supported'|preferenceIsUserSet) || "
        "'extensions.formautofill.addresses.supported'|preferenceValue != 'on'"
=======
NO_HTTPS_ONLY_DESKTOP = NimbusTargetingConfig(
    name="Users who are not in HTTPS-Only Mode",
    slug="no_https_only_desktop",
    description=(
        "Targets users who do not have HTTPS-Only Mode enabled. Neither with "
        "'dom.security.https_only_mode' nor 'dom.security.https_only_mode_pbm'."
    ),
    targeting=(
        "!('dom.security.https_only_mode'|preferenceValue || "
        "'dom.security.https_only_mode_pbm'|preferenceValue)"
>>>>>>> 46093832
    ),
    desktop_telemetry="",
    sticky_required=False,
    is_first_run_required=False,
    application_choice_names=(Application.DESKTOP.name,),
)


class TargetingConstants:
    TARGETING_VERSION = "version|versionCompare('{version}') >= 0"
    TARGETING_CHANNEL = 'browserSettings.update.channel == "{channel}"'

    TARGETING_CONFIGS = {
        targeting.slug: targeting for targeting in NimbusTargetingConfig.targeting_configs
    }

    TargetingConfig = models.TextChoices(
        "TargetingConfig",
        [
            (targeting.slug.upper(), targeting.slug)
            for targeting in NimbusTargetingConfig.targeting_configs
        ],
    )

    TARGETING_APPLICATION_SUPPORTED_VERSION = {
        Application.FENIX: NimbusConstants.Version.FIREFOX_98,
        Application.FOCUS_ANDROID: NimbusConstants.Version.FIREFOX_98,
        Application.IOS: NimbusConstants.Version.FIREFOX_98,
        Application.FOCUS_IOS: NimbusConstants.Version.FIREFOX_97,
    }<|MERGE_RESOLUTION|>--- conflicted
+++ resolved
@@ -2270,7 +2270,6 @@
     application_choice_names=(Application.DESKTOP.name,),
 )
 
-<<<<<<< HEAD
 DEFAULT_AUTOFILL_ADDRESSES_SUPPORTED = NimbusTargetingConfig(
     name="Users with Default or Non-'On' Setting for Address Autofill",
     slug="default_autofill_addresses_supported",
@@ -2281,7 +2280,13 @@
     targeting=(
         "!('extensions.formautofill.addresses.supported'|preferenceIsUserSet) || "
         "'extensions.formautofill.addresses.supported'|preferenceValue != 'on'"
-=======
+    ),
+    desktop_telemetry="",
+    sticky_required=False,
+    is_first_run_required=False,
+    application_choice_names=(Application.DESKTOP.name,),
+)
+
 NO_HTTPS_ONLY_DESKTOP = NimbusTargetingConfig(
     name="Users who are not in HTTPS-Only Mode",
     slug="no_https_only_desktop",
@@ -2292,7 +2297,6 @@
     targeting=(
         "!('dom.security.https_only_mode'|preferenceValue || "
         "'dom.security.https_only_mode_pbm'|preferenceValue)"
->>>>>>> 46093832
     ),
     desktop_telemetry="",
     sticky_required=False,
