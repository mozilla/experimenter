--- conflicted
+++ resolved
@@ -4,34 +4,6 @@
   History
 {% endblock %}
 
-<<<<<<< HEAD
-{% block content %}
-<div class="p-8 space-y-4">
-  <div class="mb-6 md:mb-0">
-    <h1 class="text-3xl">Changes Overview</h1>
-    <p>Experiment Slug: {{ experiment.slug }}</p>
-  </div>
-  <div class="flex justify-center max-w-screen-2xl w-full h-full  flex-col items-center px-4">
-    <ol class="border-l-2 border-[#242D4Eff] w-full">
-    {% for changelog in experiment.get_changelogs_by_date  %}
-    <li class="mb-8">
-      <div class="flex-start flex items-center">
-        <div
-          class="-ml-[9px] -mt-2 mr-3 flex h-4 w-4 items-center justify-center rounded-full bg-purple-300"></div>
-        <h4 class="-mt-2 text-xl font-semibold text-[#242D4Eff]">{{ changelog.date }}</h4>
-      </div>
-      {% for change in changelog.changes %}
-      <div class="flex items-center space-x-2 my-2 p-2 ml-6">
-        <i class="fa-regular fa-circle-check"></i>
-        <p class="text-neutral-600">
-          {{ change.event_message }}
-        </p>
-      </div>
-      {% endfor %}
-    </li>
-    {% endfor %}
-    </ol>
-=======
 
 {% block sidebar %}
   {% include "common/experiment_details_sidebar.html" with experiment=experiment %}
@@ -66,6 +38,5 @@
         {% endfor %}
       </ol>
     </div>
->>>>>>> 84d15337
   </div>
 {% endblock %}