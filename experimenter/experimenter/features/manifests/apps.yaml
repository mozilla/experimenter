# This Source Code Form is subject to the terms of the Mozilla Public
# License, v. 2.0. If a copy of the MPL was not distributed with this
# file, You can obtain one at https://mozilla.org/MPL/2.0/.
---
fenix:
  slug: "fenix"
  repo:
    type: "github"
    name: "mozilla-mobile/firefox-android"
  fml_path: "fenix/app/nimbus.fml.yaml"
  release_discovery:
    version_file:
      type: "plaintext"
      path: "version.txt"
    strategies:
      - type: "tagged"
        branch_re: 'releases_v(?P<major>\d+)'
        tag_re: 'fenix-v(?P<major>\d+)\.(?P<minor>\d+)(?:\.(?P<patch>\d+))?'
      - type: "branched"

firefox_ios:
  slug: "ios"
  repo:
    type: "github"
    name: "mozilla-mobile/firefox-ios"
  fml_path:
    - "firefox-ios/nimbus.fml.yaml"
    - "nimbus.fml.yaml"
  release_discovery:
    version_file:
      type: "plist"
      path:
        - "firefox-ios/Client/Info.plist"
        - "Client/Info.plist"
      key: "CFBundleShortVersionString"
    strategies:
      - type: "tagged"
        branch_re: 'release/v(?P<major>\d+)(?:\.(?P<minor>\d+))?'
        tag_re: 'v(?P<major>\d+)\.(?P<minor>\d+)'
      - type: "branched"

focus_android:
  slug: "focus-android"
  repo:
    type: "github"
    name: "mozilla-mobile/firefox-android"
  fml_path: "focus-android/app/nimbus.fml.yaml"
  release_discovery:
    version_file:
      type: "plaintext"
      path: "version.txt"
    strategies:
      - type: "tagged"
        branch_re: 'releases_v(?P<major>\d+)'
        tag_re: 'focus-v(?P<major>\d+)\.(?P<minor>\d+)(?:\.(?P<patch>\d+))?'
      - type: "branched"

focus_ios:
  slug: "focus-ios"
  repo:
    type: "github"
    name: "mozilla-mobile/focus-ios"
  fml_path:
    - "focus-ios/nimbus.fml.yaml"
    - "nimbus.fml.yaml"
  release_discovery:
    version_file:
      type: "plist"
      path:
        - "focus-ios/Blockzilla/Info.plist"
        - "Blockzilla/Info.plist"
      key: "CFBundleShortVersionString"
    strategies:
      # We don't use a branched strategy for focus_ios because it is on v9000.
      - type: "tagged"
        branch_re: 'releases_v(?P<major>\d+)(?:\.(?P<minor>\d+))?'
        tag_re: 'v(?P<major>\d+)\.(?P<minor>\d+)(?:\.(?P<patch>\d+))?'
        ignored_branches:
          - "releases_v999" # nimbus.fml.yaml missing. Breaks "last 5 releases" logic.
        ignored_tags:
          - "v999.0.0" # nimbus.fml.yaml missing.
        ignored_versions:
          - "9000.0.0"

monitor_cirrus:
  slug: "monitor-web"
  repo:
    type: "github"
    name: "mozilla/blurts-server"
  fml_path: "config/nimbus.yaml"

<<<<<<< HEAD
# firefox_desktop:
#   slug: "firefox-desktop"
#   repo:
#     type: "hgmo"
#     name: "mozilla-unified"
#     default_branch: "central"
#   experimenter_yaml_path: "toolkit/components/nimbus/FeatureManifest.yaml"
#   release_discovery:
#     version_file:
#       type: "plaintext"
#       path: "browser/config/version.txt"
#     strategies:
#       - type: "branched"
#         branches:
#           # The order here is important!
#           #
#           # When central is merging to beta or beta is merging to release, then
#           # both of those will have the same version number for a period of
#           # time.
#           #
#           # In this order, if two consecutive branches have the same version,
#           # then the latter will take precedence. e.g., if both beta and release
#           # report the same version, we will use the feature manifest from release.
#           - "central"
#           - "beta"
#           - "release"
#           - "esr115"

mozillavpn_backend_cirrus:
  slug: "vpn-web"
  repo:
    type: "github"
    name: "mozilla-services/guardian-website"
  fml_path: "nimbus.yaml"
=======
firefox_desktop:
  slug: "firefox-desktop"
  repo:
    type: "hgmo"
    name: "mozilla-unified"
    default_branch: "central"
  experimenter_yaml_path: "toolkit/components/nimbus/FeatureManifest.yaml"
  release_discovery:
    version_file:
      type: "plaintext"
      path: "browser/config/version.txt"
    strategies:
      - type: "branched"
        branches:
          # The order here is important!
          #
          # When central is merging to beta or beta is merging to release, then
          # both of those will have the same version number for a period of
          # time.
          #
          # In this order, if two consecutive branches have the same version,
          # then the latter will take precedence. e.g., if both beta and release
          # report the same version, we will use the feature manifest from release.
          - "central"
          - "beta"
          - "release"
          - "esr115"
>>>>>>> e15af1bc
<|MERGE_RESOLUTION|>--- conflicted
+++ resolved
@@ -89,42 +89,13 @@
     name: "mozilla/blurts-server"
   fml_path: "config/nimbus.yaml"
 
-<<<<<<< HEAD
-# firefox_desktop:
-#   slug: "firefox-desktop"
-#   repo:
-#     type: "hgmo"
-#     name: "mozilla-unified"
-#     default_branch: "central"
-#   experimenter_yaml_path: "toolkit/components/nimbus/FeatureManifest.yaml"
-#   release_discovery:
-#     version_file:
-#       type: "plaintext"
-#       path: "browser/config/version.txt"
-#     strategies:
-#       - type: "branched"
-#         branches:
-#           # The order here is important!
-#           #
-#           # When central is merging to beta or beta is merging to release, then
-#           # both of those will have the same version number for a period of
-#           # time.
-#           #
-#           # In this order, if two consecutive branches have the same version,
-#           # then the latter will take precedence. e.g., if both beta and release
-#           # report the same version, we will use the feature manifest from release.
-#           - "central"
-#           - "beta"
-#           - "release"
-#           - "esr115"
-
 mozillavpn_backend_cirrus:
   slug: "vpn-web"
   repo:
     type: "github"
     name: "mozilla-services/guardian-website"
   fml_path: "nimbus.yaml"
-=======
+
 firefox_desktop:
   slug: "firefox-desktop"
   repo:
@@ -151,5 +122,4 @@
           - "central"
           - "beta"
           - "release"
-          - "esr115"
->>>>>>> e15af1bc
+          - "esr115"