from collections import defaultdict

from django import forms
from django.contrib.auth.models import User
from django.forms import inlineformset_factory
from django.http import HttpRequest
from django.urls import reverse
from django.utils.text import slugify

from experimenter.base.models import Country, Language, Locale
from experimenter.experiments.changelog_utils import generate_nimbus_changelog
from experimenter.experiments.models import (
    NimbusBranch,
    NimbusBranchFeatureValue,
    NimbusDocumentationLink,
    NimbusExperiment,
    NimbusExperimentBranchThroughExcluded,
    NimbusExperimentBranchThroughRequired,
    NimbusFeatureConfig,
)
from experimenter.kinto.tasks import (
    nimbus_check_kinto_push_queue_by_collection,
    nimbus_synchronize_preview_experiments_in_kinto,
)
from experimenter.nimbus_ui_new.constants import NimbusUIConstants
from experimenter.outcomes import Outcomes
from experimenter.projects.models import Project
from experimenter.segments import Segments
from experimenter.targeting.constants import NimbusTargetingConfig


class NimbusChangeLogFormMixin:
    def __init__(self, *args, request: HttpRequest = None, **kwargs):
        super().__init__(*args, **kwargs)
        self.request = request

    def get_changelog_message(self) -> str:
        raise NotImplementedError

    def save(self, *args, **kwargs):
        experiment = super().save(*args, **kwargs)
        generate_nimbus_changelog(
            experiment, self.request.user, self.get_changelog_message()
        )
        return experiment


class NimbusExperimentCreateForm(NimbusChangeLogFormMixin, forms.ModelForm):
    owner = forms.ModelChoiceField(
        User.objects.all(),
        widget=forms.widgets.HiddenInput(),
    )
    name = forms.CharField(
        label="",
        widget=forms.widgets.TextInput(
            attrs={
                "placeholder": "Public Name",
            }
        ),
    )
    slug = forms.CharField(
        required=False,
        widget=forms.widgets.HiddenInput(),
    )
    hypothesis = forms.CharField(
        label="",
        widget=forms.widgets.Textarea(),
        initial=NimbusUIConstants.HYPOTHESIS_PLACEHOLDER,
    )
    application = forms.ChoiceField(
        label="",
        choices=NimbusExperiment.Application.choices,
        widget=forms.widgets.Select(
            attrs={
                "class": "form-select",
            },
        ),
    )

    class Meta:
        model = NimbusExperiment
        fields = [
            "owner",
            "name",
            "slug",
            "hypothesis",
            "application",
        ]

    def get_changelog_message(self):
        return f"{self.request.user} created {self.cleaned_data['name']}"

    def clean_name(self):
        name = self.cleaned_data["name"]
        slug = slugify(name)
        if not slug:
            raise forms.ValidationError(NimbusUIConstants.ERROR_NAME_INVALID)
        if NimbusExperiment.objects.filter(slug=slug).exists():
            raise forms.ValidationError(NimbusUIConstants.ERROR_SLUG_DUPLICATE)
        return name

    def clean_hypothesis(self):
        hypothesis = self.cleaned_data["hypothesis"]
        if hypothesis.strip() == NimbusUIConstants.HYPOTHESIS_PLACEHOLDER.strip():
            raise forms.ValidationError(NimbusUIConstants.ERROR_HYPOTHESIS_PLACEHOLDER)
        return hypothesis

    def clean(self):
        cleaned_data = super().clean()
        if "name" in cleaned_data:
            cleaned_data["slug"] = slugify(cleaned_data["name"])
        return cleaned_data


class NimbusExperimentSidebarCloneForm(NimbusChangeLogFormMixin, forms.ModelForm):
    owner = forms.ModelChoiceField(
        User.objects.all(),
        widget=forms.widgets.HiddenInput(),
    )
    name = forms.CharField(
        required=True, widget=forms.TextInput(attrs={"class": "form-control"})
    )
    slug = forms.CharField(
        required=False,
        widget=forms.widgets.HiddenInput(),
    )

    class Meta:
        model = NimbusExperiment
        fields = ["owner", "name", "slug"]

    def clean_name(self):
        name = self.cleaned_data["name"]
        slug = slugify(name)
        if not slug:
            raise forms.ValidationError(NimbusUIConstants.ERROR_NAME_INVALID)
        if NimbusExperiment.objects.filter(slug=slug).exists():
            raise forms.ValidationError(
                NimbusUIConstants.ERROR_NAME_MAPS_TO_EXISTING_SLUG
            )
        return name

    def clean(self):
        cleaned_data = super().clean()
        if "name" in cleaned_data:
            cleaned_data["slug"] = slugify(cleaned_data["name"])
        return cleaned_data

    def get_changelog_message(self):
        return f"{self.request.user} cloned this experiment from {self.instance.name}"

    def save(self):
        return self.instance.clone(self.cleaned_data["name"], self.cleaned_data["owner"])


class NimbusExperimentPromoteToRolloutForm(
    NimbusExperimentSidebarCloneForm, NimbusChangeLogFormMixin, forms.ModelForm
):
    owner = forms.ModelChoiceField(
        User.objects.all(),
        widget=forms.widgets.HiddenInput(),
    )
    name = forms.CharField(
        required=True, widget=forms.TextInput(attrs={"class": "form-control"})
    )
    slug = forms.CharField(
        required=False,
        widget=forms.widgets.HiddenInput(),
    )
    branch_slug = forms.CharField(
        widget=forms.HiddenInput(),
        required=False,
    )

    class Meta:
        model = NimbusExperiment
        fields = ["owner", "name", "slug"]

    def save(self):
        return self.instance.clone(
            self.cleaned_data["name"],
            self.cleaned_data["owner"],
            self.cleaned_data["branch_slug"],
        )


class ToggleArchiveForm(NimbusChangeLogFormMixin, forms.ModelForm):
    class Meta:
        model = NimbusExperiment
        fields = []

    def save(self):
        self.instance.is_archived = not self.instance.is_archived
        super().save()
        return self.instance

    def get_changelog_message(self):
        return (
            f"{self.request.user} set the Is Archived Flag to {self.instance.is_archived}"
        )


class QAStatusForm(NimbusChangeLogFormMixin, forms.ModelForm):
    class Meta:
        model = NimbusExperiment
        fields = ["qa_status", "qa_comment"]
        widgets = {
            "qa_status": forms.Select(choices=NimbusExperiment.QAStatus),
        }

    def get_changelog_message(self):
        return f"{self.request.user} updated QA"


class TakeawaysForm(NimbusChangeLogFormMixin, forms.ModelForm):
    conclusion_recommendations = forms.MultipleChoiceField(
        choices=NimbusExperiment.ConclusionRecommendation.choices,
        widget=forms.CheckboxSelectMultiple,
        required=False,
    )

    class Meta:
        model = NimbusExperiment
        fields = [
            "takeaways_metric_gain",
            "takeaways_gain_amount",
            "takeaways_qbr_learning",
            "takeaways_summary",
            "conclusion_recommendations",
        ]

    def get_changelog_message(self):
        return f"{self.request.user} updated takeaways"


class SignoffForm(NimbusChangeLogFormMixin, forms.ModelForm):
    class Meta:
        model = NimbusExperiment
        fields = ["qa_signoff", "vp_signoff", "legal_signoff"]
        widgets = {
            "qa_signoff": forms.CheckboxInput(),
            "vp_signoff": forms.CheckboxInput(),
            "legal_signoff": forms.CheckboxInput(),
        }

    def get_changelog_message(self):
        return f"{self.request.user} updated sign off"


class MultiSelectWidget(forms.SelectMultiple):
    class_attrs = "selectpicker form-control"

    def __init__(self, *args, attrs=None, **kwargs):
        attrs = attrs or {}
        attrs.update(
            {
                "class": self.class_attrs,
                "data-live-search": "true",
                "data-live-search-placeholder": "Search",
            }
        )

        super().__init__(*args, attrs=attrs, **kwargs)


class InlineRadioSelect(forms.RadioSelect):
    template_name = "common/widgets/inline_radio.html"
    option_template_name = "common/widgets/inline_radio_option.html"


class NimbusDocumentationLinkForm(forms.ModelForm):
    title = forms.ChoiceField(
        choices=NimbusExperiment.DocumentationLink.choices,
        required=False,
        widget=forms.Select(attrs={"class": "form-select"}),
    )
    link = forms.CharField(
        required=False, widget=forms.TextInput(attrs={"class": "form-control"})
    )

    class Meta:
        model = NimbusDocumentationLink
        fields = ("title", "link")


class OverviewForm(NimbusChangeLogFormMixin, forms.ModelForm):
    YES_NO_CHOICES = (
        (True, "Yes"),
        (False, "No"),
    )

    name = forms.CharField(
        required=True, widget=forms.TextInput(attrs={"class": "form-control"})
    )
    hypothesis = forms.CharField(
        required=False, widget=forms.Textarea(attrs={"class": "form-control"})
    )
    risk_brand = forms.TypedChoiceField(
        required=False,
        choices=YES_NO_CHOICES,
        widget=InlineRadioSelect,
        coerce=lambda x: x == "True",
    )
    risk_message = forms.TypedChoiceField(
        required=False,
        choices=YES_NO_CHOICES,
        widget=InlineRadioSelect,
        coerce=lambda x: x == "True",
    )
    projects = forms.ModelMultipleChoiceField(
        required=False, queryset=Project.objects.all(), widget=MultiSelectWidget()
    )
    public_description = forms.CharField(
        required=False, widget=forms.Textarea(attrs={"class": "form-control", "rows": 3})
    )
    risk_revenue = forms.TypedChoiceField(
        required=False,
        choices=YES_NO_CHOICES,
        widget=InlineRadioSelect,
        coerce=lambda x: x == "True",
    )
    risk_partner_related = forms.TypedChoiceField(
        required=False,
        choices=YES_NO_CHOICES,
        widget=InlineRadioSelect,
        coerce=lambda x: x == "True",
    )

    class Meta:
        model = NimbusExperiment
        fields = [
            "name",
            "hypothesis",
            "projects",
            "public_description",
            "risk_partner_related",
            "risk_revenue",
            "risk_brand",
            "risk_message",
        ]

    def __init__(self, *args, **kwargs):
        super().__init__(*args, **kwargs)
        self.NimbusDocumentationLinkFormSet = inlineformset_factory(
            NimbusExperiment,
            NimbusDocumentationLink,
            form=NimbusDocumentationLinkForm,
            extra=0,  # Number of empty forms to display initially
        )
        self.documentation_links = self.NimbusDocumentationLinkFormSet(
            data=self.data or None,
            instance=self.instance,
        )

    def is_valid(self):
        return super().is_valid() and self.documentation_links.is_valid()

    def save(self):
        experiment = super().save()
        self.documentation_links.save()
        return experiment

    def get_changelog_message(self):
        return f"{self.request.user} updated overview"


class DocumentationLinkCreateForm(NimbusChangeLogFormMixin, forms.ModelForm):
    class Meta:
        model = NimbusExperiment
        fields = []

    def save(self):
        super().save(commit=False)
        self.instance.documentation_links.create()
        return self.instance

    def get_changelog_message(self):
        return f"{self.request.user} added a documentation link"


class DocumentationLinkDeleteForm(NimbusChangeLogFormMixin, forms.ModelForm):
    link_id = forms.ModelChoiceField(queryset=NimbusDocumentationLink.objects.all())

    class Meta:
        model = NimbusExperiment
        fields = ["link_id"]

    def save(self):
        super().save(commit=False)
        documentation_link = self.cleaned_data["link_id"]
        documentation_link.delete()
        return self.instance

    def get_changelog_message(self):
        return f"{self.request.user} removed a documentation link"


class NimbusBranchFeatureValueForm(forms.ModelForm):
    value = forms.CharField(
        required=False, widget=forms.Textarea(attrs={"class": "form-control", "rows": 5})
    )

    class Meta:
        model = NimbusBranchFeatureValue
        fields = ("value",)


class NimbusBranchForm(forms.ModelForm):
    name = forms.CharField(
        required=False, widget=forms.TextInput(attrs={"class": "form-control"})
    )
    slug = forms.CharField(
        required=False,
        widget=forms.widgets.HiddenInput(),
    )
    description = forms.CharField(
        required=False, widget=forms.TextInput(attrs={"class": "form-control"})
    )
    ratio = forms.CharField(
        required=False, widget=forms.TextInput(attrs={"class": "form-control"})
    )

    class Meta:
        model = NimbusBranch
        fields = ("name", "description", "ratio", "slug")

    def __init__(self, *args, prefix=None, **kwargs):
        super().__init__(*args, prefix=prefix, **kwargs)

        self.NimbusNimbusBranchFeatureValueFormSet = inlineformset_factory(
            NimbusBranch,
            NimbusBranchFeatureValue,
            form=NimbusBranchFeatureValueForm,
            extra=0,
        )
        self.branch_feature_values = self.NimbusNimbusBranchFeatureValueFormSet(
            data=self.data or None,
            instance=self.instance,
            prefix=f"{prefix}-feature-value",
        )

    @property
    def errors(self):
        errors = super().errors
        if any(self.branch_feature_values.errors):
            errors["branch_feature_values"] = self.branch_feature_values.errors
        return errors

    def clean(self):
        cleaned_data = super().clean()
        if "name" in cleaned_data:
            cleaned_data["slug"] = slugify(cleaned_data["name"])
        return cleaned_data

    def save(self, *args, **kwargs):
        branch = super().save(*args, **kwargs)
        self.branch_feature_values.save()
        return branch


class FeatureConfigMultiSelectWidget(MultiSelectWidget):
    def create_option(
        self, name, value, label, selected, index, subindex=None, attrs=None
    ):
        option = super().create_option(
            name, value, label, selected, index, subindex=subindex, attrs=attrs
        )
        option["attrs"]["data-subtext"] = value.instance.description
        return option


class FeatureConfigModelChoiceField(forms.ModelMultipleChoiceField):
    def label_from_instance(self, obj):
        return obj.name


class NimbusBranchesForm(NimbusChangeLogFormMixin, forms.ModelForm):
    feature_configs = FeatureConfigModelChoiceField(
        required=False,
        queryset=NimbusFeatureConfig.objects.all(),
        widget=FeatureConfigMultiSelectWidget(attrs={}),
    )

    class Meta:
        model = NimbusExperiment
        fields = (
            "equal_branch_ratio",
            "feature_configs",
            "is_localized",
            "is_rollout",
            "localizations",
            "prevent_pref_conflicts",
            "warn_feature_schema",
        )
        widgets = {
            "is_rollout": forms.CheckboxInput(attrs={"class": "form-check-input"}),
            "warn_feature_schema": forms.CheckboxInput(
                attrs={"class": "form-check-input"}
            ),
            "equal_branch_ratio": forms.CheckboxInput(
                attrs={"class": "form-check-input"}
            ),
            "prevent_pref_conflicts": forms.CheckboxInput(
                attrs={"class": "form-check-input"}
            ),
            "is_localized": forms.CheckboxInput(attrs={"class": "form-check-input"}),
            "localizations": forms.Textarea(attrs={"class": "form-control", "rows": 5}),
        }

    def __init__(self, *args, **kwargs):
        super().__init__(*args, **kwargs)

        self.NimbusNimbusBranchFormSet = inlineformset_factory(
            NimbusExperiment,
            NimbusBranch,
            form=NimbusBranchForm,
            extra=0,
        )
        self.branches = self.NimbusNimbusBranchFormSet(
            data=self.data or None,
            instance=self.instance,
        )

        self.fields["feature_configs"].queryset = NimbusFeatureConfig.objects.filter(
            application=self.instance.application
        ).order_by("slug")

        update_on_change_attrs = {
            "hx-post": reverse(
                "nimbus-new-partial-update-branches", kwargs={"slug": self.instance.slug}
            ),
            "hx-trigger": "change",
            "hx-select": "#branches",
            "hx-target": "#branches",
        }
        self.fields["is_rollout"].widget.attrs.update(update_on_change_attrs)
        self.fields["feature_configs"].widget.attrs.update(update_on_change_attrs)
        self.fields["equal_branch_ratio"].widget.attrs.update(update_on_change_attrs)
        self.fields["is_localized"].widget.attrs.update(
            {
                **update_on_change_attrs,
                "hx-select": "#localization",
                "hx-target": "#localization",
            }
        )

    @property
    def errors(self):
        errors = super().errors
        if any(self.branches.errors):
            errors["branches"] = self.branches.errors
        return errors

    def save(self, *args, **kwargs):
        experiment = super().save(*args, **kwargs)
        self.branches.save()

        if experiment.is_rollout:
            branches = experiment.branches.all()

            if experiment.reference_branch:
                branches = branches.exclude(id=experiment.reference_branch.id)

            branches.delete()

        saved_experiment_feature_configs = set(experiment.feature_configs.all())
        saved_branch_feature_configs = {
            feature_value.feature_config
            for feature_value in NimbusBranchFeatureValue.objects.filter(
                branch__experiment=experiment
            )
        }
        new_feature_configs = (
            saved_experiment_feature_configs - saved_branch_feature_configs
        )
        deleted_feature_configs = (
            saved_branch_feature_configs - saved_experiment_feature_configs
        )

        for branch in experiment.branches.all():
            branch.feature_values.filter(
                feature_config__in=deleted_feature_configs
            ).delete()

            for feature_config in new_feature_configs:
                branch.feature_values.create(feature_config=feature_config)

        if experiment.equal_branch_ratio:
            experiment.branches.all().update(ratio=1)

        return experiment

    def get_changelog_message(self):
        return f"{self.request.user} updated branches"


class NimbusBranchCreateForm(NimbusChangeLogFormMixin, forms.ModelForm):
    class Meta:
        model = NimbusExperiment
        fields = []

    def save(self, *args, **kwargs):
        experiment = super().save(*args, **kwargs)
        if not experiment.reference_branch:
            name = "Control"
        else:
            branch_names_all = [f"Treatment {chr(i)}" for i in range(65, 91)]
            branch_names_used = experiment.branches.values_list("name", flat=True)
            branch_names_free = sorted(set(branch_names_all) - set(branch_names_used))
            name = branch_names_free[0]

        slug = slugify(name)
        branch = experiment.branches.create(name=name, slug=slug)

        if not experiment.reference_branch:
            experiment.reference_branch = branch
            experiment.save()

        for feature_config in experiment.feature_configs.all():
            branch.feature_values.create(feature_config=feature_config)

        return experiment

    def get_changelog_message(self):
        return f"{self.request.user} added a branch"


class NimbusBranchDeleteForm(NimbusChangeLogFormMixin, forms.ModelForm):
    branch_id = forms.ModelChoiceField(queryset=NimbusBranch.objects.all())

    class Meta:
        model = NimbusExperiment
        fields = ["branch_id"]

    def clean_branch_id(self):
        branch = self.cleaned_data["branch_id"]
        if branch == self.instance.reference_branch:
            raise forms.ValidationError("You cannot delete the reference branch.")
        return branch

    def save(self, *args, **kwargs):
        experiment = super().save(*args, **kwargs)
        branch = self.cleaned_data["branch_id"]
        branch.delete()
        return experiment

    def get_changelog_message(self):
        return f"{self.request.user} removed a branch"


class MetricsForm(NimbusChangeLogFormMixin, forms.ModelForm):
    primary_outcomes = forms.MultipleChoiceField(
        required=False, widget=MultiSelectWidget(attrs={"data-max-options": 2})
    )
    secondary_outcomes = forms.MultipleChoiceField(
        required=False, widget=MultiSelectWidget()
    )
    segments = forms.MultipleChoiceField(required=False, widget=MultiSelectWidget())

    class Meta:
        model = NimbusExperiment
        fields = [
            "primary_outcomes",
            "secondary_outcomes",
            "segments",
        ]

    def __init__(self, *args, **kwargs):
        super().__init__(*args, **kwargs)
        application_outcomes = sorted(
            [
                (o.slug, o.friendly_name)
                for o in Outcomes.by_application(self.instance.application)
            ]
        )
        self.fields["primary_outcomes"].choices = application_outcomes
        self.fields["secondary_outcomes"].choices = application_outcomes

        application_segments = sorted(
            [
                (s.slug, s.friendly_name)
                for s in Segments.by_application(self.instance.application)
            ]
        )
        self.fields["segments"].choices = application_segments

    def get_changelog_message(self):
        return f"{self.request.user} updated metrics"


class AudienceForm(NimbusChangeLogFormMixin, forms.ModelForm):
    def get_version_choices():
        return [
            (
                NimbusExperiment.Version.NO_VERSION.value,
                NimbusExperiment.Version.NO_VERSION.label,
            ),
            *NimbusExperiment.Version.choices[1:][::-1],
        ]

<<<<<<< HEAD
    def get_experiment_branch_choices():
        return sorted(
            [
                branch_choice
                for experiment in NimbusExperiment.objects.exclude(is_archived=True)
                for branch_choice in experiment.branch_choices()
            ]
        )

    def get_targeting_config_choices(self):
        application_name = NimbusExperiment.Application(self.instance.application).name
=======
    def get_targeting_config_choices():
>>>>>>> 10696eca
        return sorted(
            [
                (targeting.slug, f"{targeting.name} - {targeting.description}")
                for targeting in NimbusTargetingConfig.targeting_configs
                if application_name in targeting.application_choice_names
            ],
            key=lambda choice: choice[1].lower(),
        )

    channel = forms.ChoiceField(
        required=False,
        label="",
        choices=NimbusExperiment.Channel.choices,
        widget=forms.widgets.Select(
            attrs={
                "class": "form-select",
            },
        ),
    )
    firefox_min_version = forms.ChoiceField(
        required=False,
        label="",
        choices=get_version_choices,
        widget=forms.widgets.Select(
            attrs={
                "class": "form-select",
            },
        ),
    )
    firefox_max_version = forms.ChoiceField(
        required=False,
        label="",
        choices=get_version_choices,
        widget=forms.widgets.Select(
            attrs={
                "class": "form-select",
            },
        ),
    )
    locales = forms.ModelMultipleChoiceField(
        required=False,
        queryset=Locale.objects.all().order_by("code"),
        widget=MultiSelectWidget(),
    )
    languages = forms.ModelMultipleChoiceField(
        required=False,
        queryset=Language.objects.all().order_by("code"),
        widget=MultiSelectWidget(),
    )
    countries = forms.ModelMultipleChoiceField(
        required=False,
        queryset=Country.objects.all().order_by("code"),
        widget=MultiSelectWidget(),
    )
    targeting_config_slug = forms.ChoiceField(
        required=False,
        label="",
        widget=forms.widgets.Select(
            attrs={"class": "form-select"},
        ),
    )

    excluded_experiments_branches = forms.MultipleChoiceField(
        required=False,
        widget=MultiSelectWidget(),
    )
    required_experiments_branches = forms.MultipleChoiceField(
        required=False,
        widget=MultiSelectWidget(),
    )
    is_sticky = forms.BooleanField(required=False)
    is_first_run = forms.BooleanField(required=False)
    population_percent = forms.DecimalField(
        required=False, widget=forms.NumberInput(attrs={"class": "form-control"})
    )
    total_enrolled_clients = forms.IntegerField(
        required=False, widget=forms.NumberInput(attrs={"class": "form-control"})
    )
    proposed_enrollment = forms.IntegerField(
        required=False, widget=forms.NumberInput(attrs={"class": "form-control"})
    )
    proposed_duration = forms.IntegerField(
        required=False, widget=forms.NumberInput(attrs={"class": "form-control"})
    )
    proposed_release_date = forms.DateField(
        required=False,
        widget=forms.DateInput(attrs={"type": "date", "class": "form-control"}),
    )

    class Meta:
        model = NimbusExperiment
        fields = [
            "channel",
            "countries",
            "excluded_experiments_branches",
            "firefox_max_version",
            "firefox_min_version",
            "is_sticky",
            "is_first_run",
            "languages",
            "locales",
            "population_percent",
            "proposed_duration",
            "proposed_enrollment",
            "proposed_release_date",
            "required_experiments_branches",
            "targeting_config_slug",
            "total_enrolled_clients",
        ]

    def __init__(self, *args, **kwargs):
        super().__init__(*args, **kwargs)
<<<<<<< HEAD
        self.fields["targeting_config_slug"].choices = self.get_targeting_config_choices()
=======
        self.setup_experiment_branch_choices()
>>>>>>> 10696eca
        self.setup_initial_experiments_branches("required_experiments_branches")
        self.setup_initial_experiments_branches("excluded_experiments_branches")

        self.fields["channel"].choices = [
            (channel.value, channel.label)
            for channel in NimbusExperiment.Channel
            if channel in self.instance.application_config.channel_app_id
        ]

        self.fields["is_first_run"].widget.attrs.update(
            {
                "hx-post": reverse(
                    "nimbus-new-update-audience", kwargs={"slug": self.instance.slug}
                ),
                "hx-trigger": "change",
                "hx-select": "#first-run-fields",
                "hx-target": "#first-run-fields",
            }
        )

        # If this is a live rollout, restrict edits to only population_percent
        if self.instance.is_live_rollout:
            for field_name in self.fields:
                if field_name != "population_percent":
                    self.fields[field_name].disabled = True

    def setup_experiment_branch_choices(self):
        experiments_by_slug = dict(
            NimbusExperiment.objects.filter(
                application=self.instance.application, is_archived=False
            ).values_list("slug", "name")
        )

        branch_slugs = NimbusBranch.objects.filter(
            experiment__application=self.instance.application,
            experiment__is_archived=False,
        ).values_list("experiment__slug", "slug")

        branches_by_experiment_slug = defaultdict(list)
        for experiment_slug, branch_slug in branch_slugs:
            branches_by_experiment_slug[experiment_slug].append(branch_slug)

        all_choices = []
        for experiment_slug, experiment_name in sorted(experiments_by_slug.items()):
            all_choices.append(
                (f"{experiment_slug}:None", f"{experiment_name} (All branches)")
            )
            for branch_slug in sorted(
                branches_by_experiment_slug.get(experiment_slug, [])
            ):
                all_choices.append(
                    (
                        f"{experiment_slug}:{branch_slug}",
                        f"{experiment_name} ({branch_slug.capitalize()})",
                    )
                )

        self.fields["excluded_experiments_branches"].choices = all_choices
        self.fields["required_experiments_branches"].choices = all_choices

    def setup_initial_experiments_branches(self, field_name):
        self.initial[field_name] = [
            branch.child_experiment.format_branch_choice(branch.branch_slug)[0]
            for branch in getattr(self.instance, field_name)
        ]

    def save_experiments_branches(self, field_name, model):
        experiments_branches = self.cleaned_data.pop(field_name)

        if experiments_branches is not None:
            model.objects.filter(parent_experiment=self.instance).all().delete()
            for experiment_branch in experiments_branches:
                experiment_slug, branch_slug = experiment_branch.split(":")
                if branch_slug.strip() == "None":
                    branch_slug = None
                model.objects.create(
                    parent_experiment=self.instance,
                    child_experiment=NimbusExperiment.objects.get(slug=experiment_slug),
                    branch_slug=branch_slug,
                )

    def check_rollout_dirty(self, instance):
        if not instance.is_rollout:
            return

        population_changed = (
            "population_percent" in self.changed_data
            and self.cleaned_data.get("population_percent")
            != self.initial.get("population_percent")
        )

        publish_status = (
            self.cleaned_data.get("publish_status") or instance.publish_status
        )

        if (
            population_changed
            and not instance.is_paused
            and instance.status == NimbusExperiment.Status.LIVE
            and instance.status_next is None
            and instance.publish_status == NimbusExperiment.PublishStatus.IDLE
            and publish_status != NimbusExperiment.PublishStatus.REVIEW
        ):
            instance.is_rollout_dirty = True

    def save(self, *args, **kwargs):
        instance = super().save(*args, **kwargs)
        self.check_rollout_dirty(instance)
        if instance.is_rollout_dirty:
            instance.save(update_fields=["is_rollout_dirty"])
        self.save_experiments_branches(
            "required_experiments_branches", NimbusExperimentBranchThroughRequired
        )
        self.save_experiments_branches(
            "excluded_experiments_branches", NimbusExperimentBranchThroughExcluded
        )
        return instance

    def get_changelog_message(self):
        return f"{self.request.user} updated audience"


class SubscribeForm(NimbusChangeLogFormMixin, forms.ModelForm):
    class Meta:
        model = NimbusExperiment
        fields = []

    def save(self, commit=True):
        experiment = super().save(commit=commit)
        experiment.subscribers.add(self.request.user)
        return experiment

    def get_changelog_message(self):
        return f"{self.request.user} added subscriber"


class UnsubscribeForm(NimbusChangeLogFormMixin, forms.ModelForm):
    class Meta:
        model = NimbusExperiment
        fields = []

    def save(self, commit=True):
        experiment = super().save(commit=commit)
        experiment.subscribers.remove(self.request.user)
        return experiment

    def get_changelog_message(self):
        return f"{self.request.user} removed subscriber"


class UpdateStatusForm(NimbusChangeLogFormMixin, forms.ModelForm):
    status = None
    status_next = None
    publish_status = None
    is_paused = None

    class Meta:
        model = NimbusExperiment
        fields = []

    def save(self, commit=True):
        self.instance.status = self.status
        self.instance.status_next = self.status_next
        self.instance.publish_status = self.publish_status

        if self.is_paused is not None:
            self.instance.is_paused = self.is_paused
        return super().save(commit=commit)


class DraftToPreviewForm(UpdateStatusForm):
    status = NimbusExperiment.Status.PREVIEW
    status_next = NimbusExperiment.Status.PREVIEW
    publish_status = NimbusExperiment.PublishStatus.IDLE

    def get_changelog_message(self):
        return f"{self.request.user} launched experiment to Preview"

    def save(self, commit=True):
        experiment = super().save(commit=commit)
        experiment.allocate_bucket_range()
        nimbus_synchronize_preview_experiments_in_kinto.apply_async(countdown=5)
        return experiment


class DraftToReviewForm(UpdateStatusForm):
    status = NimbusExperiment.Status.DRAFT
    status_next = NimbusExperiment.Status.LIVE
    publish_status = NimbusExperiment.PublishStatus.REVIEW

    def get_changelog_message(self):
        return f"{self.request.user} requested launch without Preview"


class PreviewToReviewForm(UpdateStatusForm):
    status = NimbusExperiment.Status.DRAFT
    status_next = NimbusExperiment.Status.LIVE
    publish_status = NimbusExperiment.PublishStatus.REVIEW

    def get_changelog_message(self):
        return f"{self.request.user} requested launch from Preview"


class PreviewToDraftForm(UpdateStatusForm):
    status = NimbusExperiment.Status.DRAFT
    status_next = NimbusExperiment.Status.DRAFT
    publish_status = NimbusExperiment.PublishStatus.IDLE

    def get_changelog_message(self):
        return f"{self.request.user} moved the experiment back to Draft"

    def save(self, commit=True):
        experiment = super().save(commit=commit)
        nimbus_synchronize_preview_experiments_in_kinto.apply_async(countdown=5)
        return experiment


class ReviewToDraftForm(UpdateStatusForm):
    status = NimbusExperiment.Status.DRAFT
    status_next = NimbusExperiment.Status.DRAFT
    publish_status = NimbusExperiment.PublishStatus.IDLE
    changelog_message = forms.CharField(
        required=False, label="Changelog Message", max_length=1000
    )

    cancel_message = forms.CharField(
        required=False, label="Cancel Message", max_length=1000
    )

    def get_changelog_message(self):
        if self.cleaned_data.get("changelog_message"):
            return (
                f"{self.request.user} rejected the review with reason: "
                f"{self.cleaned_data['changelog_message']}"
            )
        return f"{self.request.user} {self.cleaned_data['cancel_message']}"


class ReviewToApproveForm(UpdateStatusForm):
    status = NimbusExperiment.Status.DRAFT
    status_next = NimbusExperiment.Status.LIVE
    publish_status = NimbusExperiment.PublishStatus.APPROVED

    def get_changelog_message(self):
        return f"{self.request.user} approved the review."

    def save(self, commit=True):
        experiment = super().save(commit=commit)
        experiment.allocate_bucket_range()
        nimbus_check_kinto_push_queue_by_collection.apply_async(
            countdown=5, args=[experiment.kinto_collection]
        )
        return experiment


class LiveToEndEnrollmentForm(UpdateStatusForm):
    status = NimbusExperiment.Status.LIVE
    status_next = NimbusExperiment.Status.LIVE
    publish_status = NimbusExperiment.PublishStatus.REVIEW
    is_paused = True

    def get_changelog_message(self):
        return f"{self.request.user} requested review to end enrollment"


class ApproveEndEnrollmentForm(UpdateStatusForm):
    status = NimbusExperiment.Status.LIVE
    status_next = NimbusExperiment.Status.LIVE
    publish_status = NimbusExperiment.PublishStatus.APPROVED
    is_paused = True

    def get_changelog_message(self):
        return f"{self.request.user} approved the end enrollment request"

    def save(self, commit=True):
        experiment = super().save(commit=commit)
        nimbus_check_kinto_push_queue_by_collection.apply_async(
            countdown=5, args=[experiment.kinto_collection]
        )
        return experiment


class LiveToCompleteForm(UpdateStatusForm):
    status = NimbusExperiment.Status.LIVE
    status_next = NimbusExperiment.Status.COMPLETE
    publish_status = NimbusExperiment.PublishStatus.REVIEW
    is_paused = True

    def get_changelog_message(self):
        return f"{self.request.user} requested review to end experiment"


class ApproveEndExperimentForm(UpdateStatusForm):
    status = NimbusExperiment.Status.LIVE
    status_next = NimbusExperiment.Status.COMPLETE
    publish_status = NimbusExperiment.PublishStatus.APPROVED
    is_paused = True

    def get_changelog_message(self):
        return f"{self.request.user} approved the end experiment request"

    def save(self, commit=True):
        experiment = super().save(commit=commit)
        nimbus_check_kinto_push_queue_by_collection.apply_async(
            countdown=5, args=[experiment.kinto_collection]
        )
        return experiment


class CancelEndEnrollmentForm(UpdateStatusForm):
    status = NimbusExperiment.Status.LIVE
    status_next = None
    publish_status = NimbusExperiment.PublishStatus.IDLE
    changelog_message = forms.CharField(
        required=False, label="Changelog Message", max_length=1000
    )

    cancel_message = forms.CharField(
        required=False, label="Cancel Message", max_length=1000
    )

    def __init__(self, *args, **kwargs):
        super().__init__(*args, **kwargs)
        self.is_paused = False

    def get_changelog_message(self):
        if self.cleaned_data.get("changelog_message"):
            return (
                f"{self.request.user} rejected the review with reason: "
                f"{self.cleaned_data['changelog_message']}"
            )
        return f"{self.request.user} {self.cleaned_data['cancel_message']}"


class CancelEndExperimentForm(UpdateStatusForm):
    status = NimbusExperiment.Status.LIVE
    status_next = None
    publish_status = NimbusExperiment.PublishStatus.IDLE
    changelog_message = forms.CharField(
        required=False, label="Changelog Message", max_length=1000
    )

    cancel_message = forms.CharField(
        required=False, label="Cancel Message", max_length=1000
    )

    def __init__(self, *args, **kwargs):
        super().__init__(*args, **kwargs)
        self.is_paused = self.instance.is_paused if self.instance else False

    def get_changelog_message(self):
        if self.cleaned_data.get("changelog_message"):
            return (
                f"{self.request.user} rejected the review with reason: "
                f"{self.cleaned_data['changelog_message']}"
            )
        return f"{self.request.user} {self.cleaned_data['cancel_message']}"


class LiveToCompleteRolloutForm(UpdateStatusForm):
    status = NimbusExperiment.Status.LIVE
    status_next = NimbusExperiment.Status.COMPLETE
    publish_status = NimbusExperiment.PublishStatus.REVIEW
    is_paused = True

    def get_changelog_message(self):
        return f"{self.request.user} requested review to end rollout"


class CancelEndRolloutForm(UpdateStatusForm):
    status = NimbusExperiment.Status.LIVE
    status_next = None
    publish_status = NimbusExperiment.PublishStatus.IDLE
    changelog_message = forms.CharField(
        required=False, label="Changelog Message", max_length=1000
    )

    cancel_message = forms.CharField(
        required=False, label="Cancel Message", max_length=1000
    )

    def __init__(self, *args, **kwargs):
        super().__init__(*args, **kwargs)
        self.is_paused = self.instance.is_paused if self.instance else False

    def get_changelog_message(self):
        if self.cleaned_data.get("changelog_message"):
            return (
                f"{self.request.user} rejected the review with reason: "
                f"{self.cleaned_data['changelog_message']}"
            )
        return f"{self.request.user} {self.cleaned_data['cancel_message']}"


class ApproveEndRolloutForm(UpdateStatusForm):
    status = NimbusExperiment.Status.LIVE
    status_next = NimbusExperiment.Status.COMPLETE
    publish_status = NimbusExperiment.PublishStatus.APPROVED

    def get_changelog_message(self):
        return f"{self.request.user} approved the end rollout request"

    def save(self, commit=True):
        experiment = super().save(commit=commit)
        nimbus_check_kinto_push_queue_by_collection.apply_async(
            countdown=5, args=[experiment.kinto_collection]
        )
        return experiment


class LiveToUpdateRolloutForm(UpdateStatusForm):
    status = NimbusExperiment.Status.LIVE
    status_next = NimbusExperiment.Status.LIVE
    publish_status = NimbusExperiment.PublishStatus.REVIEW

    def get_changelog_message(self):
        return f"{self.request.user} requested review to update Audience"


class CancelUpdateRolloutForm(UpdateStatusForm):
    status = NimbusExperiment.Status.LIVE
    status_next = None
    publish_status = NimbusExperiment.PublishStatus.IDLE
    changelog_message = forms.CharField(
        required=False, label="Changelog Message", max_length=1000
    )

    cancel_message = forms.CharField(
        required=False, label="Cancel Message", max_length=1000
    )

    def get_changelog_message(self):
        if self.cleaned_data.get("changelog_message"):
            return (
                f"{self.request.user} rejected the update review with reason: "
                f"{self.cleaned_data['changelog_message']}"
            )
        return f"{self.request.user} {self.cleaned_data['cancel_message']}"


class ApproveUpdateRolloutForm(UpdateStatusForm):
    status = NimbusExperiment.Status.LIVE
    status_next = NimbusExperiment.Status.LIVE
    publish_status = NimbusExperiment.PublishStatus.APPROVED

    def get_changelog_message(self):
        return f"{self.request.user} approved the update review request"

    def save(self, commit=True):
        experiment = super().save(commit=commit)
        experiment.allocate_bucket_range()
        nimbus_synchronize_preview_experiments_in_kinto.apply_async(countdown=5)
        nimbus_check_kinto_push_queue_by_collection.apply_async(
            countdown=5, args=[experiment.kinto_collection]
        )
        return experiment<|MERGE_RESOLUTION|>--- conflicted
+++ resolved
@@ -698,21 +698,8 @@
             *NimbusExperiment.Version.choices[1:][::-1],
         ]
 
-<<<<<<< HEAD
-    def get_experiment_branch_choices():
-        return sorted(
-            [
-                branch_choice
-                for experiment in NimbusExperiment.objects.exclude(is_archived=True)
-                for branch_choice in experiment.branch_choices()
-            ]
-        )
-
     def get_targeting_config_choices(self):
         application_name = NimbusExperiment.Application(self.instance.application).name
-=======
-    def get_targeting_config_choices():
->>>>>>> 10696eca
         return sorted(
             [
                 (targeting.slug, f"{targeting.name} - {targeting.description}")
@@ -825,11 +812,8 @@
 
     def __init__(self, *args, **kwargs):
         super().__init__(*args, **kwargs)
-<<<<<<< HEAD
         self.fields["targeting_config_slug"].choices = self.get_targeting_config_choices()
-=======
         self.setup_experiment_branch_choices()
->>>>>>> 10696eca
         self.setup_initial_experiments_branches("required_experiments_branches")
         self.setup_initial_experiments_branches("excluded_experiments_branches")
 
