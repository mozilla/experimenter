--- conflicted
+++ resolved
@@ -6,44 +6,6 @@
 {% block title %}{{ experiment.name }}{% endblock %}
 
 {% block main_content %}
-<<<<<<< HEAD
-  <!-- Invalid Pages Warnings Card -->
-  {% with invalid_pages=experiment.get_invalid_pages %}
-    {% if invalid_pages %}
-      <div class="alert alert-danger" role="alert">
-        <p class="mb-1">
-          Before this experiment can be reviewed or launched, all required fields must be completed. Fields on the
-          <strong>
-            {% for page in invalid_pages %}
-              {% if page == "overview" %}
-                <a href="{{ experiment.get_update_overview_url }}?show_errors=true"
-                   rel="noopener noreferrer">Overview</a>
-              {% elif page == "branches" %}
-                <a href="{{ experiment.get_update_branches_url }}?show_errors=true"
-                   rel="noopener noreferrer">Branches</a>
-              {% elif page == "metrics" %}
-                <a href="{{ experiment.get_update_metrics_url }}?show_errors=true"
-                   rel="noopener noreferrer">Metrics</a>
-              {% elif page == "audience" %}
-                <a href="{{ experiment.get_update_audience_url }}?show_errors=true"
-                   rel="noopener noreferrer">Audience</a>
-              {% else %}
-                {{ page|capfirst }}
-              {% endif %}
-              {% if not forloop.last %},{% endif %}
-            {% endfor %}
-          </strong>
-          {% if invalid_pages|length == 1 %}
-            page
-          {% else %}
-            pages
-          {% endif %}
-          are missing details.
-        </p>
-      </div>
-    {% endif %}
-  {% endwith %}
-=======
   {% if experiment.is_draft %}
     <!-- Invalid Pages Warnings Card -->
     {% with invalid_pages=experiment.get_invalid_pages %}
@@ -57,7 +19,8 @@
                   <a href="{{ experiment.get_update_overview_url }}?show_errors=true"
                      rel="noopener noreferrer">Overview</a>
                 {% elif page == "branches" %}
-                  <a href="" rel="noopener noreferrer">Branches</a>
+                  <a href="{{ experiment.get_update_branches_url }}?show_errors=true"
+                     rel="noopener noreferrer">Branches</a>
                 {% elif page == "metrics" %}
                   <a href="{{ experiment.get_update_metrics_url }}?show_errors=true"
                      rel="noopener noreferrer">Metrics</a>
@@ -81,7 +44,6 @@
       {% endif %}
     {% endwith %}
   {% endif %}
->>>>>>> 7851b426
   <!-- Audience Overlap Warnings Card -->
   {% if experiment.audience_overlap_warnings %}
     {% for warning in experiment.audience_overlap_warnings %}
