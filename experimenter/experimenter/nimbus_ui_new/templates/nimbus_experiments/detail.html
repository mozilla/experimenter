{% extends "nimbus_experiments/experiment_base.html" %}

{% load static %}
{% load nimbus_extras %}

{% block title %}{{ experiment.name }}{% endblock %}

{% block main_content %}
  <!-- Audience Overlap Warnings Card -->
  {% if experiment.audience_overlap_warnings %}
    {% for warning in experiment.audience_overlap_warnings %}
      <div class="alert alert-{{ warning.variant|default:'warning' }}"
           role="alert">
        <p class="mb-1">{{ warning.text }}</p>
        <ul class="mb-1">
          {% for slug in warning.slugs %}<li>{{ slug }}</li>{% endfor %}
        </ul>
        <a href="{{ warning.learn_more_link }}"
           target="_blank"
           rel="noopener noreferrer"
           class="btn btn-link p-0">Learn more</a>
      </div>
<<<<<<< HEAD
      <div id="experiment-container">
        <div id="experiment-timeline">
          {% include "nimbus_experiments/timeline.html" %}

        </div>
        <div id="launch-controls">
          {% if experiment.is_draft %}
            {% include "nimbus_experiments/launch_controls.html" %}

          {% elif experiment.is_preview %}
            {% include "nimbus_experiments/launch_with_preview_controls.html" %}

          {% elif experiment.is_review %}
            {% include "nimbus_experiments/review_controls.html" %}

          {% endif %}
        </div>
      </div>
=======
    {% endfor %}
  {% endif %}
  <!-- Takeaways Card -->
  {% include "nimbus_experiments/takeaways_card.html" %}

  <!-- Overview Card -->
  <div class="card mb-3">
    <div class="card-header">
      <h4>Overview</h4>
>>>>>>> 1cdfc20a
    </div>
    <div class="card-body">
      <table class="table table-striped">
        <tbody>
          <tr>
            <th>Slug</th>
            <td>{{ experiment.slug }}</td>
            <th>Experiment owner</th>
            <td>{{ experiment.owner }}</td>
          </tr>
          <tr>
            <th>Application</th>
            <td>{{ experiment.get_application_display }}</td>
            <th>Public description</th>
            <td>{{ experiment.public_description|format_not_set }}</td>
          </tr>
          <tr>
            <th>Feature config</th>
            <td>
              {% for feature in experiment.feature_configs.all %}
                {{ feature.name }} - {{ feature.description }}
              {% empty %}
                <span class="text-danger">Not set</span>
              {% endfor %}
            </td>
            <th>Advanced targeting</th>
            <td>{{ experiment.targeting_config.name }} - {{ experiment.targeting_config.description }}</td>
          </tr>
          <tr>
            <th>Hypothesis</th>
            <td colspan="3">{{ experiment.hypothesis }}</td>
          </tr>
          <tr>
            <th>Primary Outcomes</th>
            <td colspan="3">
              {% for outcome, url in primary_outcome_links %}
                <a href="{{ url }}" target="_blank" rel="noopener noreferrer">{{ outcome.title|remove_underscores }}</a>
                {% if not forloop.last %},{% endif %}
              {% empty %}
                <span class="text-danger">Not set</span>
              {% endfor %}
            </td>
          </tr>
          <tr>
            <th>Secondary Outcomes</th>
            <td colspan="3">
              {% for outcome, url in secondary_outcome_links %}
                <a href="{{ url }}" target="_blank" rel="noopener noreferrer">{{ outcome.title|remove_underscores }}</a>
                {% if not forloop.last %},{% endif %}
              {% empty %}
                <span class="text-danger">Not set</span>
              {% endfor %}
            </td>
          </tr>
          <tr>
            <th>Segments</th>
            <td colspan="3">
              {% for segment, url in segment_links %}
                <a href="{{ url }}" target="_blank" rel="noopener noreferrer">{{ segment.title|remove_underscores }}</a>
                {% if not forloop.last %},{% endif %}
              {% empty %}
                <span class="text-danger">Not set</span>
              {% endfor %}
            </td>
          </tr>
          <tr>
            <th>Team projects</th>
            <td colspan="2">
              {% for project in experiment.projects.all %}
                <p>{{ project }}</p>
              {% empty %}
                <span class="text-danger">Not set</span>
              {% endfor %}
            </td>
          </tr>
          {% include 'nimbus_experiments/subscribers_list.html' %}

        </tbody>
      </table>
    </div>
  </div>
  <!-- Risk Mitigation Questions Card -->
  <div class="card mb-3">
    <div class="card-header">
      <h4>Risk Mitigation Questions</h4>
    </div>
    <div class="card-body">
      <table class="table table-striped">
        <tbody>
          <tr>
            <th colspan="3">{{ RISK_QUESTIONS.BRAND }}</th>
            <td class="{% if experiment.risk_brand %}text-danger font-weight-bold{% endif %}">
              {% if experiment.risk_brand != None %}
                {{ experiment.risk_brand|yesno:"Yes,No" }}
              {% else %}
                Not Set
              {% endif %}
            </td>
          </tr>
          <tr>
            <th colspan="3">
              {{ RISK_QUESTIONS.MESSAGE }}
              <a href="{{ risk_message_url }}"
                 target="_blank"
                 rel="noopener noreferrer">Message Consult</a>
            </th>
            <td class="{% if experiment.risk_message %}text-danger font-weight-bold{% endif %}">
              {% if experiment.risk_message != None %}
                {{ experiment.risk_message|yesno:"Yes,No" }}
              {% else %}
                Not Set
              {% endif %}
            </td>
          </tr>
          <tr>
            <th colspan="3">{{ RISK_QUESTIONS.REVENUE }}</th>
            <td class="{% if experiment.risk_revenue %}text-danger font-weight-bold{% endif %}">
              {% if experiment.risk_revenue != None %}
                {{ experiment.risk_revenue|yesno:"Yes,No" }}
              {% else %}
                Not Set
              {% endif %}
            </td>
          </tr>
          <tr>
            <th colspan="3">{{ RISK_QUESTIONS.PARTNER }}</th>
            <td class="{% if experiment.risk_partner_related %}text-danger font-weight-bold{% endif %}">
              {% if experiment.risk_partner_related != None %}
                {{ experiment.risk_partner_related|yesno:"Yes,No" }}
              {% else %}
                Not Set
              {% endif %}
            </td>
          </tr>
        </tbody>
      </table>
    </div>
  </div>
  <!-- Audience Card -->
  <div class="card mb-3">
    <div class="card-header">
      <div class="row">
        <div class="col">
          <h4>Audience</h4>
        </div>
        <div class="col pt-1 text-end">
          <a href="{{ experiment.audience_url }}"
             target="_blank"
             rel="noopener noreferrer"
             class="text-decoration-none">Explore matching audiences</a>
        </div>
      </div>
    </div>
    <div class="card-body">
      <table class="table table-striped">
        <tbody>
          <tr>
            <th>Channel</th>
            <td>{{ experiment.channel.title|default:"No Channel" }}</td>
            <th>Advanced Targeting</th>
            <td>{{ experiment.targeting_config.name }}</td>
          </tr>
          <tr>
            <th>Minimum version</th>
            <td>{{ experiment.firefox_min_version|parse_version }}</td>
            <th>Maximum version</th>
            <td>{{ experiment.firefox_max_version|parse_version }}</td>
          </tr>
          <tr>
            <th>Locales</th>
            <td>
              {{ experiment.locales.all|join:"<br>"|default:"All Locales" }}
            </td>
            <th>Countries</th>
            <td>
              {{ experiment.countries.all|join:"<br>"| default:"All Countries" }}
            </td>
          </tr>
          <tr>
            <th>Expected enrolled clients</th>
            <td>{{ experiment.total_enrolled_clients }}</td>
            <th>Population %</th>
            <td>{{ experiment.population_percent|floatformat:"-1" }}%</td>
          </tr>
          <tr>
            <th>Sticky enrollment</th>
            <td colspan="3">{{ experiment.is_sticky }}</td>
          </tr>
          <tr>
            <th>Required experiments</th>
            <td>
              {% with experiment.required_experiments_branches.all as required_branches %}
                {% if required_branches %}
                  {% for branch in required_branches %}
                    <a href="{% url 'nimbus-new-detail' branch.child_experiment.slug %}"
                       target="_blank"
                       rel="noopener noreferrer">
                      {{ branch.child_experiment.name }}
                      ({{ branch.branch_slug|add:" branch"|default:"All branches" }})
                    </a>
                    <br>
                  {% endfor %}
                {% else %}
                  None
                {% endif %}
              {% endwith %}
            </td>
            <th>Excluded experiments</th>
            <td>
              {% with experiment.excluded_experiments_branches.all as excluded_branches %}
                {% if excluded_branches %}
                  {% for branch in excluded_branches %}
                    <a href="{% url 'nimbus-new-detail' branch.child_experiment.slug %}"
                       target="_blank"
                       rel="noopener noreferrer">
                      {{ branch.child_experiment.name }}
                      ({{ branch.branch_slug|add:" branch"|default:"All branches" }})
                    </a>
                    <br>
                  {% endfor %}
                {% else %}
                  None
                {% endif %}
              {% endwith %}
            </td>
          </tr>
          <tr>
            <th>Full targeting expression</th>
            <td colspan="3">{{ experiment.targeting }}</td>
          </tr>
          <tr>
            <th>Recipe JSON</th>
            <td colspan="3">
              <div class="collapse" id="collapseRecipe">
                <code>
                  <pre class="text-monospace" style="white-space: pre-wrap; word-wrap: break-word;">
                      {{ experiment.recipe_json|linebreaks|linebreaksbr }}
                    </pre>
                </code>
              </div>
              <button class="btn btn-outline-primary btn-sm"
                      type="button"
                      data-bs-toggle="collapse"
                      data-bs-target="#collapseRecipe"
                      aria-expanded="false"
                      aria-controls="collapseRecipe">
                <i class="fa-solid fa-plus"></i> Show/Hide Recipe
              </button>
            </td>
          </tr>
        </tbody>
      </table>
    </div>
  </div>
  <!-- Actions Recommended Before Launch Card -->
  {% include "nimbus_experiments/signoff_card.html" with edit=False experiment=experiment %}

  <!-- Branches Card -->
  <div class="card mb-3">
    <div class="card-header">
      <h4>Branches ({{ experiment.branches.all.count }})</h4>
    </div>
    {% for branch in experiment.branches.all %}
      <div class="card-body">
        <div class="row mb-2">
          <div class="col-md-8">
            <h6>
              <a href="#{{ branch.slug }}">#</a> {{ branch.name|title }}
            </h6>
          </div>
          {% if not experiment.is_rollout %}
            <div class="col-md-4 text-right">
              <button class="btn btn-outline-primary btn-sm">Promote to Rollout</button>
            </div>
          {% endif %}
        </div>
        <table class="table table-striped">
          <tbody>
            <tr>
              <th>Slug</th>
              <td>{{ branch.slug|format_not_set }}</td>
              <th>Ratio</th>
              <td>{{ branch.ratio|format_not_set }}</td>
            </tr>
            <tr>
              <th>Description</th>
              <td colspan="3">{{ branch.description|format_not_set }}</td>
            </tr>
            {% if branch.feature_values.all %}
              {% for feature_value in branch.feature_values.all %}
                <tr>
                  <th>{{ feature_value.feature_config.name|format_not_set }} Value</th>
                  <td colspan="3">
                    <code>{{ feature_value.value|format_not_set|format_json }}</code>
                  </td>
                </tr>
              {% endfor %}
            {% else %}
              <tr>
                <td colspan="4">No Feature Values</td>
              </tr>
            {% endif %}
            {% if branch.screenshots.all.exists %}
              <tr>
                <th>Screenshots</th>
                <td colspan="3">
                  {% for screenshot in branch.screenshots.all %}
                    <figure class="d-block">
                      <figcaption>{{ screenshot.description }}</figcaption>
                      {% if screenshot.image %}
                        <img src="{{ screenshot.image.url }}"
                             alt="{{ screenshot.description|default:'' }}"
                             class="img-fluid">
                      {% else %}
                        Not Set
                      {% endif %}
                    </figure>
                  {% endfor %}
                </td>
              </tr>
            {% endif %}
          </tbody>
        </table>
      </div>
    {% endfor %}
  </div>
  <!-- QA Card -->
  {% include "nimbus_experiments/qa_card.html" %}

{% endblock %}

{% block extrascripts %}
  {{ block.super }}
  <script src="{% static 'nimbus_ui_new/setup_selectpicker.bundle.js' %}"></script>
  <script src="{% static 'nimbus_ui_new/control.bundle.js' %}"></script>
{% endblock %}<|MERGE_RESOLUTION|>--- conflicted
+++ resolved
@@ -20,7 +20,6 @@
            rel="noopener noreferrer"
            class="btn btn-link p-0">Learn more</a>
       </div>
-<<<<<<< HEAD
       <div id="experiment-container">
         <div id="experiment-timeline">
           {% include "nimbus_experiments/timeline.html" %}
@@ -39,7 +38,6 @@
           {% endif %}
         </div>
       </div>
-=======
     {% endfor %}
   {% endif %}
   <!-- Takeaways Card -->
@@ -49,7 +47,6 @@
   <div class="card mb-3">
     <div class="card-header">
       <h4>Overview</h4>
->>>>>>> 1cdfc20a
     </div>
     <div class="card-body">
       <table class="table table-striped">
