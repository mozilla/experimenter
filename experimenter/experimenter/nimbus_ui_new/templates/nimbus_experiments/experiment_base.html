{% extends "common/with_sidebar.html" %}

{% block sidebar %}
  {% include "nimbus_experiments/sidebar.html" with experiment=experiment %}

{% endblock %}

{% block main_content_header %}
  <div class="row mb-2">
    <div class="col-md-12 col-xl-6">
      <h4 class="mb-0">{{ experiment.name }}</h4>
      <span class="{{ experiment.qa_status_badge_class }}">
        QA Status: {{ experiment.qa_status|default:"Not Set"|title }}
      </span>
      <p class="text-secondary mb-0">{{ experiment.slug }}</p>
      {% if experiment.parent %}
        <p class="text-secondary small">
          Cloned from
          <a href="{% url 'nimbus-new-detail' experiment.parent.slug %}"
             target="_blank"
             rel="noopener noreferrer">{{ experiment.parent.name }}</a>
        </p>
      {% endif %}
    </div>
<<<<<<< HEAD
    <div id="experiment-timeline">
      {% include "nimbus_experiments/timeline.html" %}

=======
    <div class="col-md-12 col-xl-6">
      <ul class="list-group list-group-horizontal justify-content-between mb-3">
        {% for status in experiment.timeline %}
          <li class="list-group-item flex-fill text-center d-flex flex-column justify-content-center {% if status.is_active %}bg-primary text-white{% endif %}">
            <strong>{{ status.label }}</strong>
            <small>{{ status.date|default:'---' }}</small>
          </li>
        {% endfor %}
      </ul>
>>>>>>> 6bb383c7
    </div>
  </div>
{% endblock %}<|MERGE_RESOLUTION|>--- conflicted
+++ resolved
@@ -22,21 +22,8 @@
         </p>
       {% endif %}
     </div>
-<<<<<<< HEAD
     <div id="experiment-timeline">
       {% include "nimbus_experiments/timeline.html" %}
-
-=======
-    <div class="col-md-12 col-xl-6">
-      <ul class="list-group list-group-horizontal justify-content-between mb-3">
-        {% for status in experiment.timeline %}
-          <li class="list-group-item flex-fill text-center d-flex flex-column justify-content-center {% if status.is_active %}bg-primary text-white{% endif %}">
-            <strong>{{ status.label }}</strong>
-            <small>{{ status.date|default:'---' }}</small>
-          </li>
-        {% endfor %}
-      </ul>
->>>>>>> 6bb383c7
     </div>
   </div>
 {% endblock %}