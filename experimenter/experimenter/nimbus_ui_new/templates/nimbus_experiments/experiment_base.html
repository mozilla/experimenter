{% extends "common/with_sidebar.html" %}

{% block sidebar %}
  {% include "nimbus_experiments/sidebar.html" with experiment=experiment %}

{% endblock %}

{% block main_content_header %}
  <div class="row mb-2">
<<<<<<< HEAD
    <!-- Experiment Details -->
    <div class="col-md-12 col-xl-6">
=======
    <div class="col-md-12 col-xl-5">
>>>>>>> 2834fadf
      <h4 class="mb-0">{{ experiment.name }}</h4>
      <span class="{{ experiment.qa_status_badge_class }}">
        QA Status: {{ experiment.qa_status|default:"Not Set"|title }}
      </span>
      <p class="text-secondary mb-0">{{ experiment.slug }}</p>
      {% if experiment.parent %}
        <p class="text-secondary small">
          Cloned from
          <a href="{% url 'nimbus-new-detail' experiment.parent.slug %}"
             target="_blank"
             rel="noopener noreferrer">{{ experiment.parent.name }}</a>
        </p>
      {% endif %}
    </div>
<<<<<<< HEAD
    <!-- Experiment Timeline -->
    <div class="col-md-12 col-xl-6" id="experiment-timeline">
      {% include "nimbus_experiments/timeline.html" %}

=======
    <div class="col-md-12 col-xl-7">
      <ul class="list-group list-group-horizontal justify-content-between mb-3">
        {% for status in experiment.timeline %}
          <li class="list-group-item flex-fill text-center d-flex flex-column justify-content-center {% if status.is_active %}bg-primary text-white{% endif %}">
            <strong>{{ status.label }}</strong>
            <small>{{ status.date|default:'---' }}</small>
            {% if status.days is not None %}
              <div class="d-flex justify-content-center align-items-center">
                <small class="mr-2">{{ status.days }} day{{ status.days|pluralize }}</small>
                <i class="fa-regular fa-circle-question fa-sm ps-1"
                   data-bs-toggle="tooltip"
                   data-bs-placement="bottom"
                   title="{{ status.tooltip }}"></i>
              </div>
            {% endif %}
          </li>
        {% endfor %}
      </ul>
>>>>>>> 2834fadf
    </div>
  </div>
{% endblock %}<|MERGE_RESOLUTION|>--- conflicted
+++ resolved
@@ -7,12 +7,8 @@
 
 {% block main_content_header %}
   <div class="row mb-2">
-<<<<<<< HEAD
     <!-- Experiment Details -->
     <div class="col-md-12 col-xl-6">
-=======
-    <div class="col-md-12 col-xl-5">
->>>>>>> 2834fadf
       <h4 class="mb-0">{{ experiment.name }}</h4>
       <span class="{{ experiment.qa_status_badge_class }}">
         QA Status: {{ experiment.qa_status|default:"Not Set"|title }}
@@ -27,31 +23,10 @@
         </p>
       {% endif %}
     </div>
-<<<<<<< HEAD
+
     <!-- Experiment Timeline -->
     <div class="col-md-12 col-xl-6" id="experiment-timeline">
       {% include "nimbus_experiments/timeline.html" %}
-
-=======
-    <div class="col-md-12 col-xl-7">
-      <ul class="list-group list-group-horizontal justify-content-between mb-3">
-        {% for status in experiment.timeline %}
-          <li class="list-group-item flex-fill text-center d-flex flex-column justify-content-center {% if status.is_active %}bg-primary text-white{% endif %}">
-            <strong>{{ status.label }}</strong>
-            <small>{{ status.date|default:'---' }}</small>
-            {% if status.days is not None %}
-              <div class="d-flex justify-content-center align-items-center">
-                <small class="mr-2">{{ status.days }} day{{ status.days|pluralize }}</small>
-                <i class="fa-regular fa-circle-question fa-sm ps-1"
-                   data-bs-toggle="tooltip"
-                   data-bs-placement="bottom"
-                   title="{{ status.tooltip }}"></i>
-              </div>
-            {% endif %}
-          </li>
-        {% endfor %}
-      </ul>
->>>>>>> 2834fadf
     </div>
   </div>
 {% endblock %}