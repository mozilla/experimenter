import datetime
from unittest.mock import patch

from django.conf import settings
from django.test import TestCase
from django.urls import reverse
from parameterized import parameterized

from experimenter.base.tests.factories import (
    CountryFactory,
    LanguageFactory,
    LocaleFactory,
)
from experimenter.experiments.models import (
    NimbusExperiment,
    NimbusExperimentBranchThroughExcluded,
    NimbusExperimentBranchThroughRequired,
)
from experimenter.experiments.tests.factories import (
    NimbusDocumentationLinkFactory,
    NimbusExperimentFactory,
    NimbusFeatureConfigFactory,
)
from experimenter.nimbus_ui_new.filtersets import SortChoices, TypeChoices
from experimenter.nimbus_ui_new.forms import QAStatusForm, TakeawaysForm
from experimenter.nimbus_ui_new.views import StatusChoices
from experimenter.openidc.tests.factories import UserFactory
from experimenter.outcomes import Outcomes
from experimenter.outcomes.tests import mock_valid_outcomes
from experimenter.projects.tests.factories import ProjectFactory
from experimenter.segments import Segments
from experimenter.segments.tests.mock_segments import mock_get_segments
from experimenter.targeting.constants import TargetingConstants


class AuthTestCase(TestCase):
    maxDiff = None

    def setUp(self):
        super().setUp()
        self.user = UserFactory.create(email="user@example.com")
        self.client.defaults[settings.OPENIDC_EMAIL_HEADER] = self.user.email


class NimbusChangeLogsViewTest(AuthTestCase):
    def test_render_to_response(self):
        experiment = NimbusExperimentFactory.create(slug="test-experiment")
        response = self.client.get(
            reverse(
                "nimbus-new-history",
                kwargs={"slug": experiment.slug},
            ),
        )
        self.assertEqual(response.status_code, 200)
        self.assertEqual(response.context["experiment"], experiment)


class NimbusExperimentsListViewTest(AuthTestCase):
    def test_render_to_response(self):
        for status in NimbusExperiment.Status:
            NimbusExperimentFactory.create(slug=status, status=status)

        NimbusExperimentFactory.create(
            status=NimbusExperiment.Status.DRAFT,
            publish_status=NimbusExperiment.PublishStatus.REVIEW,
            slug="draft-review-experiment",
        )
        NimbusExperimentFactory.create(
            status=NimbusExperiment.Status.LIVE,
            publish_status=NimbusExperiment.PublishStatus.REVIEW,
            slug="live-review-experiment",
        )
        NimbusExperimentFactory.create(
            status=NimbusExperiment.Status.LIVE,
            publish_status=NimbusExperiment.PublishStatus.WAITING,
            slug="live-waiting-experiment",
        )
        NimbusExperimentFactory.create(is_archived=True, slug="archived-experiment")
        NimbusExperimentFactory.create(owner=self.user, slug="my-experiment")

        response = self.client.get(reverse("nimbus-list"))
        self.assertEqual(response.status_code, 200)
        self.assertEqual(
            {e.slug for e in response.context["experiments"]},
            {
                e.slug
                for e in NimbusExperiment.objects.all().filter(
                    status=NimbusExperiment.Status.LIVE
                )
            },
        )
        self.assertDictEqual(
            dict(response.context["status_counts"]),
            {
                StatusChoices.ARCHIVED: 1,
                StatusChoices.COMPLETE: 1,
                StatusChoices.DRAFT: 3,
                StatusChoices.LIVE: 3,
                StatusChoices.MY_EXPERIMENTS: 3,
                StatusChoices.PREVIEW: 1,
                StatusChoices.REVIEW: 3,
            },
        )

    def test_status_counts_with_filters(self):
        for application in NimbusExperiment.Application:
            for status in NimbusExperiment.Status:
                NimbusExperimentFactory.create(status=status, application=application)

            NimbusExperimentFactory.create(
                status=NimbusExperiment.Status.DRAFT,
                publish_status=NimbusExperiment.PublishStatus.REVIEW,
                application=application,
            )
            NimbusExperimentFactory.create(is_archived=True, application=application)
            NimbusExperimentFactory.create(owner=self.user, application=application)

        response = self.client.get(
            reverse("nimbus-list"),
            {"application": NimbusExperiment.Application.DESKTOP},
        )
        self.assertEqual(response.status_code, 200)
        self.assertDictEqual(
            dict(response.context["status_counts"]),
            {
                NimbusExperiment.Status.COMPLETE: 1,
                NimbusExperiment.Status.DRAFT: 3,
                NimbusExperiment.Status.LIVE: 1,
                NimbusExperiment.Status.PREVIEW: 1,
                "Review": 1,
                "Archived": 1,
                "MyExperiments": 1,
            },
        )

    @patch(
        "experimenter.nimbus_ui_new.views.NimbusExperimentsListView.paginate_by", new=3
    )
    def test_pagination(self):
        for _i in range(6):
            NimbusExperimentFactory.create_with_lifecycle(
                NimbusExperimentFactory.Lifecycles.LIVE_ENROLLING
            )

        response = self.client.get(reverse("nimbus-list"))
        self.assertEqual(len(response.context["experiments"]), 3)

        response = self.client.get(reverse("nimbus-list"), {"page": 2})
        self.assertEqual(len(response.context["experiments"]), 3)

    @parameterized.expand(
        (
            (
                StatusChoices.DRAFT,
                [
                    "my-experiment",
                    "subscribed-experiment",
                    NimbusExperiment.Status.DRAFT,
                    "draft-review-experiment",
                ],
            ),
            (StatusChoices.PREVIEW, [NimbusExperiment.Status.PREVIEW]),
            (
                StatusChoices.LIVE,
                [NimbusExperiment.Status.LIVE, "live-review-experiment"],
            ),
            (StatusChoices.COMPLETE, [NimbusExperiment.Status.COMPLETE]),
            (StatusChoices.REVIEW, ["draft-review-experiment", "live-review-experiment"]),
            (StatusChoices.ARCHIVED, ["archived-experiment"]),
            (StatusChoices.MY_EXPERIMENTS, ["my-experiment", "subscribed-experiment"]),
        )
    )
    def test_filter_status(self, filter_status, expected_slugs):
        for status in NimbusExperiment.Status:
            NimbusExperimentFactory.create(slug=status, status=status)

        NimbusExperimentFactory.create(
            status=NimbusExperiment.Status.DRAFT,
            publish_status=NimbusExperiment.PublishStatus.REVIEW,
            slug="draft-review-experiment",
        )
        NimbusExperimentFactory.create(
            status=NimbusExperiment.Status.LIVE,
            publish_status=NimbusExperiment.PublishStatus.REVIEW,
            slug="live-review-experiment",
        )
        NimbusExperimentFactory.create(is_archived=True, slug="archived-experiment")
        NimbusExperimentFactory.create(
            status=NimbusExperiment.Status.DRAFT,
            publish_status=NimbusExperiment.PublishStatus.IDLE,
            owner=self.user,
            slug="my-experiment",
        )
        NimbusExperimentFactory.create(
            status=NimbusExperiment.Status.DRAFT,
            publish_status=NimbusExperiment.PublishStatus.IDLE,
            slug="subscribed-experiment",
            subscribers=[self.user],
        )

        response = self.client.get(
            reverse("nimbus-list"),
            {"status": filter_status},
        )

        self.assertEqual(response.status_code, 200)
        self.assertEqual(
            {e.slug for e in response.context["experiments"]},
            set(expected_slugs),
        )

    @parameterized.expand(
        (
            ("name",),
            ("slug",),
            ("public_description",),
            ("hypothesis",),
            ("takeaways_summary",),
            ("qa_comment",),
        )
    )
    def test_filter_search(self, field_name):
        test_string = "findme"
        experiment = NimbusExperimentFactory.create(
            status=NimbusExperiment.Status.LIVE, **{field_name: test_string}
        )
        [
            NimbusExperimentFactory.create(status=NimbusExperiment.Status.LIVE)
            for _i in range(3)
        ]

        response = self.client.get(
            reverse("nimbus-list"),
            {"status": NimbusExperiment.Status.LIVE, "search": test_string},
        )
        self.assertEqual(
            {e.slug for e in response.context["experiments"]}, {experiment.slug}
        )

    @parameterized.expand(
        (
            (TypeChoices.ROLLOUT, True),
            (TypeChoices.EXPERIMENT, False),
        )
    )
    def test_filter_type(self, type_choice, is_rollout):
        experiment = NimbusExperimentFactory.create(
            status=NimbusExperiment.Status.LIVE, is_rollout=is_rollout
        )
        [
            NimbusExperimentFactory.create(
                status=NimbusExperiment.Status.LIVE, is_rollout=(not is_rollout)
            )
            for _i in range(3)
        ]

        response = self.client.get(
            reverse("nimbus-list"),
            {"status": NimbusExperiment.Status.LIVE, "type": type_choice},
        )

        self.assertEqual(
            {e.slug for e in response.context["experiments"]}, {experiment.slug}
        )

    def test_filter_application(self):
        application = NimbusExperiment.Application.DESKTOP
        experiment = NimbusExperimentFactory.create(
            status=NimbusExperiment.Status.LIVE, application=application
        )
        [
            NimbusExperimentFactory.create(
                status=NimbusExperiment.Status.LIVE, application=a
            )
            for a in {*list(NimbusExperiment.Application)} - {application}
        ]

        response = self.client.get(
            reverse("nimbus-list"),
            {"status": NimbusExperiment.Status.LIVE, "application": application},
        )

        self.assertEqual(
            {e.slug for e in response.context["experiments"]}, {experiment.slug}
        )

    def test_filter_channel(self):
        channel = NimbusExperiment.Channel.NIGHTLY
        experiment = NimbusExperimentFactory.create(
            status=NimbusExperiment.Status.LIVE, channel=channel
        )
        [
            NimbusExperimentFactory.create(status=NimbusExperiment.Status.LIVE, channel=c)
            for c in {*list(NimbusExperiment.Channel)} - {channel}
        ]

        response = self.client.get(
            reverse("nimbus-list"),
            {"status": NimbusExperiment.Status.LIVE, "channel": channel},
        )

        self.assertEqual(
            {e.slug for e in response.context["experiments"]}, {experiment.slug}
        )

    def test_filter_version(self):
        version = NimbusExperiment.Version.FIREFOX_120
        experiment = NimbusExperimentFactory.create(
            status=NimbusExperiment.Status.LIVE, firefox_min_version=version
        )
        [
            NimbusExperimentFactory.create(
                status=NimbusExperiment.Status.LIVE, firefox_min_version=v
            )
            for v in {*list(NimbusExperiment.Version)} - {version}
        ]

        response = self.client.get(
            reverse("nimbus-list"),
            {"status": NimbusExperiment.Status.LIVE, "firefox_min_version": version},
        )

        self.assertEqual(
            {e.slug for e in response.context["experiments"]}, {experiment.slug}
        )

    def test_filter_feature_config(self):
        application = NimbusExperiment.Application.DESKTOP
        feature_config = NimbusFeatureConfigFactory.create(application=application)
        experiment = NimbusExperimentFactory.create(
            status=NimbusExperiment.Status.LIVE,
            application=application,
            feature_configs=[feature_config],
        )
        [
            NimbusExperimentFactory.create(
                status=NimbusExperiment.Status.LIVE, application=application
            )
            for _i in range(3)
        ]

        response = self.client.get(
            reverse("nimbus-list"),
            {
                "status": NimbusExperiment.Status.LIVE,
                "feature_configs": feature_config.id,
            },
        )

        self.assertEqual(
            {e.slug for e in response.context["experiments"]}, {experiment.slug}
        )

    def test_filter_countries(self):
        country = CountryFactory.create()
        experiment = NimbusExperimentFactory.create(
            status=NimbusExperiment.Status.LIVE, countries=[country]
        )
        [
            NimbusExperimentFactory.create(
                status=NimbusExperiment.Status.LIVE, countries=[]
            )
            for _i in range(3)
        ]

        response = self.client.get(
            reverse("nimbus-list"),
            {
                "status": NimbusExperiment.Status.LIVE,
                "countries": country.id,
            },
        )

        self.assertEqual(
            {e.slug for e in response.context["experiments"]}, {experiment.slug}
        )

    def test_filter_languages(self):
        language = LanguageFactory.create()
        experiment = NimbusExperimentFactory.create(
            status=NimbusExperiment.Status.LIVE, languages=[language]
        )
        [
            NimbusExperimentFactory.create(
                status=NimbusExperiment.Status.LIVE, languages=[]
            )
            for _i in range(3)
        ]

        response = self.client.get(
            reverse("nimbus-list"),
            {
                "status": NimbusExperiment.Status.LIVE,
                "languages": language.id,
            },
        )

        self.assertEqual(
            {e.slug for e in response.context["experiments"]}, {experiment.slug}
        )

    def test_filter_locales(self):
        locale = LocaleFactory.create()
        experiment = NimbusExperimentFactory.create(
            status=NimbusExperiment.Status.LIVE, locales=[locale]
        )
        [
            NimbusExperimentFactory.create(
                status=NimbusExperiment.Status.LIVE, locales=[]
            )
            for _i in range(3)
        ]

        response = self.client.get(
            reverse("nimbus-list"),
            {
                "status": NimbusExperiment.Status.LIVE,
                "locales": locale.id,
            },
        )

        self.assertEqual(
            {e.slug for e in response.context["experiments"]}, {experiment.slug}
        )

    def test_filter_targeting_config(self):
        targeting_config = TargetingConstants.TargetingConfig.EXISTING_USER
        experiment = NimbusExperimentFactory.create(
            status=NimbusExperiment.Status.LIVE,
            targeting_config_slug=targeting_config,
        )
        [
            NimbusExperimentFactory.create(
                status=NimbusExperiment.Status.LIVE,
                targeting_config_slug=TargetingConstants.TargetingConfig.NO_TARGETING,
            )
            for _i in range(3)
        ]

        response = self.client.get(
            reverse("nimbus-list"),
            {
                "status": NimbusExperiment.Status.LIVE,
                "targeting_config_slug": targeting_config,
            },
        )

        self.assertEqual(
            {e.slug for e in response.context["experiments"]}, {experiment.slug}
        )

    def test_filter_projects(self):
        project = ProjectFactory.create()
        experiment = NimbusExperimentFactory.create(
            status=NimbusExperiment.Status.LIVE, projects=[project]
        )
        [
            NimbusExperimentFactory.create(
                status=NimbusExperiment.Status.LIVE, projects=[]
            )
            for _i in range(3)
        ]

        response = self.client.get(
            reverse("nimbus-list"),
            {
                "status": NimbusExperiment.Status.LIVE,
                "projects": project.id,
            },
        )

        self.assertEqual(
            {e.slug for e in response.context["experiments"]}, {experiment.slug}
        )

    def test_filter_qa_status(self):
        qa_status = NimbusExperiment.QAStatus.GREEN
        experiment = NimbusExperimentFactory.create(
            status=NimbusExperiment.Status.LIVE,
            qa_status=qa_status,
        )
        [
            NimbusExperimentFactory.create(
                status=NimbusExperiment.Status.LIVE,
                qa_status=NimbusExperiment.QAStatus.NOT_SET,
            )
            for _i in range(3)
        ]

        response = self.client.get(
            reverse("nimbus-list"),
            {
                "status": NimbusExperiment.Status.LIVE,
                "qa_status": qa_status,
            },
        )

        self.assertEqual(
            {e.slug for e in response.context["experiments"]}, {experiment.slug}
        )

    @parameterized.expand(
        (
            (NimbusExperiment.Takeaways.DAU_GAIN, "takeaways_metric_gain"),
            (NimbusExperiment.Takeaways.QBR_LEARNING, "takeaways_qbr_learning"),
            (
                NimbusExperiment.ConclusionRecommendation.FOLLOWUP,
                "conclusion_recommendations",
            ),
            (
                NimbusExperiment.ConclusionRecommendation.GRADUATE,
                "conclusion_recommendations",
            ),
        )
    )
    def test_filter_takeaways(self, takeaway_choice, takeaway_field):
        experiment_kwargs = (
            {takeaway_field: True}
            if takeaway_field != "conclusion_recommendations"
            else {"conclusion_recommendations": [takeaway_choice]}
        )
        experiment = NimbusExperimentFactory.create(
            status=NimbusExperiment.Status.LIVE, **experiment_kwargs
        )
        [
            NimbusExperimentFactory.create(
                status=NimbusExperiment.Status.LIVE,
                **(
                    {takeaway_field: False}
                    if takeaway_field != "conclusion_recommendations"
                    else {"conclusion_recommendations": []}
                ),
            )
            for _i in range(3)
        ]

        response = self.client.get(
            reverse("nimbus-list"),
            {
                "status": NimbusExperiment.Status.LIVE,
                "takeaways": takeaway_choice,
            },
        )

        self.assertEqual(
            {e.slug for e in response.context["experiments"]}, {experiment.slug}
        )

    def test_filter_owner(self):
        owner = UserFactory.create()
        experiment = NimbusExperimentFactory.create(
            status=NimbusExperiment.Status.LIVE, owner=owner
        )
        [
            NimbusExperimentFactory.create(status=NimbusExperiment.Status.LIVE)
            for _i in range(3)
        ]

        response = self.client.get(
            reverse("nimbus-list"),
            {
                "status": NimbusExperiment.Status.LIVE,
                "owner": owner.id,
            },
        )

        self.assertEqual(
            {e.slug for e in response.context["experiments"]}, {experiment.slug}
        )

    def test_filter_subscribers(self):
        subscriber = UserFactory.create()
        experiment = NimbusExperimentFactory.create(
            status=NimbusExperiment.Status.LIVE, subscribers=[subscriber]
        )
        [
            NimbusExperimentFactory.create(
                status=NimbusExperiment.Status.LIVE, subscribers=[]
            )
            for _i in range(3)
        ]

        response = self.client.get(
            reverse("nimbus-list"),
            {
                "status": NimbusExperiment.Status.LIVE,
                "subscribers": subscriber.id,
            },
        )

        self.assertEqual(
            {e.slug for e in response.context["experiments"]}, {experiment.slug}
        )

    def test_default_sort_by_latest_update(self):
        experiment1 = NimbusExperimentFactory.create_with_lifecycle(
            NimbusExperimentFactory.Lifecycles.LIVE_ENROLLING
        )
        experiment2 = NimbusExperimentFactory.create_with_lifecycle(
            NimbusExperimentFactory.Lifecycles.LIVE_ENROLLING
        )

        response = self.client.get(reverse("nimbus-list"))

        self.assertEqual(
            [e.slug for e in response.context["experiments"]],
            [experiment2.slug, experiment1.slug],
        )

    def test_sort_by_name(self):
        experiment1 = NimbusExperimentFactory.create(
            status=NimbusExperiment.Status.LIVE,
            name="a",
        )
        experiment2 = NimbusExperimentFactory.create(
            status=NimbusExperiment.Status.LIVE,
            name="b",
        )

        response = self.client.get(
            reverse("nimbus-list"),
            {
                "sort": SortChoices.NAME_UP,
            },
        )

        self.assertEqual(
            [e.slug for e in response.context["experiments"]],
            [experiment1.slug, experiment2.slug],
        )

        response = self.client.get(
            reverse("nimbus-list"),
            {
                "sort": SortChoices.NAME_DOWN,
            },
        )

        self.assertEqual(
            [e.slug for e in response.context["experiments"]],
            [experiment2.slug, experiment1.slug],
        )

    def test_sort_by_qa(self):
        experiment1 = NimbusExperimentFactory.create(
            status=NimbusExperiment.Status.LIVE,
            qa_status=NimbusExperiment.QAStatus.GREEN,
        )
        experiment2 = NimbusExperimentFactory.create(
            status=NimbusExperiment.Status.LIVE,
            qa_status=NimbusExperiment.QAStatus.RED,
        )

        response = self.client.get(
            reverse("nimbus-list"),
            {
                "sort": SortChoices.QA_UP,
            },
        )

        self.assertEqual(
            [e.slug for e in response.context["experiments"]],
            [experiment1.slug, experiment2.slug],
        )

        response = self.client.get(
            reverse("nimbus-list"),
            {
                "sort": SortChoices.QA_DOWN,
            },
        )

        self.assertEqual(
            [e.slug for e in response.context["experiments"]],
            [experiment2.slug, experiment1.slug],
        )

    def test_sort_by_application(self):
        experiment1 = NimbusExperimentFactory.create(
            status=NimbusExperiment.Status.LIVE,
            application=NimbusExperiment.Application.FENIX,
        )
        experiment2 = NimbusExperimentFactory.create(
            status=NimbusExperiment.Status.LIVE,
            application=NimbusExperiment.Application.DESKTOP,
        )

        response = self.client.get(
            reverse("nimbus-list"),
            {
                "sort": SortChoices.APPLICATION_UP,
            },
        )

        self.assertEqual(
            [e.slug for e in response.context["experiments"]],
            [experiment1.slug, experiment2.slug],
        )

        response = self.client.get(
            reverse("nimbus-list"),
            {
                "sort": SortChoices.APPLICATION_DOWN,
            },
        )

        self.assertEqual(
            [e.slug for e in response.context["experiments"]],
            [experiment2.slug, experiment1.slug],
        )

    def test_sort_by_channel(self):
        experiment1 = NimbusExperimentFactory.create(
            status=NimbusExperiment.Status.LIVE,
            channel=NimbusExperiment.Channel.BETA,
        )
        experiment2 = NimbusExperimentFactory.create(
            status=NimbusExperiment.Status.LIVE,
            channel=NimbusExperiment.Channel.RELEASE,
        )

        response = self.client.get(
            reverse("nimbus-list"),
            {
                "sort": SortChoices.CHANNEL_UP,
            },
        )

        self.assertEqual(
            [e.slug for e in response.context["experiments"]],
            [experiment1.slug, experiment2.slug],
        )

        response = self.client.get(
            reverse("nimbus-list"),
            {
                "sort": SortChoices.CHANNEL_DOWN,
            },
        )

        self.assertEqual(
            [e.slug for e in response.context["experiments"]],
            [experiment2.slug, experiment1.slug],
        )

    def test_sort_by_size(self):
        experiment1 = NimbusExperimentFactory.create(
            status=NimbusExperiment.Status.LIVE,
            population_percent="0.0",
        )
        experiment2 = NimbusExperimentFactory.create(
            status=NimbusExperiment.Status.LIVE,
            population_percent="100.0",
        )

        response = self.client.get(
            reverse("nimbus-list"),
            {
                "sort": SortChoices.SIZE_UP,
            },
        )

        self.assertEqual(
            [e.slug for e in response.context["experiments"]],
            [experiment1.slug, experiment2.slug],
        )

        response = self.client.get(
            reverse("nimbus-list"),
            {
                "sort": SortChoices.SIZE_DOWN,
            },
        )

        self.assertEqual(
            [e.slug for e in response.context["experiments"]],
            [experiment2.slug, experiment1.slug],
        )

    def test_sort_by_features(self):
        feature1 = NimbusFeatureConfigFactory.create(slug="a")
        experiment1 = NimbusExperimentFactory.create(
            status=NimbusExperiment.Status.LIVE,
            feature_configs=[feature1],
        )
        feature2 = NimbusFeatureConfigFactory.create(slug="b")
        experiment2 = NimbusExperimentFactory.create(
            status=NimbusExperiment.Status.LIVE,
            feature_configs=[feature2],
        )

        response = self.client.get(
            reverse("nimbus-list"),
            {
                "sort": SortChoices.FEATURES_UP,
            },
        )

        self.assertEqual(
            [e.slug for e in response.context["experiments"]],
            [experiment1.slug, experiment2.slug],
        )

        response = self.client.get(
            reverse("nimbus-list"),
            {
                "sort": SortChoices.FEATURES_DOWN,
            },
        )

        self.assertEqual(
            [e.slug for e in response.context["experiments"]],
            [experiment2.slug, experiment1.slug],
        )

    def test_sort_by_versions(self):
        experiment1 = NimbusExperimentFactory.create(
            status=NimbusExperiment.Status.LIVE,
            firefox_min_version=NimbusExperiment.Version.FIREFOX_100,
        )
        experiment2 = NimbusExperimentFactory.create(
            status=NimbusExperiment.Status.LIVE,
            firefox_min_version=NimbusExperiment.Version.FIREFOX_101,
        )

        response = self.client.get(
            reverse("nimbus-list"),
            {
                "sort": SortChoices.VERSIONS_UP,
            },
        )

        self.assertEqual(
            [e.slug for e in response.context["experiments"]],
            [experiment1.slug, experiment2.slug],
        )

        response = self.client.get(
            reverse("nimbus-list"),
            {
                "sort": SortChoices.VERSIONS_DOWN,
            },
        )

        self.assertEqual(
            [e.slug for e in response.context["experiments"]],
            [experiment2.slug, experiment1.slug],
        )

    def test_sort_by_dates(self):
        experiment1 = NimbusExperimentFactory.create_with_lifecycle(
            NimbusExperimentFactory.Lifecycles.LIVE_ENROLLING,
            start_date=datetime.date(2024, 1, 1),
        )
        experiment2 = NimbusExperimentFactory.create_with_lifecycle(
            NimbusExperimentFactory.Lifecycles.LIVE_ENROLLING,
            start_date=datetime.date(2024, 1, 2),
        )

        response = self.client.get(
            reverse("nimbus-list"),
            {
                "sort": SortChoices.DATES_UP,
            },
        )

        self.assertEqual(
            [e.slug for e in response.context["experiments"]],
            [experiment1.slug, experiment2.slug],
        )

        response = self.client.get(
            reverse("nimbus-list"),
            {
                "sort": SortChoices.DATES_DOWN,
            },
        )

        self.assertEqual(
            [e.slug for e in response.context["experiments"]],
            [experiment2.slug, experiment1.slug],
        )


class NimbusExperimentsListTableViewTest(AuthTestCase):
    def test_render_to_response(self):
        response = self.client.get(reverse("nimbus-new-table"))
        self.assertEqual(response.status_code, 200)

    def test_includes_request_get_parameters_in_response_header(self):
        response = self.client.get(
            reverse("nimbus-new-table"),
            {"status": "test"},
        )
        self.assertEqual(response.headers["HX-Push"], "?status=test")


class NimbusExperimentDetailViewTest(AuthTestCase):
    def setUp(self):
        super().setUp()
        self.experiment = NimbusExperimentFactory.create(
            slug="test-experiment",
            application="firefox-desktop",
            primary_outcomes=["outcome1", "outcome2"],
            secondary_outcomes=["outcome3", "outcome4"],
            segments=["segment1", "segment2"],
            risk_brand=True,
            qa_status="NOT_SET",
            takeaways_qbr_learning=True,
            takeaways_metric_gain=True,
            takeaways_summary="This is a summary.",
            takeaways_gain_amount="0.5% gain in retention",
            conclusion_recommendations=[
                NimbusExperiment.ConclusionRecommendation.RERUN,
                NimbusExperiment.ConclusionRecommendation.GRADUATE,
            ],
        )

    def test_render_to_response(self):
        response = self.client.get(
            reverse("nimbus-new-detail", kwargs={"slug": self.experiment.slug}),
        )
        self.assertEqual(response.status_code, 200)
        self.assertEqual(response.context["experiment"], self.experiment)
        self.assertIn("RISK_QUESTIONS", response.context)

    def test_outcome_and_segment_links(self):
        response = self.client.get(
            reverse("nimbus-new-detail", kwargs={"slug": self.experiment.slug}),
        )
        expected_primary_links = [
            (
                "outcome1",
                "https://mozilla.github.io/metric-hub/outcomes/firefox-desktop/outcome1",
            ),
            (
                "outcome2",
                "https://mozilla.github.io/metric-hub/outcomes/firefox-desktop/outcome2",
            ),
        ]
        expected_secondary_links = [
            (
                "outcome3",
                "https://mozilla.github.io/metric-hub/outcomes/firefox-desktop/outcome3",
            ),
            (
                "outcome4",
                "https://mozilla.github.io/metric-hub/outcomes/firefox-desktop/outcome4",
            ),
        ]
        expected_segment_links = [
            (
                "segment1",
                "https://mozilla.github.io/metric-hub/segments/firefox_desktop/#segment1",
            ),
            (
                "segment2",
                "https://mozilla.github.io/metric-hub/segments/firefox_desktop/#segment2",
            ),
        ]

        self.assertEqual(
            response.context["primary_outcome_links"], expected_primary_links
        )
        self.assertEqual(
            response.context["secondary_outcome_links"], expected_secondary_links
        )
        self.assertEqual(response.context["segment_links"], expected_segment_links)

    def test_qa_edit_mode_get(self):
        response = self.client.get(
            reverse("nimbus-new-detail", kwargs={"slug": self.experiment.slug}),
            {"edit_qa_status": "true"},
        )
        self.assertEqual(response.status_code, 200)
        self.assertTrue(response.context["qa_edit_mode"])
        self.assertIsInstance(response.context["form"], QAStatusForm)

    def test_qa_edit_mode_post_valid_form(self):
        data = {
            "qa_status": "GREEN",
            "qa_comment": "Everything looks good.",
        }
        response = self.client.post(
            reverse("update-qa-status", kwargs={"slug": self.experiment.slug}),
            data,
        )
        self.assertEqual(response.status_code, 302)  # redirect
        self.experiment.refresh_from_db()
        self.assertEqual(self.experiment.qa_status, "GREEN")
        self.assertEqual(self.experiment.qa_comment, "Everything looks good.")

    def test_qa_edit_mode_post_invalid_form(self):
        data = {
            "qa_status": "INVALID_STATUS",  # Invalid QAStatus choice
            "qa_comment": "Invalid status.",
        }
        response = self.client.post(
            reverse("update-qa-status", kwargs={"slug": self.experiment.slug}),
            data,
        )
        self.assertEqual(response.status_code, 200)
        self.assertTrue(response.context["qa_edit_mode"])
        self.assertIsInstance(response.context["form"], QAStatusForm)
        self.assertFalse(response.context["form"].is_valid())
        # Ensure changes are not saved to the database
        self.experiment.refresh_from_db()
        self.assertNotEqual(self.experiment.qa_status, "INVALID_STATUS")
        self.assertEqual(self.experiment.qa_status, "NOT_SET")

    def test_takeaways_card(self):
        response = self.client.get(
            reverse("nimbus-new-detail", kwargs={"slug": self.experiment.slug}),
        )
        self.assertEqual(response.status_code, 200)
        self.assertContains(response, NimbusExperiment.Takeaways.QBR_LEARNING)
        self.assertContains(response, NimbusExperiment.Takeaways.DAU_GAIN)
        self.assertContains(response, self.experiment.takeaways_summary)
        self.assertContains(response, self.experiment.takeaways_gain_amount)
        self.assertContains(
            response, NimbusExperiment.ConclusionRecommendation.GRADUATE.label
        )
        self.assertContains(
            response, NimbusExperiment.ConclusionRecommendation.RERUN.label
        )

    def test_takeaways_edit_mode_get(self):
        response = self.client.get(
            reverse("nimbus-new-detail", kwargs={"slug": self.experiment.slug}),
            {"edit_takeaways": "true"},
        )
        self.assertEqual(response.status_code, 200)
        self.assertTrue(response.context["takeaways_edit_mode"])
        self.assertIsInstance(response.context["takeaways_form"], TakeawaysForm)

    def test_takeaways_edit_mode_post_valid_form(self):
        data = {
            "takeaways_qbr_learning": True,
            "takeaways_metric_gain": True,
            "takeaways_summary": "Updated summary.",
            "takeaways_gain_amount": "1% gain in retention",
            "conclusion_recommendations": [
                NimbusExperiment.ConclusionRecommendation.CHANGE_COURSE,
                NimbusExperiment.ConclusionRecommendation.FOLLOWUP,
            ],
        }
        response = self.client.post(
            reverse("update-takeaways", kwargs={"slug": self.experiment.slug}),
            data,
        )
        self.assertEqual(response.status_code, 302)  # redirect
        self.experiment.refresh_from_db()
        self.assertEqual(self.experiment.takeaways_summary, "Updated summary.")
        self.assertEqual(self.experiment.takeaways_gain_amount, "1% gain in retention")
        self.assertListEqual(
            self.experiment.conclusion_recommendations,
            [
                NimbusExperiment.ConclusionRecommendation.CHANGE_COURSE,
                NimbusExperiment.ConclusionRecommendation.FOLLOWUP,
            ],
        )

    def test_takeaways_edit_mode_post_invalid_form(self):
        data = {
            "takeaways_qbr_learning": True,
            "takeaways_metric_gain": True,
            "takeaways_summary": "Updated summary.",
            "takeaways_gain_amount": "1% gain in retention",
            "conclusion_recommendations": [
                "INVALID_CHOICE",  # Invalid conclusion recommendation choice
            ],
        }
        response = self.client.post(
            reverse("update-takeaways", kwargs={"slug": self.experiment.slug}),
            data,
        )
        self.assertEqual(response.status_code, 200)
        self.assertTrue(response.context["takeaways_edit_mode"])
        self.assertIsInstance(response.context["takeaways_form"], TakeawaysForm)
        self.assertFalse(response.context["takeaways_form"].is_valid())

    def test_signoff_edit_mode_post_valid_form(self):
        data = {
            "qa_signoff": True,
            "vp_signoff": True,
            "legal_signoff": True,
        }
        response = self.client.post(
            reverse("update-signoff", kwargs={"slug": self.experiment.slug}),
            data,
        )
        self.assertEqual(response.status_code, 302)
        self.experiment.refresh_from_db()
        self.assertTrue(self.experiment.qa_signoff)
        self.assertTrue(self.experiment.vp_signoff)
        self.assertTrue(self.experiment.legal_signoff)

    def test_subscribe_to_experiment(self):
        self.assertNotIn(self.user, self.experiment.subscribers.all())

        response = self.client.post(
            reverse("nimbus-new-subscribe", kwargs={"slug": self.experiment.slug})
        )

        self.experiment.refresh_from_db()

        self.assertIn(self.user, self.experiment.subscribers.all())
        self.assertEqual(response.status_code, 200)

    def test_unsubscribe_from_experiment(self):
        self.experiment.subscribers.add(self.user)
        self.experiment.save()

        self.assertIn(self.user, self.experiment.subscribers.all())

        response = self.client.post(
            reverse("nimbus-new-unsubscribe", kwargs={"slug": self.experiment.slug})
        )

        self.experiment.refresh_from_db()

        self.assertNotIn(self.user, self.experiment.subscribers.all())
        self.assertEqual(response.status_code, 200)


class TestNimbusExperimentsCreateView(AuthTestCase):
    def test_post_creates_experiment(self):
        response = self.client.post(
            reverse("nimbus-new-create"),
            {
                "name": "Test Experiment",
                "hypothesis": "test",
                "application": NimbusExperiment.Application.DESKTOP,
            },
        )
        self.assertEqual(response.status_code, 200)
        experiment = NimbusExperiment.objects.get(slug="test-experiment")
        self.assertEqual(experiment.hypothesis, "test")
        self.assertEqual(experiment.application, NimbusExperiment.Application.DESKTOP)
        self.assertEqual(experiment.owner, self.user)


class TestOverviewUpdateView(AuthTestCase):
    def test_get_renders_page(self):
        experiment = NimbusExperimentFactory.create_with_lifecycle(
            NimbusExperimentFactory.Lifecycles.CREATED
        )

        response = self.client.get(
            reverse("nimbus-new-update-overview", kwargs={"slug": experiment.slug})
        )
        self.assertEqual(response.status_code, 200)

    def test_post_updates_overview(self):
        project = ProjectFactory.create()
        documentation_link = NimbusDocumentationLinkFactory.create()
        experiment = NimbusExperimentFactory.create_with_lifecycle(
            NimbusExperimentFactory.Lifecycles.CREATED,
            documentation_links=[documentation_link],
        )

        response = self.client.post(
            reverse("nimbus-new-update-overview", kwargs={"slug": experiment.slug}),
            {
                "name": "new name",
                "hypothesis": "new hypothesis",
                "risk_brand": True,
                "risk_message": True,
                "projects": [project.id],
                "public_description": "new description",
                "risk_revenue": True,
                "risk_partner_related": True,
                # Management form data for the inline formset
                "documentation_links-TOTAL_FORMS": "1",
                "documentation_links-INITIAL_FORMS": "1",
                "documentation_links-0-id": documentation_link.id,
                "documentation_links-0-title": (
                    NimbusExperiment.DocumentationLink.DESIGN_DOC.value
                ),
                "documentation_links-0-link": "https://www.example.com",
            },
        )

        self.assertEqual(response.status_code, 200)
        experiment = NimbusExperiment.objects.get(slug=experiment.slug)

        self.assertEqual(experiment.name, "new name")
        self.assertEqual(experiment.hypothesis, "new hypothesis")
        self.assertTrue(experiment.risk_brand)
        self.assertTrue(experiment.risk_message)
        self.assertEqual(list(experiment.projects.all()), [project])
        self.assertEqual(experiment.public_description, "new description")
        self.assertTrue(experiment.risk_revenue)
        self.assertTrue(experiment.risk_partner_related)

        documentation_link = experiment.documentation_links.all().get()
        self.assertEqual(
            documentation_link.title, NimbusExperiment.DocumentationLink.DESIGN_DOC
        )
        self.assertEqual(documentation_link.link, "https://www.example.com")


class TestDocumentationLinkCreateView(AuthTestCase):
    def test_post_creates_documentation_link(self):
        experiment = NimbusExperimentFactory.create_with_lifecycle(
            NimbusExperimentFactory.Lifecycles.CREATED,
            documentation_links=[],
        )

        response = self.client.post(
            reverse(
                "nimbus-new-create-documentation-link", kwargs={"slug": experiment.slug}
            ),
        )

        self.assertEqual(response.status_code, 200)
        self.assertEqual(experiment.documentation_links.all().count(), 1)


class TestDocumentationLinkDeleteView(AuthTestCase):
    def test_post_deletes_documentation_link(self):
        documentation_link = NimbusDocumentationLinkFactory.create()
        experiment = NimbusExperimentFactory.create_with_lifecycle(
            NimbusExperimentFactory.Lifecycles.CREATED,
            documentation_links=[documentation_link],
        )

        response = self.client.post(
            reverse(
                "nimbus-new-delete-documentation-link", kwargs={"slug": experiment.slug}
            ),
            {
                "link_id": documentation_link.id,
            },
        )

        self.assertEqual(response.status_code, 200)
        self.assertEqual(experiment.documentation_links.all().count(), 0)


@mock_valid_outcomes
class TestMetricsUpdateView(AuthTestCase):
    @classmethod
    def setUpClass(cls):
        super().setUpClass()
        Outcomes.clear_cache()

    def test_get_renders_page(self):
        experiment = NimbusExperimentFactory.create_with_lifecycle(
            NimbusExperimentFactory.Lifecycles.CREATED
        )

        response = self.client.get(
            reverse("nimbus-new-update-metrics", kwargs={"slug": experiment.slug})
        )
        self.assertEqual(response.status_code, 200)

    def test_post_updates_metrics_and_segments(self):
        application = NimbusExperiment.Application.DESKTOP
        experiment = NimbusExperimentFactory.create_with_lifecycle(
            NimbusExperimentFactory.Lifecycles.CREATED,
            application=application,
            primary_outcomes=[],
            secondary_outcomes=[],
            segments=[],
        )
        outcomes = Outcomes.by_application(application)
        segments = Segments.by_application(application, mock_get_segments())

        outcome1 = outcomes[0]
        outcome2 = outcomes[1]
        segment1 = segments[0]
        segment2 = segments[1]

        response = self.client.post(
            reverse("nimbus-new-update-metrics", kwargs={"slug": experiment.slug}),
            {
                "primary_outcomes": [outcome1.slug],
                "secondary_outcomes": [outcome2.slug],
                "segments": [segment1.slug, segment2.slug],
            },
        )

        self.assertEqual(response.status_code, 200)
        experiment = NimbusExperiment.objects.get(slug=experiment.slug)
        self.assertEqual(experiment.primary_outcomes, [outcome1.slug])
        self.assertEqual(experiment.secondary_outcomes, [outcome2.slug])
        self.assertEqual(experiment.segments, [segment1.slug, segment2.slug])


<<<<<<< HEAD
class TestLaunchViews(AuthTestCase):
    def setUp(self):
        super().setUp()
        self.experiment = NimbusExperimentFactory.create()

    def test_draft_to_preview(self):
        response = self.client.post(
            reverse("nimbus-new-draft-to-preview", kwargs={"slug": self.experiment.slug}),
        )
        self.assertEqual(response.status_code, 200)
        self.experiment.refresh_from_db()
        self.assertEqual(self.experiment.status, NimbusExperiment.Status.PREVIEW)
        self.assertEqual(self.experiment.status_next, NimbusExperiment.Status.PREVIEW)
        self.assertEqual(
            self.experiment.publish_status, NimbusExperiment.PublishStatus.IDLE
        )

    def test_draft_to_review(self):
        response = self.client.post(
            reverse("nimbus-new-draft-to-review", kwargs={"slug": self.experiment.slug}),
        )
        self.assertEqual(response.status_code, 200)
        self.experiment.refresh_from_db()
        self.assertEqual(self.experiment.status, NimbusExperiment.Status.DRAFT)
        self.assertEqual(self.experiment.status_next, NimbusExperiment.Status.LIVE)
        self.assertEqual(
            self.experiment.publish_status, NimbusExperiment.PublishStatus.REVIEW
        )

    def test_preview_to_review(self):
        self.experiment.status = NimbusExperiment.Status.PREVIEW
        self.experiment.save()
        response = self.client.post(
            reverse(
                "nimbus-new-preview-to-review", kwargs={"slug": self.experiment.slug}
            ),
        )
        self.assertEqual(response.status_code, 200)
        self.experiment.refresh_from_db()
        self.assertEqual(self.experiment.status, NimbusExperiment.Status.DRAFT)
        self.assertEqual(self.experiment.status_next, NimbusExperiment.Status.LIVE)
        self.assertEqual(
            self.experiment.publish_status, NimbusExperiment.PublishStatus.REVIEW
        )

    def test_preview_to_draft(self):
        self.experiment.status = NimbusExperiment.Status.PREVIEW
        self.experiment.save()
        response = self.client.post(
            reverse("nimbus-new-preview-to-draft", kwargs={"slug": self.experiment.slug}),
        )
        self.assertEqual(response.status_code, 200)
        self.experiment.refresh_from_db()
        self.assertEqual(self.experiment.status, NimbusExperiment.Status.DRAFT)
        self.assertEqual(self.experiment.status_next, NimbusExperiment.Status.DRAFT)
        self.assertEqual(
            self.experiment.publish_status, NimbusExperiment.PublishStatus.IDLE
        )

    def test_cancel_review(self):
        self.experiment.publish_status = NimbusExperiment.PublishStatus.REVIEW
        self.experiment.save()
        response = self.client.post(
            reverse("nimbus-new-review-to-draft", kwargs={"slug": self.experiment.slug}),
        )
        self.assertEqual(response.status_code, 200)
        self.experiment.refresh_from_db()
        self.assertEqual(self.experiment.status, NimbusExperiment.Status.DRAFT)
        self.assertEqual(self.experiment.status_next, NimbusExperiment.Status.DRAFT)
        self.assertEqual(
            self.experiment.publish_status, NimbusExperiment.PublishStatus.IDLE
=======
class TestAudienceUpdateView(AuthTestCase):
    def test_get_renders_page(self):
        experiment = NimbusExperimentFactory.create_with_lifecycle(
            NimbusExperimentFactory.Lifecycles.CREATED
        )

        response = self.client.get(
            reverse("nimbus-new-update-audience", kwargs={"slug": experiment.slug})
        )
        self.assertEqual(response.status_code, 200)

    def test_post_updates_overview(self):
        country = CountryFactory.create()
        locale = LocaleFactory.create()
        language = LanguageFactory.create()
        excluded = NimbusExperimentFactory.create_with_lifecycle(
            NimbusExperimentFactory.Lifecycles.CREATED,
            application=NimbusExperiment.Application.DESKTOP,
        )
        required = NimbusExperimentFactory.create_with_lifecycle(
            NimbusExperimentFactory.Lifecycles.CREATED,
            application=NimbusExperiment.Application.DESKTOP,
        )
        experiment = NimbusExperimentFactory(
            channel=NimbusExperiment.Channel.NO_CHANNEL,
            application=NimbusExperiment.Application.DESKTOP,
            firefox_min_version=NimbusExperiment.Version.NO_VERSION,
            population_percent=0.0,
            proposed_duration=0,
            proposed_enrollment=0,
            proposed_release_date=None,
            targeting_config_slug=NimbusExperiment.TargetingConfig.NO_TARGETING,
            total_enrolled_clients=0,
            is_sticky=False,
            countries=[],
            locales=[],
            languages=[],
        )

        response = self.client.post(
            reverse("nimbus-new-update-audience", kwargs={"slug": experiment.slug}),
            {
                "channel": NimbusExperiment.Channel.BETA,
                "countries": [country.id],
                "excluded_experiments_branches": [excluded.branch_choices()[0][0]],
                "firefox_max_version": NimbusExperiment.Version.FIREFOX_84,
                "firefox_min_version": NimbusExperiment.Version.FIREFOX_83,
                "is_sticky": True,
                "languages": [language.id],
                "locales": [locale.id],
                "population_percent": 10,
                "proposed_duration": 120,
                "proposed_enrollment": 42,
                "required_experiments_branches": [required.branch_choices()[0][0]],
                "targeting_config_slug": (NimbusExperiment.TargetingConfig.FIRST_RUN),
                "total_enrolled_clients": 100,
            },
        )

        self.assertEqual(response.status_code, 200)
        experiment = NimbusExperiment.objects.get(slug=experiment.slug)

        self.assertEqual(experiment.changes.count(), 1)
        self.assertEqual(experiment.channel, NimbusExperiment.Channel.BETA)
        self.assertEqual(
            experiment.firefox_min_version, NimbusExperiment.Version.FIREFOX_83
        )
        self.assertEqual(
            experiment.firefox_max_version, NimbusExperiment.Version.FIREFOX_84
        )
        self.assertEqual(experiment.population_percent, 10)
        self.assertEqual(experiment.proposed_duration, 120)
        self.assertEqual(experiment.proposed_enrollment, 42)
        self.assertEqual(
            experiment.targeting_config_slug,
            NimbusExperiment.TargetingConfig.FIRST_RUN,
        )
        self.assertEqual(experiment.total_enrolled_clients, 100)
        self.assertEqual(list(experiment.countries.all()), [country])
        self.assertEqual(list(experiment.locales.all()), [locale])
        self.assertEqual(list(experiment.languages.all()), [language])
        self.assertTrue(experiment.is_sticky)
        self.assertEqual(experiment.excluded_experiments.get(), excluded)
        self.assertTrue(
            NimbusExperimentBranchThroughExcluded.objects.filter(
                parent_experiment=experiment, child_experiment=excluded, branch_slug=None
            ).exists()
        )
        self.assertEqual(experiment.required_experiments.get(), required)
        self.assertTrue(
            NimbusExperimentBranchThroughRequired.objects.filter(
                parent_experiment=experiment, child_experiment=required, branch_slug=None
            ).exists()
>>>>>>> 6bb383c7
        )<|MERGE_RESOLUTION|>--- conflicted
+++ resolved
@@ -1288,7 +1288,6 @@
         self.assertEqual(experiment.segments, [segment1.slug, segment2.slug])
 
 
-<<<<<<< HEAD
 class TestLaunchViews(AuthTestCase):
     def setUp(self):
         super().setUp()
@@ -1360,7 +1359,7 @@
         self.assertEqual(self.experiment.status_next, NimbusExperiment.Status.DRAFT)
         self.assertEqual(
             self.experiment.publish_status, NimbusExperiment.PublishStatus.IDLE
-=======
+
 class TestAudienceUpdateView(AuthTestCase):
     def test_get_renders_page(self):
         experiment = NimbusExperimentFactory.create_with_lifecycle(
@@ -1454,5 +1453,4 @@
             NimbusExperimentBranchThroughRequired.objects.filter(
                 parent_experiment=experiment, child_experiment=required, branch_slug=None
             ).exists()
->>>>>>> 6bb383c7
         )