--- conflicted
+++ resolved
@@ -28,13 +28,9 @@
     PreviewToDraftForm,
     PreviewToReviewForm,
     QAStatusForm,
-<<<<<<< HEAD
     ReviewToApproveForm,
     ReviewToDraftForm,
     ReviewToRejectForm,
-=======
-    ReviewToDraftForm,
->>>>>>> cdb6cf52
     SignoffForm,
     SubscribeForm,
     TakeawaysForm,
@@ -344,13 +340,10 @@
         self.experiment = NimbusExperimentFactory.create()
 
     def test_draft_to_preview_form(self):
-<<<<<<< HEAD
-=======
         self.experiment.status = NimbusExperiment.Status.DRAFT
         self.experiment.status_next = None
         self.experiment.publish_status = NimbusExperiment.PublishStatus.IDLE
         self.experiment.save()
->>>>>>> cdb6cf52
         form = DraftToPreviewForm(data={}, instance=self.experiment, request=self.request)
         self.assertTrue(form.is_valid(), form.errors)
 
@@ -364,13 +357,10 @@
         self.assertIn("launched experiment to Preview", changelog.message)
 
     def test_draft_to_review_form(self):
-<<<<<<< HEAD
-=======
         self.experiment.status = NimbusExperiment.Status.DRAFT
         self.experiment.status_next = None
         self.experiment.publish_status = NimbusExperiment.PublishStatus.IDLE
         self.experiment.save()
->>>>>>> cdb6cf52
         form = DraftToReviewForm(data={}, instance=self.experiment, request=self.request)
         self.assertTrue(form.is_valid(), form.errors)
 
@@ -385,14 +375,10 @@
 
     def test_preview_to_review_form(self):
         self.experiment.status = NimbusExperiment.Status.PREVIEW
-<<<<<<< HEAD
-        self.experiment.save()
-
-=======
         self.experiment.status_next = NimbusExperiment.Status.PREVIEW
         self.experiment.publish_status = NimbusExperiment.PublishStatus.IDLE
         self.experiment.save()
->>>>>>> cdb6cf52
+
         form = PreviewToReviewForm(
             data={}, instance=self.experiment, request=self.request
         )
@@ -409,14 +395,10 @@
 
     def test_preview_to_draft_form(self):
         self.experiment.status = NimbusExperiment.Status.PREVIEW
-<<<<<<< HEAD
-        self.experiment.save()
-
-=======
         self.experiment.status_next = NimbusExperiment.Status.PREVIEW
         self.experiment.publish_status = NimbusExperiment.PublishStatus.IDLE
         self.experiment.save()
->>>>>>> cdb6cf52
+
         form = PreviewToDraftForm(data={}, instance=self.experiment, request=self.request)
         self.assertTrue(form.is_valid(), form.errors)
 
@@ -430,11 +412,8 @@
         self.assertIn("moved the experiment back to Draft", changelog.message)
 
     def test_review_to_draft_form(self):
-<<<<<<< HEAD
-=======
         self.experiment.status = NimbusExperiment.Status.DRAFT
         self.experiment.status_next = NimbusExperiment.Status.LIVE
->>>>>>> cdb6cf52
         self.experiment.publish_status = NimbusExperiment.PublishStatus.REVIEW
         self.experiment.save()
 
@@ -450,7 +429,6 @@
         self.assertEqual(changelog.changed_by, self.user)
         self.assertIn("cancelled the review", changelog.message)
 
-<<<<<<< HEAD
     def test_review_to_approve_form(self):
         self.experiment.publish_status = NimbusExperiment.PublishStatus.REVIEW
         self.experiment.status_next = NimbusExperiment.Status.LIVE
@@ -495,8 +473,6 @@
             changelog.message,
         )
 
-=======
->>>>>>> cdb6cf52
 
 class TestOverviewForm(RequestFormTestCase):
     def test_valid_form_saves(self):
