import json
import re
import typing
from collections import defaultdict
from dataclasses import dataclass

import jsonschema
from django.conf import settings
from django.contrib.auth.models import User
from django.core.cache import cache
from django.db import models, transaction
from django.db.models import Prefetch
from django.utils.text import slugify
from rest_framework import serializers
from rest_framework_dataclasses.serializers import DataclassSerializer

from experimenter.base.models import (
    Country,
    Language,
    Locale,
    SiteFlag,
    SiteFlagNameChoices,
)
from experimenter.experiments.changelog_utils import generate_nimbus_changelog
from experimenter.experiments.constants import NimbusConstants
from experimenter.experiments.models import (
    NimbusBranch,
    NimbusBranchFeatureValue,
    NimbusBranchScreenshot,
    NimbusDocumentationLink,
    NimbusExperiment,
    NimbusFeatureConfig,
    NimbusVersionedSchema,
)
from experimenter.kinto.tasks import (
    nimbus_check_kinto_push_queue_by_collection,
    nimbus_synchronize_preview_experiments_in_kinto,
)
from experimenter.outcomes import Outcomes
from experimenter.projects.models import Project
from experimenter.settings import SIZING_DATA_KEY


class TransitionConstants:
    VALID_STATUS_TRANSITIONS = {
        NimbusExperiment.Status.DRAFT: (NimbusExperiment.Status.PREVIEW,),
        NimbusExperiment.Status.PREVIEW: (NimbusExperiment.Status.DRAFT,),
    }

    # Valid status_next values for given status values in the
    # UI only. This does not represent the full list of
    # status_next values.
    VALID_STATUS_NEXT_VALUES = {
        NimbusExperiment.Status.DRAFT: (None, NimbusExperiment.Status.LIVE),
        NimbusExperiment.Status.PREVIEW: (None, NimbusExperiment.Status.LIVE),
        NimbusExperiment.Status.LIVE: (
            None,
            NimbusExperiment.Status.LIVE,
            NimbusExperiment.Status.COMPLETE,
        ),
    }

    # Valid publish_status transitions for given status
    # values in the UI only. This does not represent the
    # full list of publish_status transitions.
    VALID_PUBLISH_STATUS_TRANSITIONS = {
        NimbusExperiment.PublishStatus.IDLE: (
            NimbusExperiment.PublishStatus.REVIEW,
            NimbusExperiment.PublishStatus.APPROVED,
        ),
        NimbusExperiment.PublishStatus.REVIEW: (
            NimbusExperiment.PublishStatus.IDLE,
            NimbusExperiment.PublishStatus.APPROVED,
        ),
    }

    STATUS_ALLOWS_UPDATE = {
        "all": [
            NimbusExperiment.Status.DRAFT,
        ],
        "experiments": [],
        "rollouts": [
            NimbusExperiment.Status.LIVE,
        ],
    }

    PUBLISH_STATUS_ALLOWS_UPDATE = {
        "all": [
            NimbusExperiment.PublishStatus.IDLE,
        ],
        "experiments": [],
        "rollouts": [],
    }

    STATUS_UPDATE_EXEMPT_FIELDS = {
        "all": [
            "is_archived",
            "publish_status",
            "status_next",
            "status",
            "conclusion_recommendation",
            "takeaways_summary",
            "takeaways_metric_gain",
            "takeaways_qbr_learning",
            "takeaways_gain_amount",
        ],
        "experiments": [],
        "rollouts": ["population_percent"],
    }


class NestedRefResolver(jsonschema.RefResolver):
    """A custom ref resolver that handles bundled schema."""

    def __init__(self, schema):
        super().__init__(base_uri=None, referrer=None)

        if "$id" in schema:
            self.store[schema["$id"]] = schema

        if "$defs" in schema:
            for dfn in schema["$defs"].values():
                if "$id" in dfn:
                    self.store[dfn["$id"]] = dfn


@dataclass
class LabelValueDataClass:
    label: str
    value: str


@dataclass
class ApplicationConfigDataClass:
    application: str
    channels: typing.List[LabelValueDataClass]


@dataclass
class GeoDataClass:
    id: int
    name: str
    code: str


@dataclass
class ProjectDataClass:
    id: int
    name: str
    slug: str


@dataclass
class FeatureConfigDataClass:
    id: int
    name: str
    slug: str
    description: typing.Optional[str]
    application: str
    ownerEmail: typing.Optional[str]
    schema: typing.Optional[str]
    setsPrefs: bool
    enabled: bool


@dataclass
class UserDataClass:
    username: str


@dataclass
class TargetingConfigDataClass:
    label: str
    value: str
    applicationValues: typing.List[str]
    description: str
    stickyRequired: bool
    isFirstRunRequired: bool


@dataclass
class MetricDataClass:
    slug: str
    friendlyName: str
    description: str


@dataclass
class OutcomeDataClass:
    application: str
    description: str
    friendlyName: str
    slug: str
    isDefault: bool
    metrics: typing.List[MetricDataClass]


@dataclass
class NimbusConfigurationDataClass:
    applications: typing.List[LabelValueDataClass]
    channels: typing.List[LabelValueDataClass]
    applicationConfigs: typing.List[ApplicationConfigDataClass]
    countries: typing.List[GeoDataClass]
    locales: typing.List[GeoDataClass]
    languages: typing.List[GeoDataClass]
    projects: typing.List[ProjectDataClass]
    documentationLink: typing.List[LabelValueDataClass]
    allFeatureConfigs: typing.List[FeatureConfigDataClass]
    firefoxVersions: typing.List[LabelValueDataClass]
    outcomes: typing.List[OutcomeDataClass]
    owners: typing.List[UserDataClass]
    targetingConfigs: typing.List[TargetingConfigDataClass]
    conclusionRecommendations: typing.List[LabelValueDataClass]
    takeaways: typing.List[LabelValueDataClass]
    types: typing.List[LabelValueDataClass]
    populationSizingData: str
    hypothesisDefault: str = NimbusExperiment.HYPOTHESIS_DEFAULT
    maxPrimaryOutcomes: int = NimbusExperiment.MAX_PRIMARY_OUTCOMES

    def __init__(self):
        self.applications = self._enum_to_label_value(NimbusExperiment.Application)
        self.channels = self._enum_to_label_value(NimbusExperiment.Channel)
        self.applicationConfigs = self._get_application_configs()
        self.countries = self._geo_model_to_dataclass(
            Country.objects.all().order_by("name")
        )
        self.locales = self._geo_model_to_dataclass(Locale.objects.all().order_by("name"))
        self.languages = self._geo_model_to_dataclass(
            Language.objects.all().order_by("name")
        )
        self.projects = self._project_model_to_dataclass(
            Project.objects.all().order_by("name")
        )
        self.documentationLink = self._enum_to_label_value(
            NimbusExperiment.DocumentationLink
        )
        self.allFeatureConfigs = self._get_feature_configs()
        self.firefoxVersions = self._enum_to_label_value(NimbusExperiment.Version)
        self.outcomes = self._get_outcomes()
        self.owners = self._get_owners()
        self.targetingConfigs = self._get_targeting_configs()
        self.conclusionRecommendations = self._enum_to_label_value(
            NimbusExperiment.ConclusionRecommendation
        )
        self.types = self._enum_to_label_value(NimbusExperiment.Type)
<<<<<<< HEAD
        self.populationSizingData = self._get_population_sizing_data()
=======
        self.takeaways = self._enum_to_label_value(NimbusExperiment.Takeaways)
>>>>>>> 10841dc0

    def _geo_model_to_dataclass(self, queryset):
        return [GeoDataClass(id=i.id, name=i.name, code=i.code) for i in queryset]

    def _project_model_to_dataclass(self, queryset):
        return [ProjectDataClass(id=i.id, name=i.name, slug=i.slug) for i in queryset]

    def _enum_to_label_value(self, text_choices):
        return [
            LabelValueDataClass(
                label=text_choices[name].label,
                value=name,
            )
            for name in text_choices.names
        ]

    def _get_application_configs(self):
        configs = []
        for application in NimbusExperiment.Application:
            application_config = NimbusExperiment.APPLICATION_CONFIGS[application]
            configs.append(
                ApplicationConfigDataClass(
                    application=application.name,
                    channels=[
                        LabelValueDataClass(label=channel.label, value=channel.name)
                        for channel in NimbusExperiment.Channel
                        if channel in application_config.channel_app_id
                    ],
                )
            )
        return configs

    def _get_feature_configs(self):
        return [
            FeatureConfigDataClass(
                id=f.id,
                name=f.name,
                slug=f.slug,
                description=f.description,
                application=NimbusExperiment.Application(f.application).name,
                ownerEmail=f.owner_email,
                schema=f.schemas.get().schema,
                setsPrefs=bool(f.schemas.get().sets_prefs),
                enabled=f.enabled,
            )
            for f in NimbusFeatureConfig.objects.all()
            .prefetch_related(
                Prefetch(
                    "schemas", queryset=NimbusVersionedSchema.objects.filter(version=None)
                )
            )
            .order_by("name")
        ]

    def _get_population_sizing_data(self):
        sizing_data = cache.get(SIZING_DATA_KEY)
        return sizing_data.json() if sizing_data else "Sizing data not available."

    def _get_owners(self):
        owners = (
            User.objects.filter(owned_nimbusexperiments__isnull=False)
            .distinct()
            .order_by("email")
        )
        return [UserDataClass(username=owner.username) for owner in owners]

    def _get_targeting_configs(self):
        return [
            TargetingConfigDataClass(
                label=choice.label,
                value=choice.value,
                applicationValues=NimbusExperiment.TARGETING_CONFIGS[
                    choice.value
                ].application_choice_names,
                description=NimbusExperiment.TARGETING_CONFIGS[choice.value].description,
                stickyRequired=NimbusExperiment.TARGETING_CONFIGS[
                    choice.value
                ].sticky_required,
                isFirstRunRequired=NimbusExperiment.TARGETING_CONFIGS[
                    choice.value
                ].is_first_run_required,
            )
            for choice in NimbusExperiment.TargetingConfig
        ]

    def _get_outcomes(self):
        return [
            OutcomeDataClass(
                slug=outcome.slug,
                friendlyName=outcome.friendly_name,
                application=NimbusExperiment.Application(outcome.application).name,
                description=outcome.description,
                isDefault=outcome.is_default,
                metrics=[
                    MetricDataClass(
                        slug=metric.slug,
                        friendlyName=metric.friendly_name,
                        description=metric.description,
                    )
                    for metric in outcome.metrics
                ],
            )
            for outcome in Outcomes.all()
        ]


class NimbusConfigurationSerializer(DataclassSerializer[NimbusConfigurationDataClass]):
    class Meta:
        dataclass = NimbusConfigurationDataClass


_SerializerT = typing.TypeVar("_SerializerT", bound=serializers.ModelSerializer)


class ExperimentNameValidatorMixin(typing.Generic[_SerializerT]):
    instance: _SerializerT

    def validate_name(self, name):
        if not (self.instance or name):
            raise serializers.ValidationError("Name is required to create an experiment")

        if name:
            slug = slugify(name)

            if not slug:
                raise serializers.ValidationError(
                    "Name needs to contain alphanumeric characters"
                )

            if (
                self.instance is None
                and slug
                and NimbusExperiment.objects.filter(slug=slug).exists()
            ):
                raise serializers.ValidationError(
                    "Name maps to a pre-existing slug, please choose another name"
                )

        return name


class NimbusBranchScreenshotSerializer(serializers.ModelSerializer):
    id = serializers.IntegerField(required=False, allow_null=True)
    description = serializers.CharField(max_length=1024, required=False, allow_blank=True)
    image = serializers.ImageField(required=False, allow_null=True, allow_empty_file=True)

    class Meta:
        model = NimbusBranchScreenshot
        fields = (
            "id",
            "description",
            "image",
        )


class NimbusBranchFeatureValueListSerializer(serializers.ListSerializer):
    def to_representation(self, data):
        """Return a list of primitive data types representing the objects

        This enforces that the serialized data is ordered by the feature config ID.
        """
        super().to_representation
        iterable = data.all() if isinstance(data, models.Manager) else data

        return [
            self.child.to_representation(item)
            for item in iterable.order_by("feature_config__id")
        ]


class NimbusBranchFeatureValueSerializer(serializers.ModelSerializer):
    feature_config = serializers.PrimaryKeyRelatedField(
        queryset=NimbusFeatureConfig.objects.all(), required=False, allow_null=False
    )
    value = serializers.CharField(required=False, allow_blank=True)

    class Meta:
        model = NimbusBranchFeatureValue
        fields = (
            "feature_config",
            "value",
        )
        list_serializer_class = NimbusBranchFeatureValueListSerializer


class NimbusBranchSerializer(serializers.ModelSerializer):
    id = serializers.IntegerField(required=False, allow_null=True)
    screenshots = NimbusBranchScreenshotSerializer(many=True, required=False)
    feature_values = NimbusBranchFeatureValueSerializer(many=True, required=False)

    class Meta:
        model = NimbusBranch
        fields = (
            "id",
            "name",
            "description",
            "ratio",
            "screenshots",
            "feature_values",
        )

    def validate_name(self, value):
        if slugify(value):
            return value
        else:
            raise serializers.ValidationError(
                "Name needs to contain alphanumeric characters."
            )

    def validate(self, data):
        data = super().validate(data)

        feature_values = data.get("feature_values")

        if feature_values is not None:
            unique_features = {fv["feature_config"] for fv in feature_values}
            if None not in unique_features and len(feature_values) != len(
                unique_features
            ):
                raise serializers.ValidationError(
                    {
                        "feature_values": [
                            {
                                "feature_config": (
                                    NimbusConstants.ERROR_DUPLICATE_BRANCH_FEATURE_VALUE
                                )
                            }
                            for _ in feature_values
                        ]
                    }
                )

        return data

    def _save_feature_values(self, feature_values, branch):
        branch.feature_values.all().delete()

        if feature_values is not None:
            for feature_value_data in feature_values:
                NimbusBranchFeatureValue.objects.create(
                    branch=branch, **feature_value_data
                )

    def _save_screenshots(self, screenshots, branch):
        if screenshots is None:
            return
        updated_screenshots = {x["id"]: x for x in screenshots if x.get("id", None)}
        for screenshot in branch.screenshots.all():
            screenshot_id = screenshot.id
            if screenshot_id not in updated_screenshots:
                screenshot.delete()
            else:
                serializer = NimbusBranchScreenshotSerializer(
                    screenshot,
                    data=updated_screenshots[screenshot_id],
                    partial=True,
                )
                if serializer.is_valid(raise_exception=True):
                    serializer.save()

        new_screenshots = (x for x in screenshots if not x.get("id", None))
        for screenshot_data in new_screenshots:
            serializer = NimbusBranchScreenshotSerializer(
                data=screenshot_data, partial=True
            )
            if serializer.is_valid(raise_exception=True):
                serializer.save(branch=branch)

    def save(self, *args, **kwargs):
        feature_values = self.validated_data.pop("feature_values", None)
        screenshots = self.validated_data.pop("screenshots", None)
        slug = slugify(self.validated_data["name"])

        with transaction.atomic():
            branch = super().save(*args, slug=slug, **kwargs)

            self._save_feature_values(feature_values, branch)
            self._save_screenshots(screenshots, branch)

        return branch


class NimbusExperimentBranchMixin:
    def validate(self, data):
        data = super().validate(data)
        data = self._validate_duplicate_branch_names(data)
        data = self._validate_swapped_branch_names(data)
        return data

    def _validate_duplicate_branch_names(self, data):
        if "reference_branch" in data and "treatment_branches" in data:
            ref_branch_name = data["reference_branch"]["name"]
            treatment_branch_names = [b["name"] for b in data["treatment_branches"]]
            all_names = [ref_branch_name, *treatment_branch_names]
            if len(all_names) != len(set(all_names)):
                error = {"name": NimbusConstants.ERROR_DUPLICATE_BRANCH_NAME}
                raise serializers.ValidationError(
                    {
                        "reference_branch": error,
                        "treatment_branches": [error for _ in data["treatment_branches"]],
                    }
                )

        return data

    def _validate_swapped_branch_names(self, data):
        if "reference_branch" in data and "treatment_branches" in data:
            name_ids = defaultdict(set)

            for branch_data in data["treatment_branches"] + [data["reference_branch"]]:
                name_ids[branch_data["name"]].add(branch_data.get("id"))

            for branch in self.instance.branches.all():
                name_ids[branch.name].add(branch.id)

            swapped_branches = [name for (name, ids) in name_ids.items() if len(ids) > 1]

            if len(swapped_branches) > 1:
                raise serializers.ValidationError(
                    {
                        "reference_branch": {"name": NimbusConstants.ERROR_BRANCH_SWAP},
                        "treatment_branches": [
                            {"name": NimbusConstants.ERROR_BRANCH_SWAP}
                            for _ in data["treatment_branches"]
                        ],
                    }
                )

        return data

    def update(self, experiment, data):
        data.pop("reference_branch", None)
        data.pop("treatment_branches", None)

        branches_data = []

        if (
            reference_branch_data := self.initial_data.get("reference_branch")
        ) is not None:
            branches_data.append(reference_branch_data)

        if (
            treatment_branches_data := self.initial_data.get("treatment_branches")
        ) is not None:
            branches_data.extend(treatment_branches_data)

        with transaction.atomic():
            experiment = super().update(experiment, data)

            if {"reference_branch", "treatment_branches"}.intersection(
                set(self.initial_data.keys())
            ):
                saved_branch_ids = set(
                    experiment.branches.all().values_list("id", flat=True)
                )
                updated_branch_ids = {b["id"] for b in branches_data if b.get("id")}
                deleted_branch_ids = saved_branch_ids - updated_branch_ids
                for deleted_branch_id in deleted_branch_ids:
                    NimbusBranch.objects.get(id=deleted_branch_id).delete()

            for branch_data in branches_data:
                branch = None
                if branch_data.get("id") is not None:
                    branch = NimbusBranch.objects.get(id=branch_data["id"])

                serializer = NimbusBranchSerializer(
                    instance=branch,
                    data=branch_data,
                    partial=True,
                )
                if serializer.is_valid(raise_exception=True):
                    branch = serializer.save(experiment=experiment)

                    if branch_data == reference_branch_data:
                        experiment.reference_branch = branch
                        experiment.save()

        return experiment


class NimbusDocumentationLinkSerializer(serializers.ModelSerializer):
    class Meta:
        model = NimbusDocumentationLink
        fields = (
            "title",
            "link",
        )


class NimbusExperimentDocumentationLinkMixin:
    def update(self, experiment, data):
        documentation_links_data = data.pop("documentation_links", None)
        experiment = super().update(experiment, data)
        if documentation_links_data is not None:
            with transaction.atomic():
                experiment.documentation_links.all().delete()
                if documentation_links_data:
                    for link_data in documentation_links_data:
                        NimbusDocumentationLink.objects.create(
                            experiment=experiment, **link_data
                        )

        return experiment


class NimbusStatusValidationMixin:
    """
    This will only validate certain statuses, and the validation does not
    cover status transitions made by Remote Settings.
    """

    def validate(self, data):
        data = super().validate(data)

        update_exempt_fields = TransitionConstants.STATUS_UPDATE_EXEMPT_FIELDS
        if self.instance:
            restrictive_statuses = set()
            exempt_fields = set()
            fields = ["all"]
            fields.append("rollouts") if self.instance.is_rollout else fields.append(
                "experiments"
            )

            restrictions = {
                "status": TransitionConstants.STATUS_ALLOWS_UPDATE,
                "publish_status": TransitionConstants.PUBLISH_STATUS_ALLOWS_UPDATE,
            }
            for f in fields:
                if update_exempt_fields[f] != []:
                    exempt_fields = exempt_fields.union(update_exempt_fields[f])
                for status in restrictions:
                    restrictive_statuses = restrictive_statuses.union(
                        restrictions[status][f]
                    )

            for status_field in restrictive_statuses:
                current_status = getattr(self.instance, "status")
                is_locked = current_status not in restrictive_statuses
                modifying_fields = set(data.keys()) - exempt_fields
                is_modifying_locked_fields = set(data.keys()).issubset(modifying_fields)

                if is_locked and is_modifying_locked_fields:
                    raise serializers.ValidationError(
                        {
                            "experiment": [
                                f"Nimbus Experiment has {status_field} "
                                f"'{current_status}', only "
                                f"{update_exempt_fields} "
                                f"can be changed, not: {modifying_fields}"
                            ]
                        }
                    )
            if (
                SiteFlag.objects.value(SiteFlagNameChoices.LAUNCHING_DISABLED)
                and self.instance.status == NimbusExperiment.Status.DRAFT
                and data.get("status_next") == NimbusExperiment.Status.LIVE
            ):
                raise serializers.ValidationError(
                    {"status_next": NimbusExperiment.ERROR_LAUNCHING_DISABLED}
                )

        return data


class NimbusStatusTransitionValidator:
    """
    This will only validate certain statuses, and the validation does not
    cover status transitions made by Remote Settings.
    """

    requires_context = True

    def __init__(self, transitions):
        self.transitions = transitions

    def __call__(self, value, serializer_field):
        """Validates using `VALID_STATUS_TRANSITIONS`"""

        field_name = serializer_field.source_attrs[-1]
        instance = getattr(serializer_field.parent, "instance", None)

        if instance and value:
            instance_value = getattr(instance, field_name)

            if value != instance_value and value not in self.transitions.get(
                instance_value, ()
            ):
                raise serializers.ValidationError(
                    f"Nimbus Experiment {field_name} cannot transition "
                    f"from {instance_value} to {value}."
                )


class NimbusExperimentSerializer(
    NimbusExperimentBranchMixin,
    NimbusStatusValidationMixin,
    NimbusExperimentDocumentationLinkMixin,
    ExperimentNameValidatorMixin[NimbusExperiment],
    serializers.ModelSerializer,
):
    name = serializers.CharField(
        min_length=1, max_length=80, required=False, allow_blank=True
    )
    slug = serializers.ReadOnlyField()
    application = serializers.ChoiceField(
        choices=NimbusExperiment.Application.choices, required=False
    )
    channel = serializers.ChoiceField(
        choices=NimbusExperiment.Channel.choices, required=False
    )
    public_description = serializers.CharField(
        min_length=0, max_length=1024, required=False, allow_blank=True
    )
    is_enrollment_paused = serializers.BooleanField(source="is_paused", required=False)
    is_rollout_dirty = serializers.BooleanField(required=False)
    risk_mitigation_link = serializers.URLField(
        min_length=0, max_length=255, required=False, allow_blank=True
    )
    documentation_links = NimbusDocumentationLinkSerializer(many=True, required=False)
    hypothesis = serializers.CharField(
        min_length=0, max_length=1024, required=False, allow_blank=True
    )
    reference_branch = NimbusBranchSerializer(required=False)
    treatment_branches = NimbusBranchSerializer(many=True, required=False)
    prevent_pref_conflicts = serializers.BooleanField(required=False)
    feature_config = serializers.PrimaryKeyRelatedField(
        queryset=NimbusFeatureConfig.objects.all(),
        allow_null=True,
        required=False,
        write_only=True,
    )
    feature_configs = serializers.PrimaryKeyRelatedField(
        queryset=NimbusFeatureConfig.objects.all(),
        many=True,
        allow_null=True,
        required=False,
        write_only=True,
    )
    primary_outcomes = serializers.ListField(
        child=serializers.CharField(), required=False
    )
    secondary_outcomes = serializers.ListField(
        child=serializers.CharField(), required=False
    )
    population_percent = serializers.DecimalField(
        7, 4, min_value=0.0, max_value=100.0, required=False
    )
    status = serializers.ChoiceField(
        choices=NimbusExperiment.Status.choices,
        required=False,
        validators=[
            NimbusStatusTransitionValidator(
                transitions=TransitionConstants.VALID_STATUS_TRANSITIONS,
            )
        ],
    )
    publish_status = serializers.ChoiceField(
        choices=NimbusExperiment.PublishStatus.choices,
        required=False,
        validators=[
            NimbusStatusTransitionValidator(
                transitions=TransitionConstants.VALID_PUBLISH_STATUS_TRANSITIONS
            )
        ],
    )
    changelog_message = serializers.CharField(
        min_length=0, max_length=1024, required=True, allow_blank=False
    )
    countries = serializers.PrimaryKeyRelatedField(
        queryset=Country.objects.all(),
        allow_null=True,
        required=False,
        many=True,
    )
    locales = serializers.PrimaryKeyRelatedField(
        queryset=Locale.objects.all(),
        allow_null=True,
        required=False,
        many=True,
    )
    languages = serializers.PrimaryKeyRelatedField(
        queryset=Language.objects.all(),
        allow_null=True,
        required=False,
        many=True,
    )
    projects = serializers.PrimaryKeyRelatedField(
        queryset=Project.objects.all(),
        allow_null=True,
        required=False,
        many=True,
    )
    conclusion_recommendation = serializers.ChoiceField(
        choices=NimbusExperiment.ConclusionRecommendation.choices,
        allow_null=True,
        required=False,
    )
    takeaways_metric_gain = serializers.BooleanField(required=False)
    takeaways_qbr_learning = serializers.BooleanField(required=False)
    proposed_release_date = serializers.DateField(
        allow_null=True,
        required=False,
    )
    excluded_experiments = serializers.PrimaryKeyRelatedField(
        queryset=NimbusExperiment.objects.all(),
        many=True,
        allow_empty=True,
        required=False,
    )
    required_experiments = serializers.PrimaryKeyRelatedField(
        queryset=NimbusExperiment.objects.all(),
        many=True,
        allow_empty=True,
        required=False,
    )

    class Meta:
        model = NimbusExperiment
        fields = [
            "application",
            "changelog_message",
            "channel",
            "conclusion_recommendation",
            "countries",
            "documentation_links",
            "excluded_experiments",
            "feature_config",
            "feature_configs",
            "firefox_max_version",
            "firefox_min_version",
            "hypothesis",
            "is_archived",
            "is_rollout_dirty",
            "is_enrollment_paused",
            "is_first_run",
            "is_localized",
            "is_rollout",
            "is_sticky",
            "languages",
            "localizations",
            "locales",
            "name",
            "population_percent",
            "prevent_pref_conflicts",
            "primary_outcomes",
            "projects",
            "proposed_duration",
            "proposed_enrollment",
            "proposed_release_date",
            "public_description",
            "publish_status",
            "reference_branch",
            "required_experiments",
            "risk_brand",
            "risk_mitigation_link",
            "risk_partner_related",
            "risk_revenue",
            "secondary_outcomes",
            "slug",
            "status",
            "status_next",
            "takeaways_metric_gain",
            "takeaways_gain_amount",
            "takeaways_qbr_learning",
            "takeaways_summary",
            "targeting_config_slug",
            "total_enrolled_clients",
            "treatment_branches",
            "warn_feature_schema",
        ]

    def __init__(self, instance=None, data=None, **kwargs):
        self.is_draft_to_preview = instance and (
            instance.status == NimbusExperiment.Status.DRAFT
            and data
            and (data.get("status") == NimbusExperiment.Status.PREVIEW)
        )
        self.is_preview_to_draft = instance and (
            instance.status == NimbusExperiment.Status.PREVIEW
            and data
            and (data.get("status") == NimbusExperiment.Status.DRAFT)
        )
        self.should_call_preview_task = (
            self.is_draft_to_preview or self.is_preview_to_draft
        )
        self.should_call_push_task = (
            data and data.get("publish_status") == NimbusExperiment.PublishStatus.APPROVED
        )
        super().__init__(instance=instance, data=data, **kwargs)

    def validate_is_archived(self, is_archived):
        if self.instance.status not in (
            NimbusExperiment.Status.DRAFT,
            NimbusExperiment.Status.COMPLETE,
        ):
            raise serializers.ValidationError(
                f"An experiment in status {self.instance.status} can not be archived"
            )

        if self.instance.publish_status != NimbusExperiment.PublishStatus.IDLE:
            raise serializers.ValidationError(
                f"An experiment in publish status {self.instance.publish_status} "
                "can not be archived"
            )
        return is_archived

    def validate_publish_status(self, publish_status):
        """Validates using `VALID_PUBLISH_STATUS_TRANSITIONS`"""

        if publish_status == NimbusExperiment.PublishStatus.APPROVED and (
            self.instance.publish_status is not NimbusExperiment.PublishStatus.IDLE
            and not self.instance.can_review(self.context["user"])
        ):
            raise serializers.ValidationError(
                f'{self.context["user"]} can not review this experiment.'
            )
        return publish_status

    def validate_hypothesis(self, hypothesis):
        if hypothesis.strip() == NimbusExperiment.HYPOTHESIS_DEFAULT.strip():
            raise serializers.ValidationError(
                "Please describe the hypothesis of your experiment."
            )
        return hypothesis

    def validate_primary_outcomes(self, value):
        value_set = set(value)

        if len(value) > NimbusExperiment.MAX_PRIMARY_OUTCOMES:
            raise serializers.ValidationError(
                "Exceeded maximum primary outcome limit of "
                f"{NimbusExperiment.MAX_PRIMARY_OUTCOMES}."
            )

        valid_outcomes = {
            o.slug for o in Outcomes.by_application(self.instance.application)
        }

        if valid_outcomes.intersection(value_set) != value_set:
            invalid_outcomes = value_set - valid_outcomes
            raise serializers.ValidationError(
                f"Invalid choices for primary outcomes: {invalid_outcomes}"
            )

        return value

    def validate_secondary_outcomes(self, value):
        value_set = set(value)
        valid_outcomes = {
            o.slug for o in Outcomes.by_application(self.instance.application)
        }

        if valid_outcomes.intersection(value_set) != value_set:
            invalid_outcomes = value_set - valid_outcomes
            raise serializers.ValidationError(
                f"Invalid choices for secondary outcomes: {invalid_outcomes}"
            )

        return value

    def validate_status_next(self, value):
        """This validation for `status_next` does not cover any
        transitions made by Remote Settings."""

        valid_status_next = TransitionConstants.VALID_STATUS_NEXT_VALUES.get(
            self.instance.status, ()
        )
        if value not in valid_status_next:
            choices_str = ", ".join(str(choice) for choice in valid_status_next)
            raise serializers.ValidationError(
                f"Invalid choice for status_next: '{value}' - with status "
                f"'{self.instance.status}', the only valid choices are "
                f"'{choices_str}'"
            )

        return value

    def validate(self, data):
        data = super().validate(data)

        non_is_archived_fields = set(data.keys()) - set(
            NimbusExperiment.ARCHIVE_UPDATE_EXEMPT_FIELDS
        )
        if self.instance and self.instance.is_archived and non_is_archived_fields:
            raise serializers.ValidationError(
                {
                    field: f"{field} can't be updated while an experiment is archived"
                    for field in non_is_archived_fields
                }
            )

        primary_outcomes = set(data.get("primary_outcomes", []))
        secondary_outcomes = set(data.get("secondary_outcomes", []))
        if primary_outcomes.intersection(secondary_outcomes):
            raise serializers.ValidationError(
                {
                    "primary_outcomes": (
                        "Primary outcomes cannot overlap with secondary outcomes."
                    )
                }
            )

        if self.instance and "targeting_config_slug" in data:
            targeting_config_slug = data["targeting_config_slug"]
            application_choice = NimbusExperiment.Application(self.instance.application)
            targeting_config = NimbusExperiment.TARGETING_CONFIGS[targeting_config_slug]
            if application_choice.name not in targeting_config.application_choice_names:
                raise serializers.ValidationError(
                    {
                        "targeting_config_slug": (
                            f"Targeting config '{targeting_config.name}' is not "
                            f"available for application '{application_choice.label}'"
                        )
                    }
                )

        proposed_enrollment = data.get("proposed_enrollment")
        proposed_duration = data.get("proposed_duration")
        if (
            None not in (proposed_enrollment, proposed_duration)
            and proposed_enrollment > proposed_duration
        ):
            raise serializers.ValidationError(
                {
                    "proposed_enrollment": (
                        "The enrollment duration must be less than or "
                        "equal to the experiment duration."
                    )
                }
            )

        return data

    def update(self, experiment, validated_data):
        if (
            experiment.is_rollout
            and validated_data.get("population_percent") != experiment.population_percent
        ) and (
            not experiment.is_paused
            and experiment.status == NimbusExperiment.Status.LIVE
            and experiment.status_next is None
            and experiment.publish_status == NimbusExperiment.PublishStatus.IDLE
            and validated_data.get("publish_status")
            != NimbusConstants.PublishStatus.REVIEW
        ):
            # can be Live Update (Dirty), End Enrollment, or End Experiment
            # (including rejections) if we don't check validated_data
            validated_data["is_rollout_dirty"] = True

        self.changelog_message = validated_data.pop("changelog_message")
        return super().update(experiment, validated_data)

    def create(self, validated_data):
        validated_data.update(
            {
                "slug": slugify(validated_data["name"]),
                "owner": self.context["user"],
                "channel": list(
                    NimbusExperiment.APPLICATION_CONFIGS[
                        validated_data["application"]
                    ].channel_app_id.keys()
                )[0],
            }
        )
        self.changelog_message = validated_data.pop("changelog_message")
        return super().create(validated_data)

    def save(self):
        feature_configs_provided = "feature_configs" in self.validated_data
        feature_configs = self.validated_data.pop("feature_configs", None)

        with transaction.atomic():
            # feature_configs must be set before we call super to make sure
            # the feature_config is available when the branches save their
            # feature_values
            if self.instance:
                if feature_configs_provided:
                    self.instance.feature_configs.clear()

                if feature_configs:
                    self.instance.feature_configs.add(*feature_configs)

                if self.is_preview_to_draft:
                    self.instance.published_dto = None

            experiment = super().save()

            if experiment.has_filter(experiment.Filters.SHOULD_ALLOCATE_BUCKETS):
                experiment.allocate_bucket_range()

            if self.should_call_preview_task:
                nimbus_synchronize_preview_experiments_in_kinto.apply_async(countdown=5)

            if self.should_call_push_task:
                collection = experiment.application_config.kinto_collection
                nimbus_check_kinto_push_queue_by_collection.apply_async(
                    countdown=5, args=[collection]
                )

            generate_nimbus_changelog(
                experiment, self.context["user"], message=self.changelog_message
            )

            return experiment


class NimbusExperimentCsvSerializer(serializers.ModelSerializer):
    experiment_name = serializers.CharField(source="name")
    product_area = serializers.CharField(source="application")
    rollout = serializers.BooleanField(source="is_rollout")
    owner = serializers.SlugRelatedField(read_only=True, slug_field="email")
    feature_configs = serializers.SerializerMethodField()
    experiment_summary = serializers.CharField(source="experiment_url")
    results_url = serializers.SerializerMethodField()

    class Meta:
        model = NimbusExperiment
        fields = [
            "launch_month",
            "product_area",
            "experiment_name",
            "owner",
            "feature_configs",
            "start_date",
            "enrollment_duration",
            "end_date",
            "results_url",
            "experiment_summary",
            "rollout",
            "hypothesis",
        ]

    def get_feature_configs(self, obj):
        sorted_features = sorted(
            obj.feature_configs.all(), key=lambda feature: feature.name
        )
        return ",".join([feature.name for feature in sorted_features])

    def get_results_url(self, obj):
        return f"{obj.experiment_url}results" if obj.results_ready else ""


class NimbusBranchScreenshotReviewSerializer(NimbusBranchScreenshotSerializer):
    # Round-trip serialization & validation for review can use a string path
    image = serializers.CharField(required=True)
    description = serializers.CharField(required=True)


class NimbusBranchFeatureValueReviewSerializer(NimbusBranchFeatureValueSerializer):
    id = serializers.IntegerField()
    value = serializers.CharField(allow_blank=False)

    class Meta:
        model = NimbusBranchFeatureValue
        fields = (
            "id",
            "branch",
            "feature_config",
            "value",
        )
        list_serializer_class = NimbusBranchFeatureValueListSerializer

    def validate_value(self, value):
        data = None
        if value:
            try:
                data = json.loads(value)
            except Exception as e:
                raise serializers.ValidationError(f"Invalid JSON: {e.msg}") from e

        def throw_on_float(item):
            if isinstance(item, (list, tuple)):
                for i in item:
                    throw_on_float(i)
            elif isinstance(item, dict):
                for i in item.values():
                    throw_on_float(i)
            elif isinstance(item, float):
                raise serializers.ValidationError(
                    NimbusExperiment.ERROR_NO_FLOATS_IN_FEATURE_VALUE
                )

        if data is not None:
            throw_on_float(data)

        return value


class NimbusBranchReviewSerializer(NimbusBranchSerializer):
    feature_values = NimbusBranchFeatureValueReviewSerializer(many=True, required=True)
    screenshots = NimbusBranchScreenshotReviewSerializer(many=True, required=False)


class NimbusReviewSerializer(serializers.ModelSerializer):
    public_description = serializers.CharField(required=True)
    proposed_duration = serializers.IntegerField(required=True, min_value=1)
    proposed_enrollment = serializers.IntegerField(required=True, min_value=1)
    population_percent = serializers.DecimalField(
        7,
        4,
        min_value=0.00009,
        max_value=100.0,
        required=True,
        error_messages={"min_value": NimbusConstants.ERROR_POPULATION_PERCENT_MIN},
    )
    total_enrolled_clients = serializers.IntegerField(required=True, min_value=1)
    firefox_min_version = serializers.ChoiceField(
        NimbusExperiment.Version.choices, required=True
    )
    application = serializers.ChoiceField(
        NimbusExperiment.Application.choices, required=True
    )
    hypothesis = serializers.CharField(required=True)
    documentation_links = NimbusDocumentationLinkSerializer(many=True)
    targeting_config_slug = serializers.ChoiceField(
        NimbusExperiment.TargetingConfig.choices, required=True
    )
    reference_branch = NimbusBranchReviewSerializer(required=True)
    treatment_branches = NimbusBranchReviewSerializer(many=True)
    feature_configs = serializers.PrimaryKeyRelatedField(
        queryset=NimbusFeatureConfig.objects.all(),
        many=True,
        allow_empty=False,
        error_messages={"empty": NimbusConstants.ERROR_REQUIRED_FEATURE_CONFIG},
    )
    primary_outcomes = serializers.ListField(
        child=serializers.CharField(), required=False
    )
    secondary_outcomes = serializers.ListField(
        child=serializers.CharField(), required=False
    )
    risk_partner_related = serializers.BooleanField(
        required=True,
        allow_null=False,
        error_messages={"null": NimbusConstants.ERROR_REQUIRED_QUESTION},
    )
    risk_revenue = serializers.BooleanField(
        required=True,
        allow_null=False,
        error_messages={"null": NimbusConstants.ERROR_REQUIRED_QUESTION},
    )
    risk_brand = serializers.BooleanField(
        required=True,
        allow_null=False,
        error_messages={"null": NimbusConstants.ERROR_REQUIRED_QUESTION},
    )
    is_localized = serializers.BooleanField(required=False)
    localizations = serializers.CharField(
        required=False, allow_blank=True, allow_null=True
    )
    excluded_experiments = serializers.PrimaryKeyRelatedField(
        queryset=NimbusExperiment.objects.all(),
        many=True,
        allow_empty=True,
    )
    required_experiments = serializers.PrimaryKeyRelatedField(
        queryset=NimbusExperiment.objects.all(),
        many=True,
        allow_empty=True,
    )

    class Meta:
        model = NimbusExperiment
        exclude = ("id",)

    def __init__(self, *args, **kwargs):
        super().__init__(*args, **kwargs)
        self.warnings = defaultdict(list)

    def to_representation(self, instance):
        data = super().to_representation(instance)
        data["feature_config"] = None
        if instance.feature_configs.exists():
            data["feature_config"] = (
                instance.feature_configs.all().order_by("slug").first().id
            )
        return data

    def validate_reference_branch(self, value):
        if value["description"] == "":
            raise serializers.ValidationError(
                {"description": [NimbusConstants.ERROR_REQUIRED_FIELD]}
            )
        return value

    def validate_treatment_branches(self, value):
        errors = []

        for branch in value:
            error = {}
            if self.instance and self.instance.is_rollout:
                error["name"] = [NimbusConstants.ERROR_SINGLE_BRANCH_FOR_ROLLOUT]
            if branch["description"] == "":
                error["description"] = [NimbusConstants.ERROR_REQUIRED_FIELD]
            errors.append(error)

        if any(errors):
            raise serializers.ValidationError(errors)
        return value

    def validate_hypothesis(self, value):
        if value == NimbusExperiment.HYPOTHESIS_DEFAULT.strip():
            raise serializers.ValidationError("Hypothesis cannot be the default value.")
        return value

    def validate_excluded_experiments(self, value):
        return self._validate_required_or_excluded_experiments(value)

    def validate_required_experiments(self, value):
        return self._validate_required_or_excluded_experiments(value)

    def validate_feature_configs(self, value):
        if len(value) > NimbusExperiment.MULTIFEATURE_MAX_FEATURES:
            raise serializers.ValidationError(
                NimbusExperiment.ERROR_MULTIFEATURE_TOO_MANY_FEATURES
            )
        return value

    def _validate_required_or_excluded_experiments(self, value):
        if self.instance and value:
            if self.instance in value:
                raise serializers.ValidationError(
                    [NimbusExperiment.ERROR_EXCLUDED_REQUIRED_INCLUDES_SELF]
                )

            for experiment in value:
                if experiment.application != self.instance.application:
                    raise serializers.ValidationError(
                        [
                            NimbusExperiment.ERROR_EXCLUDED_REQUIRED_DIFFERENT_APPLICATION.format(
                                slug=experiment.slug
                            )
                        ]
                    )

        return value

    def _validate_feature_value_against_schema(
        self, feature_config, value, localizations
    ):
        if schema := feature_config.schemas.get(version=None).schema:
            json_schema = json.loads(schema)
            json_value = json.loads(value)

            if not localizations:
                return self._validate_schema(json_value, json_schema)

            for locale_code, substitutions in localizations.items():
                try:
                    substituted_value = self._substitute_localizations(
                        json_value, substitutions, locale_code
                    )
                except LocalizationError as e:
                    return [str(e)]

                if schema_errors := self._validate_schema(substituted_value, json_schema):
                    return [
                        (
                            f"Schema validation errors occured during locale "
                            f"substitution for locale {locale_code}"
                        ),
                        *schema_errors,
                    ]

        return None

    def _validate_schema(self, obj, schema):
        try:
            jsonschema.validate(obj, schema, resolver=NestedRefResolver(schema))
        except jsonschema.ValidationError as e:
            return [e.message]

    def _validate_feature_configs(self, data):
        feature_configs = data.get("feature_configs", [])

        warn_feature_schema = data.get("warn_feature_schema", False)

        errors = {
            "feature_configs": [
                f"Feature Config application {feature_config.application} "
                f"does not match experiment application "
                f"{self.instance.application}."
            ]
            for feature_config in feature_configs
            if self.instance.application != feature_config.application
        }
        if data.get("is_localized"):
            localizations = json.loads(data.get("localizations"))
        else:
            localizations = None

        reference_branch_errors = []
        for feature_value_data in data.get("reference_branch", {}).get(
            "feature_values", []
        ):
            if schema_errors := self._validate_feature_value_against_schema(
                feature_value_data["feature_config"],
                feature_value_data["value"],
                localizations,
            ):
                reference_branch_errors.append({"value": schema_errors})
                continue

            reference_branch_errors.append({})

        if any(reference_branch_errors):
            errors["reference_branch"] = {"feature_values": reference_branch_errors}

        treatment_branches_errors = []
        treatment_branches_errors_found = False
        for treatment_branch_data in data.get("treatment_branches", []):
            treatment_branch_errors = []

            for feature_value_data in treatment_branch_data["feature_values"]:
                if schema_errors := self._validate_feature_value_against_schema(
                    feature_value_data["feature_config"],
                    feature_value_data["value"],
                    localizations,
                ):
                    treatment_branch_errors.append({"value": schema_errors})
                    treatment_branches_errors_found = True
                    continue

                treatment_branch_errors.append({})

            treatment_branches_errors.append({"feature_values": treatment_branch_errors})

        if treatment_branches_errors_found:
            errors["treatment_branches"] = treatment_branches_errors

        if any(errors):
            if warn_feature_schema:
                self.warnings = errors
            else:
                raise serializers.ValidationError(errors)

        return data

    def _validate_versions(self, data):
        min_version = data.get("firefox_min_version", "")
        max_version = data.get("firefox_max_version", "")
        is_rollout = data.get("is_rollout")
        application = data.get("application")

        if min_version == "":
            raise serializers.ValidationError(
                {
                    "firefox_min_version": [
                        NimbusExperiment.ERROR_FIREFOX_VERSION_MIN_96
                    ],
                }
            )

        parsed_min_version = NimbusExperiment.Version.parse(min_version)

        if parsed_min_version < NimbusExperiment.Version.parse(
            NimbusExperiment.MIN_REQUIRED_VERSION
        ):
            raise serializers.ValidationError(
                {
                    "firefox_min_version": [
                        NimbusExperiment.ERROR_FIREFOX_VERSION_MIN_96
                    ],
                }
            )

        if rollout_live_resize_min_app_version := (
            NimbusConstants.ROLLOUT_LIVE_RESIZE_MIN_SUPPORTED_VERSION.get(application)
        ):
            parsed_min_app_version = NimbusExperiment.Version.parse(
                rollout_live_resize_min_app_version
            )
            if is_rollout and parsed_min_version < parsed_min_app_version:
                self.warnings["firefox_min_version"] = [
                    NimbusConstants.ERROR_ROLLOUT_VERSION.format(
                        application=NimbusExperiment.Application(application).label,
                        version=parsed_min_app_version,
                    )
                ]

        excluded_experiments = data.get("excluded_experiments")
        required_experiments = data.get("required_experiments")
        if (excluded_experiments or required_experiments) and (
            parsed_min_version
            < NimbusExperiment.Version.parse(
                NimbusExperiment.EXCLUDED_REQUIRED_MIN_VERSION
            )
        ):
            raise serializers.ValidationError(
                {
                    "firefox_min_version": [
                        NimbusExperiment.ERROR_EXCLUDED_REQUIRED_MIN_VERSION,
                    ],
                }
            )

        if (
            min_version != ""
            and max_version != ""
            and (parsed_min_version > NimbusExperiment.Version.parse(max_version))
        ):
            raise serializers.ValidationError(
                {
                    "firefox_min_version": [NimbusExperiment.ERROR_FIREFOX_VERSION_MIN],
                    "firefox_max_version": [NimbusExperiment.ERROR_FIREFOX_VERSION_MAX],
                }
            )
        return data

    def _validate_languages_versions(self, data):
        application = data.get("application")
        min_version = data.get("firefox_min_version", "")

        if data.get("languages", []):
            min_supported_version = (
                NimbusConstants.LANGUAGES_APPLICATION_SUPPORTED_VERSION[application]
            )
            if NimbusExperiment.Version.parse(
                min_version
            ) < NimbusExperiment.Version.parse(min_supported_version):
                raise serializers.ValidationError(
                    {
                        "languages": f"Language targeting is not \
                            supported for this application below \
                                version {min_supported_version}"
                    }
                )
        return data

    def _validate_countries_versions(self, data):
        application = data.get("application")
        min_version = data.get("firefox_min_version", "")

        if data.get("countries", []):
            min_supported_version = (
                NimbusConstants.COUNTRIES_APPLICATION_SUPPORTED_VERSION[application]
            )
            if NimbusExperiment.Version.parse(
                min_version
            ) < NimbusExperiment.Version.parse(min_supported_version):
                raise serializers.ValidationError(
                    {
                        "countries": f"Country targeting is \
                            not supported for this application \
                                below version {min_supported_version}"
                    }
                )
        return data

    def _validate_enrollment_targeting(self, data):
        excluded_experiments = set(data.get("excluded_experiments", []))
        required_experiments = set(data.get("required_experiments", []))

        if excluded_experiments & required_experiments:
            raise serializers.ValidationError(
                {
                    "excluded_experiments": [
                        NimbusExperiment.ERROR_EXCLUDED_REQUIRED_MUTUALLY_EXCLUSIVE,
                    ],
                    "required_experiments": [
                        NimbusExperiment.ERROR_EXCLUDED_REQUIRED_MUTUALLY_EXCLUSIVE,
                    ],
                }
            )

        return data

    def _validate_sticky_enrollment(self, data):
        targeting_config_slug = data.get("targeting_config_slug")
        targeting_config = NimbusExperiment.TARGETING_CONFIGS[targeting_config_slug]
        is_sticky = data.get("is_sticky")
        sticky_required = targeting_config.sticky_required
        if sticky_required and (not is_sticky):
            raise serializers.ValidationError(
                {
                    "is_sticky": "Selected targeting expression requires sticky\
                    enrollment to function correctly"
                }
            )

        return data

    def _validate_rollout_version_support(self, data):
        if not self.instance or not self.instance.is_rollout:
            return data

        min_version = NimbusExperiment.Version.parse(self.instance.firefox_min_version)
        rollout_version_supported = NimbusExperiment.ROLLOUT_SUPPORT_VERSION.get(
            self.instance.application
        )
        if (
            rollout_version_supported is not None
            and min_version < NimbusExperiment.Version.parse(rollout_version_supported)
        ):
            raise serializers.ValidationError(
                {
                    "is_rollout": f"Rollouts are not supported for this application \
                                below version {rollout_version_supported}"
                }
            )

        return data

    def _validate_bucket_duplicates(self, data):
        is_rollout = self.instance.is_rollout
        if not self.instance or not is_rollout:
            return data

        count = NimbusExperiment.objects.filter(
            status=NimbusExperiment.Status.LIVE,
            channel=self.instance.channel,
            application=self.instance.application,
            targeting_config_slug=self.instance.targeting_config_slug,
            feature_configs__in=self.instance.feature_configs.all(),
            is_rollout=is_rollout,
        ).count()

        if count > 0:
            self.warnings["bucketing"] = [NimbusConstants.ERROR_BUCKET_EXISTS]

        return data

    def _validate_localizations(self, data):
        is_localized = data.get("is_localized")
        if not is_localized:
            return data

        application = data.get("application")
        if application != NimbusExperiment.Application.DESKTOP:
            raise serializers.ValidationError(
                {
                    "application": [
                        "Localized experiments are only supported for Firefox Desktop."
                    ]
                }
            )

        min_version = data.get("firefox_min_version", "")
        supported_version = NimbusExperiment.Version.parse(
            NimbusConstants.LOCALIZATION_SUPPORTED_VERSION[application]
        )
        if min_version == "" or (
            NimbusExperiment.Version.parse(min_version) < supported_version
        ):
            raise serializers.ValidationError(
                {
                    "firefox_min_version": [
                        NimbusConstants.ERROR_DESKTOP_LOCALIZATION_VERSION,
                    ],
                }
            )

        experiment_locales = data.get("locales")
        if not experiment_locales:
            raise serializers.ValidationError(
                {"locales": ["Locales must not be empty for a localized experiment."]}
            )

        localizations_json = data.get("localizations")
        try:
            localizations = json.loads(localizations_json)
        except json.decoder.JSONDecodeError as e:
            raise serializers.ValidationError(
                {"localizations": [f"Invalid JSON: {e}"]}
            ) from e

        schema = settings.EXPERIMENT_SCHEMA["definitions"]["NimbusExperiment"][
            "properties"
        ]["localizations"]

        try:
            jsonschema.validate(localizations, schema)
        except Exception as e:
            raise serializers.ValidationError(
                {"localizations": [f"Localization schema validation error: {e}"]}
            ) from e

        experiment_locale_codes = [locale.code for locale in experiment_locales]
        for locale_code in experiment_locale_codes:
            if locale_code not in localizations:
                raise serializers.ValidationError(
                    {
                        "localizations": [
                            f"Experiment locale {locale_code} not present in "
                            f"localizations."
                        ]
                    }
                )

        for localization in localizations:
            if localization not in experiment_locale_codes:
                raise serializers.ValidationError(
                    {
                        "localizations": [
                            f"Localization locale {localization} does not exist in "
                            f"experiment locales."
                        ]
                    }
                )

        return data

    @staticmethod
    def _substitute_localizations(feature_value, substitutions, locale_code):
        ID_RE = re.compile(r"^[A-Za-z0-9\-]+$")
        missing_ids = set()

        def substitute(value):
            if isinstance(value, list):
                return [substitute(item) for item in value]

            if isinstance(value, dict):
                if "$l10n" in value and isinstance(value["$l10n"], dict):
                    l10n = value["$l10n"]

                    if not isinstance(l10n.get("id"), str):
                        raise LocalizationError("$l10n object is missing 'id'")

                    sub_id = value["$l10n"]["id"]

                    if len(sub_id) < NimbusConstants.L10N_MIN_STRING_ID_LEN:
                        raise LocalizationError(
                            f"$l10n id '{sub_id}' must be at least "
                            f"{NimbusConstants.L10N_MIN_STRING_ID_LEN} characters long"
                        )

                    if ID_RE.match(sub_id) is None:
                        raise LocalizationError(
                            f"$l10n id '{sub_id}' contains invalid characters; only "
                            f"alphanumeric characters and dashes are permitted"
                        )

                    if not isinstance(l10n.get("text"), str):
                        raise LocalizationError(
                            f"$l10n object with id '{sub_id}' is missing 'text'"
                        )

                    if not isinstance(l10n.get("comment"), str):
                        raise LocalizationError(
                            f"$l10n object with id '{sub_id}' is missing 'comment'"
                        )

                    if sub_id not in substitutions:
                        missing_ids.add(sub_id)
                        return None

                    return substitutions[sub_id]
                else:
                    return {k: substitute(v) for k, v in value.items()}

            return value

        subbed = substitute(feature_value)

        if missing_ids:
            missing_ids_str = ", ".join(sorted(missing_ids))
            raise serializers.ValidationError(
                {
                    "localizations": [
                        f"Locale {locale_code} is missing substitutions for IDs: "
                        f"{missing_ids_str}"
                    ]
                }
            )

        return subbed

    def _validate_proposed_release_date(self, data):
        release_date = data.get("proposed_release_date")
        first_run = data.get("is_first_run")

        if not self.instance or not release_date:
            return data

        if not first_run and release_date is not None:
            self.warnings["proposed_release_date"] = [
                NimbusExperiment.ERROR_FIRST_RUN_RELEASE_DATE
            ]
        return data

    def validate(self, data):
        application = data.get("application")
        channel = data.get("channel")
        if application != NimbusExperiment.Application.DESKTOP and not channel:
            raise serializers.ValidationError(
                {"channel": "Channel is required for this application."}
            )
        data = super().validate(data)
        data = self._validate_localizations(data)
        data = self._validate_feature_configs(data)
        data = self._validate_versions(data)
        data = self._validate_enrollment_targeting(data)
        data = self._validate_sticky_enrollment(data)
        data = self._validate_rollout_version_support(data)
        data = self._validate_bucket_duplicates(data)
        data = self._validate_proposed_release_date(data)
        if application != NimbusExperiment.Application.DESKTOP:
            data = self._validate_languages_versions(data)
            data = self._validate_countries_versions(data)
        return data


class NimbusExperimentCloneSerializer(
    ExperimentNameValidatorMixin[NimbusExperiment], serializers.ModelSerializer
):
    parent_slug = serializers.SlugRelatedField(
        slug_field="slug", queryset=NimbusExperiment.objects.all()
    )
    name = serializers.CharField(min_length=1, max_length=80, required=True)
    rollout_branch_slug = serializers.CharField(required=False, allow_null=True)

    class Meta:
        model = NimbusExperiment
        fields = (
            "parent_slug",
            "name",
            "rollout_branch_slug",
        )

    def validate(self, data):
        data = super().validate(data)
        if rollout_branch_slug := data.get("rollout_branch_slug", None):
            parent = data.get("parent_slug")
            if not parent.branches.filter(slug=rollout_branch_slug).exists():
                raise serializers.ValidationError(
                    {
                        "rollout_branch_slug": (
                            f"Rollout branch {rollout_branch_slug} does not exist."
                        )
                    }
                )
        return data

    def save(self):
        parent = self.validated_data["parent_slug"]
        return parent.clone(
            self.validated_data["name"],
            self.context["user"],
            self.validated_data.get("rollout_branch_slug", None),
        )


class LocalizationError(Exception):
    """An error that occurs during localization substitution."""<|MERGE_RESOLUTION|>--- conflicted
+++ resolved
@@ -243,11 +243,8 @@
             NimbusExperiment.ConclusionRecommendation
         )
         self.types = self._enum_to_label_value(NimbusExperiment.Type)
-<<<<<<< HEAD
         self.populationSizingData = self._get_population_sizing_data()
-=======
         self.takeaways = self._enum_to_label_value(NimbusExperiment.Takeaways)
->>>>>>> 10841dc0
 
     def _geo_model_to_dataclass(self, queryset):
         return [GeoDataClass(id=i.id, name=i.name, code=i.code) for i in queryset]
