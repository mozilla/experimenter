--- conflicted
+++ resolved
@@ -503,11 +503,8 @@
         NimbusExperimentConclusionRecommendationEnum
     )
     conclusion_recommendations = graphene.NonNull(
-<<<<<<< HEAD
         graphene.List(NimbusExperimentConclusionRecommendationEnum)
-=======
         graphene.List(graphene.NonNull(NimbusExperimentConclusionRecommendationEnum))
->>>>>>> eded72a1
     )
     countries = graphene.List(graphene.NonNull(NimbusCountryType), required=True)
     documentation_links = DjangoListField(NimbusDocumentationLinkType)
