--- conflicted
+++ resolved
@@ -2,11 +2,8 @@
 
 import graphene
 from django.contrib.auth.models import User
-<<<<<<< HEAD
 from django.core.cache import cache
-=======
 from django.db.models import Prefetch
->>>>>>> 0ff73144
 from graphene_django import DjangoListField
 from graphene_django.types import DjangoObjectType
 
