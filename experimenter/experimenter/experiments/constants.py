from dataclasses import dataclass
from enum import Enum
from typing import Dict

from django.conf import settings
from django.db import models
from packaging import version


class Channel(models.TextChoices):
    NO_CHANNEL = ""
    UNBRANDED = "default"
    NIGHTLY = "nightly"
    BETA = "beta"
    RELEASE = "release"
    ESR = "esr"
    TESTFLIGHT = "testflight"
    AURORA = "aurora"


class BucketRandomizationUnit(models.TextChoices):
    NORMANDY = "normandy_id"
    NIMBUS = "nimbus_id"


@dataclass
class ApplicationConfig:
    name: str
    slug: str
    app_name: str
    channel_app_id: Dict[str, str]
    kinto_collection: str
    randomization_unit: str


APPLICATION_CONFIG_DESKTOP = ApplicationConfig(
    name="Firefox Desktop",
    slug="firefox-desktop",
    app_name="firefox_desktop",
    channel_app_id={
        Channel.NO_CHANNEL: "firefox-desktop",
        Channel.UNBRANDED: "firefox-desktop",
        Channel.NIGHTLY: "firefox-desktop",
        Channel.BETA: "firefox-desktop",
        Channel.RELEASE: "firefox-desktop",
        Channel.ESR: "firefox-desktop",
        Channel.AURORA: "firefox-desktop",
    },
    kinto_collection=settings.KINTO_COLLECTION_NIMBUS_DESKTOP,
    randomization_unit=BucketRandomizationUnit.NORMANDY,
)

APPLICATION_CONFIG_FENIX = ApplicationConfig(
    name="Firefox for Android (Fenix)",
    slug="fenix",
    app_name="fenix",
    channel_app_id={
        Channel.NIGHTLY: "org.mozilla.fenix",
        Channel.BETA: "org.mozilla.firefox_beta",
        Channel.RELEASE: "org.mozilla.firefox",
    },
    kinto_collection=settings.KINTO_COLLECTION_NIMBUS_MOBILE,
    randomization_unit=BucketRandomizationUnit.NIMBUS,
)

APPLICATION_CONFIG_IOS = ApplicationConfig(
    name="Firefox for iOS",
    slug="ios",
    app_name="firefox_ios",
    channel_app_id={
        Channel.NIGHTLY: "org.mozilla.ios.Fennec",
        Channel.BETA: "org.mozilla.ios.FirefoxBeta",
        Channel.RELEASE: "org.mozilla.ios.Firefox",
    },
    kinto_collection=settings.KINTO_COLLECTION_NIMBUS_MOBILE,
    randomization_unit=BucketRandomizationUnit.NIMBUS,
)

APPLICATION_CONFIG_FOCUS_ANDROID = ApplicationConfig(
    name="Focus for Android",
    slug="focus-android",
    app_name="focus_android",
    channel_app_id={
        Channel.NIGHTLY: "org.mozilla.focus.nightly",
        Channel.BETA: "org.mozilla.focus.beta",
        Channel.RELEASE: "org.mozilla.focus",
    },
    kinto_collection=settings.KINTO_COLLECTION_NIMBUS_MOBILE,
    randomization_unit=BucketRandomizationUnit.NIMBUS,
)

APPLICATION_CONFIG_KLAR_ANDROID = ApplicationConfig(
    name="Klar for Android",
    slug="klar-android",
    app_name="klar_android",
    channel_app_id={
        Channel.RELEASE: "org.mozilla.klar",
    },
    kinto_collection=settings.KINTO_COLLECTION_NIMBUS_MOBILE,
    randomization_unit=BucketRandomizationUnit.NIMBUS,
)


APPLICATION_CONFIG_FOCUS_IOS = ApplicationConfig(
    name="Focus for iOS",
    slug="focus-ios",
    app_name="focus_ios",
    channel_app_id={
        Channel.RELEASE: "org.mozilla.ios.Focus",
        Channel.TESTFLIGHT: "org.mozilla.ios.Focus",
    },
    kinto_collection=settings.KINTO_COLLECTION_NIMBUS_MOBILE,
    randomization_unit=BucketRandomizationUnit.NIMBUS,
)

APPLICATION_CONFIG_KLAR_IOS = ApplicationConfig(
    name="Klar for iOS",
    slug="klar-ios",
    app_name="klar_ios",
    channel_app_id={
        Channel.RELEASE: "org.mozilla.ios.Klar",
        Channel.TESTFLIGHT: "org.mozilla.ios.Klar",
    },
    kinto_collection=settings.KINTO_COLLECTION_NIMBUS_MOBILE,
    randomization_unit=BucketRandomizationUnit.NIMBUS,
)

NO_FEATURE_SLUG = [
    "no-feature-focus-android",
    "no-feature-klar-ios",
    "no-feature-focus-ios",
    "no-feature-klar-android",
    "no-feature-ios",
    "no-feature-fenix",
    "no-feature-firefox-desktop",
]


class Application(models.TextChoices):
    DESKTOP = (APPLICATION_CONFIG_DESKTOP.slug, APPLICATION_CONFIG_DESKTOP.name)
    FENIX = (APPLICATION_CONFIG_FENIX.slug, APPLICATION_CONFIG_FENIX.name)
    IOS = (APPLICATION_CONFIG_IOS.slug, APPLICATION_CONFIG_IOS.name)
    FOCUS_ANDROID = (
        APPLICATION_CONFIG_FOCUS_ANDROID.slug,
        APPLICATION_CONFIG_FOCUS_ANDROID.name,
    )
    KLAR_ANDROID = (
        APPLICATION_CONFIG_KLAR_ANDROID.slug,
        APPLICATION_CONFIG_KLAR_ANDROID.name,
    )
    FOCUS_IOS = (
        APPLICATION_CONFIG_FOCUS_IOS.slug,
        APPLICATION_CONFIG_FOCUS_IOS.name,
    )
    KLAR_IOS = (
        APPLICATION_CONFIG_KLAR_IOS.slug,
        APPLICATION_CONFIG_KLAR_IOS.name,
    )

    @staticmethod
    def is_mobile(application):
        return application in (
            Application.FENIX,
            Application.IOS,
            Application.FOCUS_ANDROID,
            Application.KLAR_ANDROID,
            Application.FOCUS_IOS,
            Application.KLAR_IOS,
        )


class NimbusConstants(object):
    class Status(models.TextChoices):
        DRAFT = "Draft"
        PREVIEW = "Preview"
        LIVE = "Live"
        COMPLETE = "Complete"

    class PublishStatus(models.TextChoices):
        IDLE = "Idle"
        REVIEW = "Review"
        APPROVED = "Approved"
        WAITING = "Waiting"

    class ConclusionRecommendation(models.TextChoices):
        RERUN = "RERUN", "Rerun"
        GRADUATE = "GRADUATE", "Graduate"
        CHANGE_COURSE = "CHANGE_COURSE", "Change course"
        STOP = "STOP", "Stop"
        FOLLOWUP = "FOLLOWUP", "Run follow ups"

    Application = Application

    class Type(models.TextChoices):
        EXPERIMENT = "Experiment"
        ROLLOUT = "Rollout"

    ARCHIVE_UPDATE_EXEMPT_FIELDS = (
        "is_archived",
        "changelog_message",
    )

    APPLICATION_CONFIGS = {
        Application.DESKTOP: APPLICATION_CONFIG_DESKTOP,
        Application.FENIX: APPLICATION_CONFIG_FENIX,
        Application.IOS: APPLICATION_CONFIG_IOS,
        Application.FOCUS_ANDROID: APPLICATION_CONFIG_FOCUS_ANDROID,
        Application.KLAR_ANDROID: APPLICATION_CONFIG_KLAR_ANDROID,
        Application.FOCUS_IOS: APPLICATION_CONFIG_FOCUS_IOS,
        Application.KLAR_IOS: APPLICATION_CONFIG_KLAR_IOS,
    }

    Channel = Channel

    class DocumentationLink(models.TextChoices):
        DS_JIRA = "DS_JIRA", "Data Science Jira Ticket"
        DESIGN_DOC = "DESIGN_DOC", "Experiment Design Document"
        ENG_TICKET = "ENG_TICKET", "Engineering Ticket (Bugzilla/Jira/GitHub)"
        QA_TICKET = "QA_TICKET", "QA Testing Ticket (Bugzilla/Jira/Github)"

    class Version(models.TextChoices):
        @staticmethod
        def parse(version_str):
            return version.parse(version_str.replace("!", "0"))

        NO_VERSION = ""
        FIREFOX_11 = "11.!"
        FIREFOX_12 = "12.!"
        FIREFOX_13 = "13.!"
        FIREFOX_14 = "14.!"
        FIREFOX_15 = "15.!"
        FIREFOX_16 = "16.!"
        FIREFOX_17 = "17.!"
        FIREFOX_18 = "18.!"
        FIREFOX_19 = "19.!"
        FIREFOX_20 = "20.!"
        FIREFOX_21 = "21.!"
        FIREFOX_22 = "22.!"
        FIREFOX_23 = "23.!"
        FIREFOX_24 = "24.!"
        FIREFOX_25 = "25.!"
        FIREFOX_26 = "26.!"
        FIREFOX_27 = "27.!"
        FIREFOX_28 = "28.!"
        FIREFOX_29 = "29.!"
        FIREFOX_30 = "30.!"
        FIREFOX_31 = "31.!"
        FIREFOX_32 = "32.!"
        FIREFOX_33 = "33.!"
        FIREFOX_34 = "34.!"
        FIREFOX_35 = "35.!"
        FIREFOX_36 = "36.!"
        FIREFOX_37 = "37.!"
        FIREFOX_38 = "38.!"
        FIREFOX_39 = "39.!"
        FIREFOX_40 = "40.!"
        FIREFOX_41 = "41.!"
        FIREFOX_42 = "42.!"
        FIREFOX_43 = "43.!"
        FIREFOX_44 = "44.!"
        FIREFOX_45 = "45.!"
        FIREFOX_46 = "46.!"
        FIREFOX_47 = "47.!"
        FIREFOX_48 = "48.!"
        FIREFOX_49 = "49.!"
        FIREFOX_50 = "50.!"
        FIREFOX_51 = "51.!"
        FIREFOX_52 = "52.!"
        FIREFOX_53 = "53.!"
        FIREFOX_54 = "54.!"
        FIREFOX_55 = "55.!"
        FIREFOX_56 = "56.!"
        FIREFOX_57 = "57.!"
        FIREFOX_58 = "58.!"
        FIREFOX_59 = "59.!"
        FIREFOX_60 = "60.!"
        FIREFOX_61 = "61.!"
        FIREFOX_62 = "62.!"
        FIREFOX_63 = "63.!"
        FIREFOX_64 = "64.!"
        FIREFOX_65 = "65.!"
        FIREFOX_66 = "66.!"
        FIREFOX_67 = "67.!"
        FIREFOX_68 = "68.!"
        FIREFOX_69 = "69.!"
        FIREFOX_70 = "70.!"
        FIREFOX_71 = "71.!"
        FIREFOX_72 = "72.!"
        FIREFOX_73 = "73.!"
        FIREFOX_74 = "74.!"
        FIREFOX_75 = "75.!"
        FIREFOX_76 = "76.!"
        FIREFOX_77 = "77.!"
        FIREFOX_78 = "78.!"
        FIREFOX_79 = "79.!"
        FIREFOX_80 = "80.!"
        FIREFOX_81 = "81.!"
        FIREFOX_82 = "82.!"
        FIREFOX_83 = "83.!"
        FIREFOX_84 = "84.!"
        FIREFOX_85 = "85.!"
        FIREFOX_86 = "86.!"
        FIREFOX_87 = "87.!"
        FIREFOX_88 = "88.!"
        FIREFOX_89 = "89.!"
        FIREFOX_90 = "90.!"
        FIREFOX_91 = "91.!"
        FIREFOX_92 = "92.!"
        FIREFOX_9201 = "92.0.1"
        FIREFOX_93 = "93.!"
        FIREFOX_94 = "94.!"
        FIREFOX_95 = "95.!"
        FIREFOX_96 = "96.!"
        FIREFOX_9601 = "96.0.1"
        FIREFOX_9602 = "96.0.2"
        FIREFOX_97 = "97.!"
        FIREFOX_98 = "98.!"
        FIREFOX_9830 = "98.3.0"
        FIREFOX_99 = "99.!"
        FIREFOX_9910 = "99.1.0"
        FIREFOX_100 = "100.!"
        FIREFOX_101 = "101.!"
        FIREFOX_102 = "102.!"
        FIREFOX_103 = "103.!"
        FIREFOX_10301 = "103.0.1"
        FIREFOX_104 = "104.!"
        FIREFOX_105 = "105.!"
        FIREFOX_10501 = "105.0.1"
        FIREFOX_10502 = "105.0.2"
        FIREFOX_10503 = "105.0.3"
        FIREFOX_106 = "106.!"
        FIREFOX_10601 = "106.0.1"
        FIREFOX_10602 = "106.0.2"
        FIREFOX_107 = "107.!"
        FIREFOX_108 = "108.!"
        FIREFOX_109 = "109.!"
        FIREFOX_110 = "110.!"
        FIREFOX_111 = "111.!"
        FIREFOX_111_0_1 = "111.0.1"
        FIREFOX_112 = "112.!"
        FIREFOX_113 = "113.!"
        FIREFOX_113_0_1 = "113.0.1"
        FIREFOX_114 = "114.!"
        FIREFOX_114_3_0 = "114.3.0"
        FIREFOX_115 = "115.!"
        FIREFOX_115_0_2 = "115.0.2"
        FIREFOX_116 = "116.!"
        FIREFOX_117 = "117.!"
        FIREFOX_118 = "118.!"
        FIREFOX_119 = "119.!"
        FIREFOX_120 = "120.!"

    class EmailType(models.TextChoices):
        EXPERIMENT_END = "experiment end"
        ENROLLMENT_END = "enrollment end"

    EMAIL_EXPERIMENT_END_SUBJECT = "Action required: Please turn off your Experiment"
    EMAIL_ENROLLMENT_END_SUBJECT = "Action required: Please end experiment enrollment"

    LANGUAGES_APPLICATION_SUPPORTED_VERSION = {
        Application.FENIX: Version.FIREFOX_102,
        Application.FOCUS_ANDROID: Version.FIREFOX_102,
        Application.IOS: Version.FIREFOX_101,
        Application.FOCUS_IOS: Version.FIREFOX_101,
    }

    COUNTRIES_APPLICATION_SUPPORTED_VERSION = {
        Application.FENIX: Version.FIREFOX_102,
        Application.FOCUS_ANDROID: Version.FIREFOX_102,
        Application.IOS: Version.FIREFOX_101,
        Application.FOCUS_IOS: Version.FIREFOX_101,
    }

    FEATURE_ENABLED_MIN_UNSUPPORTED_VERSION = Version.FIREFOX_104
    ROLLOUT_LIVE_RESIZE_MIN_SUPPORTED_VERSION = {
        Application.DESKTOP: Version.FIREFOX_115,
        Application.FENIX: Version.FIREFOX_116,
        Application.FOCUS_ANDROID: Version.FIREFOX_116,
        Application.IOS: Version.FIREFOX_116,
        Application.FOCUS_IOS: Version.FIREFOX_116,
    }

    ROLLOUT_SUPPORT_VERSION = {
        Application.DESKTOP: Version.FIREFOX_105,
        Application.FENIX: Version.FIREFOX_105,
        Application.FOCUS_ANDROID: Version.FIREFOX_105,
        Application.IOS: Version.FIREFOX_105,
        Application.FOCUS_IOS: Version.FIREFOX_105,
    }

    LOCALIZATION_SUPPORTED_VERSION = {
        Application.DESKTOP: Version.FIREFOX_113,
    }

    # Telemetry systems including Firefox Desktop Telemetry v4 and Glean
    # have limits on the length of their unique identifiers, we should
    # limit the size of our slugs to the smallest limit, which is 80
    # for Firefox Desktop Telemetry v4.
    MAX_SLUG_LEN = 80

    MAX_DURATION = 1000

    # Bucket stuff
    BUCKET_TOTAL = 10000

    HYPOTHESIS_DEFAULT = """If we <do this/build this/create this change in the experiment> for <these users>, then we will see <this outcome>.
We believe this because we have observed <this> via <data source, UR, survey>.

Optional - We believe this outcome will <describe impact> on <core metric>
    """  # noqa

    MAX_PRIMARY_OUTCOMES = 2
    DEFAULT_PROPOSED_DURATION = 28
    DEFAULT_PROPOSED_ENROLLMENT = 7

    # Serializer validation errors
    ERROR_DUPLICATE_BRANCH_NAME = "Branch names must be unique."
    ERROR_SINGLE_BRANCH_FOR_ROLLOUT = "A rollout may have only a single reference branch"
    ERROR_DUPLICATE_BRANCH_FEATURE_VALUE = (
        "A branch can not have multiple configurations for the same feature"
    )
    ERROR_REQUIRED_QUESTION = "This question may not be blank."
    ERROR_REQUIRED_FIELD = "This field may not be blank."
    ERROR_REQUIRED_FEATURE_CONFIG = (
        "You must select a feature configuration from the drop down."
    )
    ERROR_LAUNCHING_DISABLED = (
        "Launching experiments has been temporarily disabled by the site administrators."
    )
    ERROR_POPULATION_PERCENT_MIN = "Ensure this value is greater than or equal to 0.0001."
    ERROR_FIREFOX_VERSION_MIN = (
        "Ensure this value is less than or equal to the maximum version"
    )
    ERROR_FIREFOX_VERSION_MIN_96 = "The minimum targetable Firefox version is 96"
    ERROR_FIREFOX_VERSION_MAX = (
        "Ensure this value is greater than or equal to the minimum version"
    )
    ERROR_BRANCH_SWAP = "You are trying to swap branch names. \
        Please choose another name for the branches."

    ERROR_BUCKET_EXISTS = "WARNING: A rollout already exists for this combination \
        of application, feature, channel, and advanced targeting! \
        If this rollout is launched, a client meeting the advanced targeting criteria \
        will be enrolled in one and not the other and \
        you will not be able to adjust the sizing for this rollout."

    ERROR_ROLLOUT_VERSION = (
        "WARNING: Adjusting the population size while the"
        "rollout is live is not supported for {application} versions under {version}."
    )

    ERROR_DESKTOP_LOCALIZATION_VERSION = (
        "Firefox version must be at least 113 for localized experiments."
    )

    ERROR_FIRST_RUN_RELEASE_DATE = (
        "This field is for first run experiments only. "
        "Are you missing your first run targeting?"
    )

    ERROR_NO_FLOATS_IN_FEATURE_VALUE = (
        "Feature values can not contain floats (ie numbers with decimal points)."
    )

    ERROR_EXCLUDED_REQUIRED_MUTUALLY_EXCLUSIVE = (
        "An experiment appears in both the list of required experiments and excluded "
        "experiments"
    )

    ERROR_EXCLUDED_REQUIRED_INCLUDES_SELF = (
        "This experiment cannot be included in the list of required or excluded "
        "experiments"
    )

    ERROR_EXCLUDED_REQUIRED_DIFFERENT_APPLICATION = (
        "'{slug}' is for a different application and cannot be required or excluded"
    )

    ERROR_EXCLUDED_REQUIRED_MIN_VERSION = (
        "Firefox version must be at least 116 for requiring or excluding other "
        "experiments"
    )

    # Analysis can be computed starting the week after enrollment
    # completion for "week 1" of the experiment. However, an extra
    # buffer day is added for Jetstream to compute the results.
    DAYS_UNTIL_ANALYSIS = 8

    # As a buffer, continue to pull in analysis from Jetstream
    # for 3 days after an experiment is complete.
    DAYS_ANALYSIS_BUFFER = 3

    PUBLISHED_TARGETING_MISSING = "Published targeting JEXL not found"

    DEFAULT_REFERENCE_BRANCH_NAME = "Control"
    DEFAULT_TREATMENT_BRANCH_NAME = "Treatment A"

    L10N_MIN_STRING_ID_LEN = 9

    MIN_REQUIRED_VERSION = Version.FIREFOX_96

    EXCLUDED_REQUIRED_MIN_VERSION = Version.FIREFOX_116

<<<<<<< HEAD
    class ChangeEvent(Enum):
        GENERAL = ("GENERAL", "General Change")
        STATUS = ("STATUS_CHANGE", "Status")
        PUBLISH_STATUS = ("PUBLISH_STATUS_CHANGE", "Publish Status")
        IS_PAUSED = ("BOOLEAN", "Pause Enrollment Flag")
        IS_ARCHIVED = ("BOOLEAN", "Archive Experiment Flag")
        POPULATION_PERCENTAGE = ("LIVE_CHANGE", "Population Percentage")

        def __init__(self, event, display_name):
            self._value_ = event
            self.display_name = display_name

        @classmethod
        def find_enum_by_key(cls, key):
            try:
                return cls[key]
            except KeyError:
                return cls.GENERAL  
=======
    MULTIFEATURE_MAX_FEATURES = 20
    ERROR_MULTIFEATURE_TOO_MANY_FEATURES = (
        "Multi-feature experiments can only support up to 20 different features."
    )
>>>>>>> fab61d8f
<|MERGE_RESOLUTION|>--- conflicted
+++ resolved
@@ -501,7 +501,11 @@
 
     EXCLUDED_REQUIRED_MIN_VERSION = Version.FIREFOX_116
 
-<<<<<<< HEAD
+    MULTIFEATURE_MAX_FEATURES = 20
+    ERROR_MULTIFEATURE_TOO_MANY_FEATURES = (
+        "Multi-feature experiments can only support up to 20 different features."
+    )
+
     class ChangeEvent(Enum):
         GENERAL = ("GENERAL", "General Change")
         STATUS = ("STATUS_CHANGE", "Status")
@@ -519,10 +523,4 @@
             try:
                 return cls[key]
             except KeyError:
-                return cls.GENERAL  
-=======
-    MULTIFEATURE_MAX_FEATURES = 20
-    ERROR_MULTIFEATURE_TOO_MANY_FEATURES = (
-        "Multi-feature experiments can only support up to 20 different features."
-    )
->>>>>>> fab61d8f
+                return cls.GENERAL  