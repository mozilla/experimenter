--- conflicted
+++ resolved
@@ -244,7 +244,6 @@
         blank=True,
         null=True,
     )
-<<<<<<< HEAD
     takeaways_metric_gain = models.BooleanField(
         "Takeaways metric gain flag", default=False, blank=False, null=False
     )
@@ -255,12 +254,6 @@
         "Takeaways QBR learning", default=False, blank=False, null=False
     )
     takeaways_summary = models.TextField("Takeaways summary", blank=True, null=True)
-=======
-    takeaways_gain_amount = models.TextField(blank=True, null=True)
-    takeaways_metric_gain = models.BooleanField(default=False, blank=False, null=False)
-    takeaways_qbr_learning = models.BooleanField(default=False, blank=False, null=False)
-    takeaways_summary = models.TextField(blank=True, null=True)
->>>>>>> 10841dc0
     _updated_date_time = models.DateTimeField(auto_now=True)
     is_first_run = models.BooleanField("Is experiment's first run flag", default=False)
     is_client_schema_disabled = models.BooleanField(
@@ -965,7 +958,7 @@
             else:
                 message = f"{creation_log.changed_by} created this experiment"
             change = {
-                "event": ChangeEventType.CREATION,
+                "event": ChangeEventType.CREATION.name,
                 "event_message": message,
                 "changed_by": creation_log.changed_by,
                 "timestamp": first_timestamp,
