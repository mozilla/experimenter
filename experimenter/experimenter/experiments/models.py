--- conflicted
+++ resolved
@@ -1262,7 +1262,8 @@
     def default_metrics(self):
         analysis_data = self.results_data.get("v3", {}) if self.results_data else {}
         other_metrics = analysis_data.get("other_metrics", {})
-        metrics_metadata = analysis_data.get("metadata", {}).get("metrics", {})
+        metadata = analysis_data.get("metadata", {})
+        metrics_metadata = metadata.get("metrics", {}) if metadata else {}
         default_metrics = {}
 
         for value in other_metrics.values():
@@ -1290,7 +1291,6 @@
         for branch in self.branches.all().prefetch_related("screenshots"):
             slug = branch.slug
             participant_metrics = (
-<<<<<<< HEAD
                 (
                     overall_results.get(slug, {})
                     .get("branch_data", {})
@@ -1299,12 +1299,6 @@
                 )
                 if isinstance(overall_results, dict)
                 else {}
-=======
-                overall_results.get(slug, {})
-                .get("branch_data", {})
-                .get("other_metrics", {})
-                .get("identity", {})
->>>>>>> 83254818
             )
             num_participants = (
                 participant_metrics.get("absolute", {}).get("first", {}).get("point", 0)
