--- conflicted
+++ resolved
@@ -149,7 +149,7 @@
         validators=[MaxValueValidator(NimbusConstants.MAX_DURATION)],
     )
     proposed_enrollment = models.PositiveIntegerField(
-        "Enrollment duration",
+        "Proposed enrollment duration",
         default=NimbusConstants.DEFAULT_PROPOSED_ENROLLMENT,
         validators=[MaxValueValidator(NimbusConstants.MAX_DURATION)],
     )
@@ -244,14 +244,16 @@
         blank=True,
         null=True,
     )
-<<<<<<< HEAD
+    takeaways_metric_gain = models.BooleanField(
+        "Takeaways metric gain flag", default=False, blank=False, null=False
+    )
+    takeaways_gain_amount = models.TextField(
+        "Takeaways gain amount", blank=True, null=True
+    )
+    takeaways_qbr_learning = models.BooleanField(
+        "Takeaways QBR learning", default=False, blank=False, null=False
+    )
     takeaways_summary = models.TextField("Takeaways summary", blank=True, null=True)
-=======
-    takeaways_metric_gain = models.BooleanField(default=False, blank=False, null=False)
-    takeaways_gain_amount = models.TextField(blank=True, null=True)
-    takeaways_qbr_learning = models.BooleanField(default=False, blank=False, null=False)
-    takeaways_summary = models.TextField(blank=True, null=True)
->>>>>>> 60d6c693
     _updated_date_time = models.DateTimeField(auto_now=True)
     is_first_run = models.BooleanField("Is experiment's first run flag", default=False)
     is_client_schema_disabled = models.BooleanField(
