--- conflicted
+++ resolved
@@ -912,6 +912,7 @@
 
         changes_by_date = defaultdict(list)
         date_option = "%I:%M %p %Z"
+        date_option = "%I:%M %p %Z"
         changelogs = list(
             self.changes.order_by("-changed_on").prefetch_related("changed_by")
         )
@@ -919,6 +920,8 @@
         for index, changelog in enumerate(changelogs[:-1]):
             current_data = changelog.experiment_data
             previous_data = changelogs[index + 1].experiment_data
+            local_timestamp = timezone.localtime(changelog.changed_on)
+            timestamp = local_timestamp.strftime(date_option)
             local_timestamp = timezone.localtime(changelog.changed_on)
             timestamp = local_timestamp.strftime(date_option)
 
@@ -937,22 +940,9 @@
             }
 
             for field, field_diff in diff_fields.items():
-<<<<<<< HEAD
                 change = get_formatted_change_object(
                     field, field_diff, changelog, timestamp
                 )
-=======
-                change = {
-                    "event": "GENERAL",
-                    "event_message": (
-                        f"{changelog.changed_by} "
-                        f"changed value of {field} from "
-                        f"{field_diff['old_value']} to {field_diff['new_value']}"
-                    ),
-                    "changed_by": changelog.changed_by,
-                    "timestamp": timestamp,
-                }
->>>>>>> c265e06a
 
                 changes_by_date[changelog.changed_on.date()].append(change)
 
@@ -960,7 +950,6 @@
             creation_log = changelogs[-1]
             first_local_timestamp = timezone.localtime(creation_log.changed_on)
             first_timestamp = first_local_timestamp.strftime(date_option)
-<<<<<<< HEAD
             if self.parent:
                 message = (
                     f"{creation_log.changed_by} "
@@ -971,11 +960,6 @@
             change = {
                 "event": ChangeEventType.CREATION,
                 "event_message": message,
-=======
-            change = {
-                "event": "CREATION",
-                "event_message": (f"{creation_log.changed_by} created this experiment"),
->>>>>>> c265e06a
                 "changed_by": creation_log.changed_by,
                 "timestamp": first_timestamp,
             }
