/* This Source Code Form is subject to the terms of the Mozilla Public
 * License, v. 2.0. If a copy of the MPL was not distributed with this
 * file, You can obtain one at http://mozilla.org/MPL/2.0/. */

import { gql } from "@apollo/client";

export const GET_CONFIG_QUERY = gql`
  query getConfig {
    nimbusConfig {
      applications {
        label
        value
      }
      channels {
        label
        value
      }
      conclusionRecommendations {
        label
        value
      }
      applicationConfigs {
        application
        channels {
          label
          value
        }
      }
      allFeatureConfigs {
        id
        name
        slug
        description
        application
        ownerEmail
        schema
        setsPrefs
        enabled
      }
      firefoxVersions {
        label
        value
      }
      outcomes {
        friendlyName
        slug
        application
        description
        isDefault
        metrics {
          slug
          friendlyName
          description
        }
      }
      owners {
        username
      }
      targetingConfigs {
        label
        value
        description
        applicationValues
        stickyRequired
        isFirstRunRequired
      }
      hypothesisDefault
      documentationLink {
        label
        value
      }
      maxPrimaryOutcomes
      locales {
        id
        name
      }
      countries {
        id
        name
      }
      languages {
        id
        name
      }
      projects {
        id
        name
      }
      types {
        label
        value
      }
      statusUpdateExemptFields {
        all
        experiments
        rollouts
      }
<<<<<<< HEAD
      populationSizingData
=======
      takeaways {
        label
        value
      }
>>>>>>> 10841dc0
    }
  }
`;<|MERGE_RESOLUTION|>--- conflicted
+++ resolved
@@ -95,14 +95,11 @@
         experiments
         rollouts
       }
-<<<<<<< HEAD
       populationSizingData
-=======
       takeaways {
         label
         value
       }
->>>>>>> 10841dc0
     }
   }
 `;