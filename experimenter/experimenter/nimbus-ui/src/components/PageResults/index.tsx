/* This Source Code Form is subject to the terms of the Mozilla Public
 * License, v. 2.0. If a copy of the MPL was not distributed with this
 * file, You can obtain one at http://mozilla.org/MPL/2.0/. */

import { RouteComponentProps } from "@reach/router";
import React, { useContext, useState } from "react";
import { Alert, Card, Form } from "react-bootstrap";
import Col from "react-bootstrap/Col";
import Collapse from "react-bootstrap/Collapse";
import Row from "react-bootstrap/Row";
import AppLayoutWithExperiment from "src/components/AppLayoutWithExperiment";
import LinkExternal from "src/components/LinkExternal";
import AnalysisErrorAlert from "src/components/PageResults/AnalysisErrorAlert";
import ExternalConfigAlert from "src/components/PageResults/ExternalConfigAlert";
import TableHighlights from "src/components/PageResults/TableHighlights";
import TableHighlightsOverview from "src/components/PageResults/TableHighlightsOverview";
import TableMetricCount from "src/components/PageResults/TableMetricCount";
import MetricHeader from "src/components/PageResults/TableMetricCount/MetricHeader";
import TableResults from "src/components/PageResults/TableResults";
import TableResultsWeekly from "src/components/PageResults/TableResultsWeekly";
import TableWithTabComparison from "src/components/PageResults/TableWithTabComparison";
import TooltipWithMarkdown from "src/components/PageResults/TooltipWithMarkdown";
import { useConfig } from "src/hooks";
import { ReactComponent as Info } from "src/images/info.svg";
import { ReactComponent as CollapseMinus } from "src/images/minus.svg";
import { ReactComponent as ExpandPlus } from "src/images/plus.svg";
import {
  ExperimentContext,
  ResultsContext,
  ResultsContextType,
} from "src/lib/contexts";
import { GROUP, METRIC_TYPE } from "src/lib/visualization/constants";
import { AnalysisBases, AnalysisError } from "src/lib/visualization/types";
import { getSortedBranchNames } from "src/lib/visualization/utils";
import { NimbusExperimentApplicationEnum } from "src/types/globalTypes";

const PageResults: React.FunctionComponent<RouteComponentProps> = () => {
  const { experiment, analysis, useRedirectCondition, useAnalysisRequired } =
    useContext(ExperimentContext)!;

  useRedirectCondition(({ status, experiment, analysis }) => {
    if (!status?.launched) return "edit/overview";
    // explicitly check for false to avoid undefined being falsy
    if (experiment?.showResultsUrl === false || !analysis?.show_analysis)
      return "";
  });

  useAnalysisRequired();

  const { outcomes: configOutcomes } = useConfig();
  const groupStates: { [group: string]: any } = {
    usage_metrics: useState(true),
    search_metrics: useState(true),
    other_metrics: useState(true),
  };

  const [selectedSegment, setSelectedSegment] = useState<string>("all");

  const [selectedAnalysisBasis, setSelectedAnalysisBasis] =
    useState<AnalysisBases>("exposures");

  const [selectedReferenceBranch, setSelectedReferenceBranch] =
    useState<string>("");

  // For testing - users will be redirected if the analysis is unavailable
  // before reaching this return, but tests reach this return and
  // analysis.overall is expected to be an object (EXP-800)
  if (
    !analysis ||
    experiment?.showResultsUrl === false ||
    !analysis?.show_analysis
  )
    return null;

  const sortedBranchNames = getSortedBranchNames(analysis);
<<<<<<< HEAD
  if (selectedReferenceBranch === "") {
    setSelectedReferenceBranch(sortedBranchNames[0]);
=======
  const controlBranchSlug =
    sortedBranchNames.length > 0
      ? sortedBranchNames[0]
      : experiment.referenceBranch?.slug;
  if (selectedReferenceBranch === "" && controlBranchSlug) {
    setSelectedReferenceBranch(controlBranchSlug);
>>>>>>> 884dfe28
  }
  const resultsContextValue: ResultsContextType = {
    analysis,
    sortedBranchNames,
<<<<<<< HEAD
    controlBranchName:
      (sortedBranchNames.length > 0
        ? sortedBranchNames[0]
        : experiment.referenceBranch?.slug) || "",
=======
    controlBranchName: controlBranchSlug || "",
>>>>>>> 884dfe28
  };

  // list of metrics (slugs) with errors that would not otherwise be displayed
  const otherMetricErrors = Object.keys(analysis?.errors || {}).filter(
    (key: string) => {
      if (key === "experiment") {
        return false;
      }
      if (
        configOutcomes &&
        configOutcomes.find((outcome) => outcome?.slug === key)
      ) {
        return false;
      }

      const errorsForState = analysis.errors![key].filter(
        (error) =>
          (error.analysis_basis === selectedAnalysisBasis ||
            error.analysis_basis === null) &&
          (error.segment === selectedSegment || error.segment === null),
      );

      return errorsForState.length > 0;
    },
  );

  const controlBranchError =
    sortedBranchNames.length === 0 ? (
      <AnalysisErrorAlert
        errors={[
          {
            metric: null,
            message:
              "No control branch found in analysis results. Usually this error indicates that results are not available yet.",
            filename: null,
            exception: null,
            func_name: null,
            log_level: null,
            statistic: null,
            timestamp: null,
            experiment: null,
            exception_type: null,
            analysis_basis: null,
            segment: null,
          },
        ]}
      />
    ) : null;

  const { external_config: externalConfig } = analysis.metadata || {};

  const referenceBranchHelpMarkdown =
    "Select the **reference branch** to set it as the reference for results. By default this is the experiment's configured reference branch.";

  const allAnalysisBases: AnalysisBases[] =
    Object.keys(analysis?.overall || {}).length > 0
      ? (Object.keys(analysis?.overall || {}).sort() as AnalysisBases[])
      : (Object.keys(analysis?.weekly || {}).sort() as AnalysisBases[]);
  const analysisBasisHelpMarkdown =
    "Select the **analysis basis** whose results you want to see. See [defining exposure signals](https://experimenter.info/jetstream/configuration/#defining-exposure-signals) in the docs for more info.";

  const allSegments = Object.keys(analysis?.overall?.enrollments || {}).sort();
  const segmentOptions = allSegments.map((segment) => ({
    value: segment,
    label: segment,
  }));
  const segmentHelpMarkdown =
    "Select the **analysis segment** whose results you want to see. See [defining segments](https://experimenter.info/jetstream/configuration/#defining-segments) in the docs for more info.";

  const filterErrors = (
    errors: AnalysisError[],
    analysisBasis: AnalysisBases,
    segment: string,
  ): AnalysisError[] =>
    errors.filter(
      // filter to selected analysis_basis + segment and de-dupe with findIndex
      (error, idx, self) =>
        (error.analysis_basis === analysisBasis ||
          error.analysis_basis === null) &&
        (error.segment === segment || error.segment === null) &&
        idx ===
          self.findIndex(
            (e) =>
              e.message === error.message &&
              e.segment === error.segment &&
              e.analysis_basis === error.analysis_basis,
          ),
    );

  const getErrorsForOutcomes = (
    outcomes: (string | null)[] | null,
    isPrimary: boolean,
  ): React.ReactElement => {
    return (
      <>
        {outcomes?.map((slug) => {
          const outcome = configOutcomes!.find((set) => {
            return set?.slug === slug;
          });
          return outcome?.metrics?.map((metric) => {
            if (metric?.slug) {
              // if we have more than just the 'experiment' errors key,
              // that means at least one metric had errors, so we should
              // show all the metric headers to avoid potential confusion
              const metricHeader = (
                <MetricHeader
                  key={metric.slug}
                  outcomeSlug={metric.slug!}
                  outcomeDefaultName={metric?.friendlyName!}
                  metricType={
                    isPrimary
                      ? METRIC_TYPE.PRIMARY
                      : METRIC_TYPE.DEFAULT_SECONDARY
                  }
                />
              );
              if (
                metric.slug in analysis.errors! &&
                analysis.errors![metric.slug].length > 0
              ) {
                return (
                  <>
                    {metricHeader}
                    <AnalysisErrorAlert
                      errors={filterErrors(
                        analysis.errors![metric.slug],
                        selectedAnalysisBasis,
                        selectedSegment,
                      )}
                    />
                  </>
                );
              } else {
                return (
                  <>
                    {metricHeader}
                    <p>
                      <i>No results available for metric.</i>
                    </p>
                  </>
                );
              }
            }
          });
        })}
      </>
    );
  };

  const exposureEventsInfoUrl = "https://experimenter.info/missing-exposure";

  return (
    <AppLayoutWithExperiment title="Analysis" testId="PageResults">
      <ResultsContext.Provider value={resultsContextValue}>
        <Alert variant="warning" data-testid="exposures-as-default-alert">
          <Alert.Heading>
            Analysis Results now default to Exposures basis
          </Alert.Heading>
          <p>
            The results shown on this page now default to the Exposures analysis
            basis. This does not change the available results (i.e., results for
            Enrollments are still available), and you can still select any
            available Analysis Basis via the radio buttons on the left.
          </p>
          <ul className="pl-0">
            <strong>Results not available or not what you expected?</strong>{" "}
            <LinkExternal
              href={exposureEventsInfoUrl}
              data-testid="external-config-url"
            >
              Click here
            </LinkExternal>{" "}
            for more information about Exposure events, including how to set up
            experiments that have exposure events analysis results.
          </ul>
          <p>
            If you have questions about this, please ask data science in{" "}
            <LinkExternal href="https://mozilla.slack.com/archives/CF94YGE03">
              #ask-experimenter
            </LinkExternal>
            .
          </p>
        </Alert>

        {analysis?.errors?.experiment &&
          analysis?.errors?.experiment.length > 0 && (
            <AnalysisErrorAlert errors={analysis.errors.experiment} />
          )}

        {externalConfig && <ExternalConfigAlert {...{ externalConfig }} />}

        <Row noGutters>
          <Col lg="4" xl="2">
            <Card
              className="sticky-top"
              style={{
                marginRight: "1rem",
                marginTop: "1.5rem",
                top: "1.5rem",
              }}
            >
              <Card.Header as="h5" style={{ paddingLeft: "0.5rem" }}>
                Results Config
              </Card.Header>
              <Card.Body
                className="border-left-0 border-right-0 border-bottom-0"
                style={{ padding: "0.5rem" }}
              >
                {allAnalysisBases.length > 1 && (
                  <>
                    <div>
                      <b>Analysis Basis</b>:
                      <span className="align-middle">
                        <Info
                          className="align-baseline"
                          data-tip
                          data-for="analysis-basis-help"
                        />
                      </span>
                      <TooltipWithMarkdown
                        tooltipId="analysis-basis-help"
                        markdown={analysisBasisHelpMarkdown}
                      />
                    </div>
                    <div data-testid="analysis-basis-results-selector">
                      {allAnalysisBases.map((basis) => (
                        <div
                          style={{ marginTop: "0.25rem", marginLeft: "0.5rem" }}
                          key={`${basis}_basis_radio_option`}
                        >
                          <Form.Check
                            inline
                            radioGroup="analysis-basis-group"
                            type="radio"
                            onChange={() => setSelectedAnalysisBasis(basis)}
                            label={basis}
                            checked={basis === selectedAnalysisBasis}
                            data-testid={`${basis}-basis-radio`}
                          />
                        </div>
                      ))}
                    </div>
                  </>
                )}
                {sortedBranchNames.length > 1 && (
                  <>
                    <div style={{ marginTop: "1rem" }}>
                      <b>Reference Branch</b>:
                      <span className="align-middle">
                        <Info
                          className="align-baseline"
                          data-tip
                          data-for="reference-branch-help"
                        />
                      </span>
                      <TooltipWithMarkdown
                        tooltipId="reference-branch-help"
                        markdown={referenceBranchHelpMarkdown}
                      />
                    </div>
                    <div data-testid="reference-branch-results-selector">
                      {sortedBranchNames.map((branch) => (
                        <div
                          style={{ marginTop: "0.25rem", marginLeft: "0.5rem" }}
                          key={`${branch}_branch_radio_option`}
                        >
                          <Form.Check
                            inline
                            radioGroup="reference-branch-group"
                            type="radio"
                            onChange={() => setSelectedReferenceBranch(branch)}
                            label={branch}
                            checked={branch === selectedReferenceBranch}
                            data-testid={`${branch}-branch-radio`}
                          />
                        </div>
                      ))}
                    </div>
                  </>
                )}
                {allSegments.length > 1 && (
                  <>
                    <div style={{ marginTop: "1rem" }}>
                      <b>Segment</b>:
                      <span className="align-middle">
                        <Info
                          className="align-baseline"
                          data-tip
                          data-for="segments-help"
                        />
                      </span>
                      <TooltipWithMarkdown
                        tooltipId="segments-help"
                        markdown={segmentHelpMarkdown}
                      />
                    </div>
                    <div data-testid="segment-results-selector">
                      {allSegments.map((segment) => (
                        <div
                          style={{ marginTop: "0.25rem", marginLeft: "0.5rem" }}
                          key={`${segment}_segment_radio_option`}
                        >
                          <Form.Check
                            inline
                            radioGroup="segment-radio-group"
                            type="radio"
                            onChange={() => setSelectedSegment(segment)}
                            label={segment}
                            checked={segment === selectedSegment}
                            data-testid={`${segment}-segment-radio`}
                          />
                        </div>
                      ))}
                    </div>
                  </>
                )}
                {analysis?.metadata?.analysis_start_time && (
                  <div style={{ marginTop: "1.5rem" }}>
                    Results last calculated:{" "}
                    <b>
                      {new Date(
                        analysis?.metadata?.analysis_start_time,
                      ).toLocaleString(undefined, {
                        timeZone: "UTC",
                        timeZoneName: "short",
                      })}
                    </b>
                  </div>
                )}
              </Card.Body>
            </Card>
          </Col>
          <Col>
            <h3 className="h4 mb-3 mt-4" id="overview">
              Overview
            </h3>
            <p className="mb-4">
              <b>Hypothesis</b>: {experiment.hypothesis}
            </p>

            {analysis.overall?.[selectedAnalysisBasis]?.[selectedSegment] &&
              Object.keys(
                analysis.overall?.[selectedAnalysisBasis]?.[selectedSegment] ||
                  {},
              ).length > 0 && (
                <TableWithTabComparison
                  {...{ experiment }}
                  Table={TableHighlights}
                  className="mb-2 border-top-0"
                  analysisBasis={selectedAnalysisBasis}
                  segment={selectedSegment}
                  referenceBranch={selectedReferenceBranch}
                />
              )}
            <TableHighlightsOverview {...{ experiment }} />

            <div id="results_summary">
              <h2 className="h4 mb-3">Results Summary</h2>
              {analysis.overall?.[selectedAnalysisBasis]?.[selectedSegment] &&
                Object.keys(
                  analysis.overall?.[selectedAnalysisBasis]?.[
                    selectedSegment
                  ] || {},
                ).length > 0 && (
                  <TableWithTabComparison
                    {...{ experiment }}
                    Table={TableResults}
                    className="rounded-bottom mb-3 border-top-0"
                    analysisBasis={selectedAnalysisBasis}
                    segment={selectedSegment}
                    isDesktop={
                      experiment.application ===
                      NimbusExperimentApplicationEnum.DESKTOP
                    }
                    referenceBranch={selectedReferenceBranch}
                  />
                )}

              {analysis.weekly?.[selectedAnalysisBasis]?.[selectedSegment] &&
                Object.keys(
                  analysis.weekly?.[selectedAnalysisBasis]?.[selectedSegment] ||
                    {},
                ).length > 0 && (
                  <TableWithTabComparison
                    Table={TableResultsWeekly}
                    analysisBasis={selectedAnalysisBasis}
                    segment={selectedSegment}
                    isDesktop={
                      experiment.application ===
                      NimbusExperimentApplicationEnum.DESKTOP
                    }
                    referenceBranch={selectedReferenceBranch}
                  />
                )}
            </div>

            <div>
              <h2 className="h4 mb-3">Outcome Metrics</h2>
              {controlBranchError}
              {analysis.overall?.[selectedAnalysisBasis]?.[selectedSegment] &&
              Object.keys(
                analysis.overall?.[selectedAnalysisBasis]?.[selectedSegment] ||
                  {},
              ).length > 0
                ? experiment.primaryOutcomes?.map((slug) => {
                    const outcome = configOutcomes!.find((set) => {
                      return set?.slug === slug;
                    });
                    return outcome?.metrics?.map((metric) => {
                      if (
                        !analysis!.overall![selectedAnalysisBasis]?.[
                          selectedSegment
                        ]?.[resultsContextValue.controlBranchName]?.branch_data[
                          GROUP.OTHER
                        ][metric?.slug!]
                      ) {
                        // Primary metric does not have data to display. Show error if there is one.
                        if (
                          metric?.slug &&
                          analysis?.errors &&
                          metric.slug in analysis.errors &&
                          analysis.errors[metric.slug].length > 0
                        ) {
                          return (
                            <>
                              <MetricHeader
                                key={metric.slug}
                                outcomeSlug={metric.slug!}
                                outcomeDefaultName={metric?.friendlyName!}
                                metricType={METRIC_TYPE.PRIMARY}
                              />
                              <AnalysisErrorAlert
                                errors={analysis.errors[metric.slug]}
                              />
                            </>
                          );
                        }
                      }
                      return (
                        <TableMetricCount
                          key={metric?.slug}
                          outcomeSlug={metric?.slug!}
                          outcomeDefaultName={metric?.friendlyName!}
                          group={GROUP.OTHER}
                          metricType={METRIC_TYPE.PRIMARY}
                          analysisBasis={selectedAnalysisBasis}
                          segment={selectedSegment}
                          referenceBranch={selectedReferenceBranch}
                        />
                      );
                    });
                  })
                : // no Overall results, check for errors in primary outcome metrics
                  analysis?.errors &&
                  Object.keys(analysis.errors).length > 1 &&
                  getErrorsForOutcomes(experiment.primaryOutcomes, true)}
              {analysis.overall?.[selectedAnalysisBasis]?.[selectedSegment] &&
              Object.keys(
                analysis.overall?.[selectedAnalysisBasis]?.[selectedSegment] ||
                  {},
              ).length > 0
                ? experiment.secondaryOutcomes?.map((slug) => {
                    const outcome = configOutcomes!.find((set) => {
                      return set?.slug === slug;
                    });

                    return (
                      <TableMetricCount
                        key={outcome!.slug}
                        outcomeSlug={outcome!.slug!}
                        outcomeDefaultName={outcome!.friendlyName!}
                        group={GROUP.OTHER}
                        metricType={METRIC_TYPE.DEFAULT_SECONDARY}
                        analysisBasis={selectedAnalysisBasis}
                        segment={selectedSegment}
                        referenceBranch={selectedReferenceBranch}
                      />
                    );
                  })
                : // no Overall results, check for errors in secondary outcome metrics
                  analysis?.errors &&
                  Object.keys(analysis.errors).length > 1 &&
                  getErrorsForOutcomes(experiment.secondaryOutcomes, false)}
              {analysis.other_metrics &&
                Object.keys(analysis.other_metrics).map((group: string) => {
                  const [open, setOpen] = groupStates[group];
                  const groupName = group.replace("_", " ");

                  return (
                    <div key={`${group}-toggle`}>
                      <span
                        onClick={
                          // istanbul ignore next - test covering this line intermittently fails
                          () => setOpen(!open)
                        }
                        aria-controls="group"
                        aria-expanded={open}
                        className="text-primary btn mb-5"
                      >
                        {open ? (
                          <>
                            <CollapseMinus />
                            <span style={{ textTransform: "capitalize" }}>
                              Hide {groupName}
                            </span>
                          </>
                        ) : (
                          <>
                            <ExpandPlus />
                            <span style={{ textTransform: "capitalize" }}>
                              Show {groupName}
                            </span>
                          </>
                        )}
                      </span>
                      <Collapse in={open}>
                        <div>
                          {analysis.overall?.[selectedAnalysisBasis]?.[
                            selectedSegment
                          ] &&
                            Object.keys(
                              analysis.overall?.[selectedAnalysisBasis]?.[
                                selectedSegment
                              ] || {},
                            ).length > 0 &&
                            analysis.other_metrics?.[group] &&
                            Object.keys(analysis.other_metrics[group]).map(
                              (metric: string) => (
                                <TableMetricCount
                                  key={metric}
                                  outcomeSlug={metric}
                                  outcomeDefaultName={
                                    analysis.other_metrics![group][metric]
                                  }
                                  {...{ group }}
                                  analysisBasis={selectedAnalysisBasis}
                                  segment={selectedSegment}
                                  referenceBranch={selectedReferenceBranch}
                                />
                              ),
                            )}
                        </div>
                      </Collapse>
                    </div>
                  );
                })}
              {otherMetricErrors.length > 0 && (
                <>
                  <h3 className="h5 mb-3">
                    <i>Other Metric Errors</i>
                  </h3>
                  {otherMetricErrors.map((errorMetric) => (
                    <>
                      <MetricHeader
                        key={errorMetric}
                        outcomeSlug={errorMetric}
                        outcomeDefaultName={errorMetric}
                        metricType={METRIC_TYPE.USER_SELECTED_SECONDARY}
                      />
                      <AnalysisErrorAlert
                        errors={filterErrors(
                          analysis.errors?.[errorMetric] || [],
                          selectedAnalysisBasis,
                          selectedSegment,
                        )}
                      />
                    </>
                  ))}
                </>
              )}
            </div>
          </Col>
        </Row>
      </ResultsContext.Provider>
    </AppLayoutWithExperiment>
  );
};

export default PageResults;<|MERGE_RESOLUTION|>--- conflicted
+++ resolved
@@ -73,29 +73,17 @@
     return null;
 
   const sortedBranchNames = getSortedBranchNames(analysis);
-<<<<<<< HEAD
-  if (selectedReferenceBranch === "") {
-    setSelectedReferenceBranch(sortedBranchNames[0]);
-=======
   const controlBranchSlug =
     sortedBranchNames.length > 0
       ? sortedBranchNames[0]
       : experiment.referenceBranch?.slug;
   if (selectedReferenceBranch === "" && controlBranchSlug) {
     setSelectedReferenceBranch(controlBranchSlug);
->>>>>>> 884dfe28
   }
   const resultsContextValue: ResultsContextType = {
     analysis,
     sortedBranchNames,
-<<<<<<< HEAD
-    controlBranchName:
-      (sortedBranchNames.length > 0
-        ? sortedBranchNames[0]
-        : experiment.referenceBranch?.slug) || "",
-=======
     controlBranchName: controlBranchSlug || "",
->>>>>>> 884dfe28
   };
 
   // list of metrics (slugs) with errors that would not otherwise be displayed
