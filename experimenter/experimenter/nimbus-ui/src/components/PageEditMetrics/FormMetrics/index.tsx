--- conflicted
+++ resolved
@@ -2,7 +2,6 @@
  * License, v. 2.0. If a copy of the MPL was not distributed with this
  * file, You can obtain one at http://mozilla.org/MPL/2.0/. */
 
-<<<<<<< HEAD
 import React, {
   useCallback,
   useEffect,
@@ -10,9 +9,6 @@
   useRef,
   useState,
 } from "react";
-=======
-import React, { useEffect, useMemo, useRef, useState } from "react";
->>>>>>> bf4cb2fb
 import Alert from "react-bootstrap/Alert";
 import Form from "react-bootstrap/Form";
 import Select from "react-select";
@@ -138,21 +134,15 @@
     [isLoading, onSave, handleSubmit, primaryOutcomes, secondaryOutcomes],
   );
 
-<<<<<<< HEAD
   // Add state to check if user has chosen option
   const [hasInteracted, setHasInteracted] = useState({
     primary: false,
     secondary: false,
   });
-=======
-  // Two new variables to handle the primary and secondary states.
-  const [valid, setValid] = useState({ primary: false, secondary: false });
->>>>>>> bf4cb2fb
 
   const primaryContainerDivRef = useRef<HTMLDivElement>(null);
   const secondaryContainerDivRef = useRef<HTMLDivElement>(null);
 
-<<<<<<< HEAD
   const toggleClasses = (valueContainer: HTMLElement, isValid: boolean) => {
     valueContainer.classList.toggle("form-control", isValid);
     valueContainer.classList.toggle("is-valid", isValid);
@@ -202,52 +192,6 @@
       validateSecondary();
     }
   }, [validateSecondary, hasInteracted.secondary]);
-=======
-  useEffect(() => {
-    const primaryContainerDiv = primaryContainerDivRef.current;
-    const secondaryContainerDiv = secondaryContainerDivRef.current;
-
-    if (primaryContainerDiv) {
-      const valueContainerDiv = primaryContainerDiv.querySelector(
-        "#primary-outcomes > div",
-      );
-      const valueContainer = valueContainerDiv?.querySelector("div");
-      if (valueContainer) {
-        valueContainer.classList.toggle("form-control", valid.primary);
-        valueContainer.classList.toggle("is-valid", valid.primary);
-        valueContainer.classList.toggle("border-0", valid.primary);
-        valueContainerDiv?.classList.toggle("border-success", valid.primary);
-      }
-    }
-
-    if (secondaryContainerDiv) {
-      const valueContainerDiv = secondaryContainerDiv.querySelector(
-        "#secondary-outcomes > div",
-      );
-      const valueContainer = valueContainerDiv?.querySelector("div");
-      if (valueContainer) {
-        valueContainer.classList.toggle("form-control", valid.secondary);
-        valueContainer.classList.toggle("is-valid", valid.secondary);
-        valueContainer.classList.toggle("border-0", valid.secondary);
-        valueContainerDiv?.classList.toggle("border-success", valid.secondary);
-      }
-    }
-  }, [valid]);
-
-  useEffect(() => {
-    setValid((prevState) => ({
-      ...prevState,
-      primary: primaryOutcomes.length > 0,
-    }));
-  }, [primaryOutcomes]);
-
-  useEffect(() => {
-    setValid((prevState) => ({
-      ...prevState,
-      secondary: secondaryOutcomes.length > 0,
-    }));
-  }, [secondaryOutcomes]);
->>>>>>> bf4cb2fb
 
   const isArchived =
     experiment?.isArchived != null ? experiment.isArchived : false;
@@ -265,6 +209,11 @@
         </Alert>
       )}
 
+      <Form.Group
+        controlId="primaryOutcomes"
+        data-testid="primary-outcomes"
+        ref={primaryContainerDivRef}
+      >
       <Form.Group
         controlId="primaryOutcomes"
         data-testid="primary-outcomes"
@@ -284,6 +233,7 @@
         <Select
           isMulti
           id="primary-outcomes"
+          id="primary-outcomes"
           {...formSelectAttrs("primaryOutcomes", setPrimaryOutcomes)}
           options={primaryOutcomeOptions}
           isOptionDisabled={() => primaryOutcomes.length >= maxPrimaryOutcomes!}
@@ -299,6 +249,7 @@
       <Form.Group
         controlId="secondaryOutcomes"
         data-testid="secondary-outcomes"
+        ref={secondaryContainerDivRef}
         ref={secondaryContainerDivRef}
       >
         <Form.Label>
@@ -313,6 +264,7 @@
         </Form.Label>
         <Select
           isMulti
+          id="secondary-outcomes"
           id="secondary-outcomes"
           {...formSelectAttrs("secondaryOutcomes", setSecondaryOutcomes)}
           options={secondaryOutcomeOptions}
