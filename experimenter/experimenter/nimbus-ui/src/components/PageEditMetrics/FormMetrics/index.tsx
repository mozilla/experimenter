/* This Source Code Form is subject to the terms of the Mozilla Public
 * License, v. 2.0. If a copy of the MPL was not distributed with this
 * file, You can obtain one at http://mozilla.org/MPL/2.0/. */

<<<<<<< HEAD
 import React, { useEffect, useMemo, useRef, useState } from "react";
 import Alert from "react-bootstrap/Alert";
 import Form from "react-bootstrap/Form";
 import Select from "react-select";
 import ReactTooltip from "react-tooltip";
 import {
   useCommonForm,
   useConfig,
   useExitWarning,
   useOutcomes,
   useReviewCheck,
 } from "src/hooks";
 import { SelectOption } from "src/hooks/useCommonForm/useCommonFormMethods";
 import { ReactComponent as Info } from "src/images/info.svg";
 import { getConfig_nimbusConfig_outcomes } from "src/types/getConfig";
 import { getExperiment } from "src/types/getExperiment";
 
 export const metricsFieldNames = [
   "primaryOutcomes",
   "secondaryOutcomes",
 ] as const;
 
 type FormMetricsProps = {
   experiment: getExperiment["experimentBySlug"];
   isLoading: boolean;
   isServerValid: boolean;
   submitErrors: SerializerMessages;
   setSubmitErrors: React.Dispatch<React.SetStateAction<Record<string, any>>>;
   onSave: (data: Record<string, any>, next: boolean) => void;
 };
 
 type MetricsFieldName = typeof metricsFieldNames[number];
 
 export const PRIMARY_OUTCOMES_TOOLTIP =
   "Specific metrics you’d like to impact in your experiment, which will be part of the analysis.";
 export const SECONDARY_OUTCOMES_TOOLTIP =
   "Specific metrics that you are interested in observing in your experiment but they don't affect the results of your experiment.";
 
 const FormMetrics = ({
   experiment,
   isLoading,
   isServerValid,
   submitErrors,
   setSubmitErrors,
   onSave,
 }: FormMetricsProps) => {
   const {
     primaryOutcomes: defaultPrimary,
     secondaryOutcomes: defaultSecondary,
     available: availableOutcomes,
   } = useOutcomes(experiment!);
   const { maxPrimaryOutcomes } = useConfig();
   const { fieldMessages } = useReviewCheck(experiment);
 
   // We must alter primary outcome options when a secondary set is selected
   // to exclude the set from primary outcome options and vice versa
   const [primaryOutcomes, setPrimaryOutcomes] = useState<string[]>(
     experiment!.primaryOutcomes as string[],
   );
   const [secondaryOutcomes, setSecondaryOutcomes] = useState<string[]>(
     experiment!.secondaryOutcomes as string[],
   );
 
   const outcomeOption = (outcome: getConfig_nimbusConfig_outcomes) => ({
     label: outcome.friendlyName!,
     value: outcome.slug!,
   });
 
   const primaryOutcomeOptions: SelectOption[] = [];
   const secondaryOutcomeOptions: SelectOption[] = [];
 
   // Get primary/secondary options from server-supplied array of outcomes
   availableOutcomes?.forEach((outcome) => {
     if (!secondaryOutcomes.includes(outcome!.slug as string)) {
       primaryOutcomeOptions.push(outcomeOption(outcome!));
     }
     if (!primaryOutcomes.includes(outcome!.slug as string)) {
       secondaryOutcomeOptions.push(outcomeOption(outcome!));
     }
   });
 
   const defaultValues = {
     primaryOutcomes: defaultPrimary.map((outcome) => outcomeOption(outcome!)),
     secondaryOutcomes: defaultSecondary.map((outcome) =>
       outcomeOption(outcome!),
     ),
   };
 
   const {
     FormErrors,
     formSelectAttrs,
     isValid,
     isDirtyUnsaved,
     handleSubmit,
     isSubmitted,
   } = useCommonForm<MetricsFieldName>(
     defaultValues,
     isServerValid,
     submitErrors,
     setSubmitErrors,
     fieldMessages,
   );
 
   const shouldWarnOnExit = useExitWarning();
   useEffect(() => {
     shouldWarnOnExit(isDirtyUnsaved);
   }, [shouldWarnOnExit, isDirtyUnsaved]);
 
   const [handleSave, handleSaveNext] = useMemo(
     () =>
       [false, true].map((next) =>
         handleSubmit(
           () =>
             !isLoading &&
             onSave(
               {
                 primaryOutcomes,
                 secondaryOutcomes,
               },
               next,
             ),
         ),
       ),
     [isLoading, onSave, handleSubmit, primaryOutcomes, secondaryOutcomes],
   );
 
   const primaryContainerDivRef = useRef<HTMLDivElement>(null);
   const secondaryContainerDivRef = useRef<HTMLDivElement>(null);
 
   const toggleClasses = (valueContainer: HTMLElement, isValid: boolean) => {
     valueContainer.classList.toggle("form-control", isValid);
     valueContainer.classList.toggle("is-valid", isValid);
     valueContainer.classList.toggle("border-0", isValid);
   };
 
   const validatePrimary = () => {
     const primaryContainerDiv = primaryContainerDivRef.current;
     if (!primaryContainerDiv) {
       return;
     }
     const valueContainerDiv = primaryContainerDiv.querySelector(
       "#primary-outcomes > div",
     );
     const valueContainer = valueContainerDiv?.querySelector("div");
     if (valueContainer && valueContainerDiv) {
       toggleClasses(valueContainer, primaryOutcomes.length > 0);
       valueContainerDiv.classList.toggle("border-success");
     }
   };
 
   const validateSecondary = () => {
     const secondaryContainerDiv = secondaryContainerDivRef.current;
     if (!secondaryContainerDiv) {
       return;
     }
     const valueContainerDiv = secondaryContainerDiv.querySelector(
       "#secondary-outcomes > div",
     );
     const valueContainer = valueContainerDiv?.querySelector("div");
     if (valueContainer && valueContainerDiv) {
       toggleClasses(valueContainer, secondaryOutcomes.length > 0);
       valueContainerDiv.classList.add("border-success");
     }
   };
 
   const isArchived =
     experiment?.isArchived != null ? experiment.isArchived : false;
 
   return (
     <Form
       noValidate
       onSubmit={handleSave}
       validated={isSubmitted && isValid}
       data-testid="FormMetrics"
     >
       {submitErrors["*"] && (
         <Alert data-testid="submit-error" variant="warning">
           {submitErrors["*"]}
         </Alert>
       )}
 
       <Form.Group
         controlId="primaryOutcomes"
         data-testid="primary-outcomes"
         ref={primaryContainerDivRef}
       >
         <Form.Label>
           Primary Outcomes{" "}
           <Info
             data-tip={PRIMARY_OUTCOMES_TOOLTIP}
             data-testid="tooltip-primary-outcomes"
             width="20"
             height="20"
             className="ml-1"
           />
           <ReactTooltip />
         </Form.Label>
         <Select
           isMulti
           id="primary-outcomes"
           {...formSelectAttrs("primaryOutcomes", setPrimaryOutcomes)}
           options={primaryOutcomeOptions}
           isOptionDisabled={() => primaryOutcomes.length >= maxPrimaryOutcomes!}
           onBlur={() => validatePrimary()}
         />
         <Form.Text className="text-muted">
           Select the user action or feature that you are measuring with this
           experiment. You may select up to 2 primary outcomes.
         </Form.Text>
         <FormErrors name="primaryOutcomes" />
       </Form.Group>
 
       <Form.Group
         controlId="secondaryOutcomes"
         data-testid="secondary-outcomes"
         ref={secondaryContainerDivRef}
       >
         <Form.Label>
           Secondary Outcomes{" "}
           <Info
             data-tip={SECONDARY_OUTCOMES_TOOLTIP}
             data-testid="tooltip-secondary-outcomes"
             width="20"
             height="20"
             className="ml-1"
           />
         </Form.Label>
         <Select
           isMulti
           id="secondary-outcomes"
           {...formSelectAttrs("secondaryOutcomes", setSecondaryOutcomes)}
           options={secondaryOutcomeOptions}
           onBlur={() => validateSecondary()}
         />
         <Form.Text className="text-muted">
           Select the user action or feature that you are measuring with this
           experiment.
         </Form.Text>
         <FormErrors name="secondaryOutcomes" />
       </Form.Group>
 
       <div className="d-flex flex-row-reverse bd-highlight">
         <div className="p-2">
           <button
             onClick={handleSaveNext}
             data-testid="next-button"
             id="save-and-continue-button"
             className="btn btn-secondary"
             disabled={isLoading || isArchived}
             data-sb-kind="pages/EditMetrics"
           >
             Save and Continue
           </button>
         </div>
         <div className="p-2">
           <button
             data-testid="submit-button"
             type="submit"
             onClick={handleSave}
             className="btn btn-primary"
             id="save-button"
             disabled={isLoading || isArchived}
             data-sb-kind="pages/EditMetrics"
           >
             {isLoading ? <span>Saving</span> : <span>Save</span>}
           </button>
         </div>
       </div>
     </Form>
   );
 };
 
 export default FormMetrics;
 
=======
import React, { useEffect, useMemo, useRef, useState } from "react";
import Alert from "react-bootstrap/Alert";
import Form from "react-bootstrap/Form";
import Select from "react-select";
import ReactTooltip from "react-tooltip";
import {
  useCommonForm,
  useConfig,
  useExitWarning,
  useOutcomes,
  useReviewCheck,
} from "src/hooks";
import { SelectOption } from "src/hooks/useCommonForm/useCommonFormMethods";
import { ReactComponent as Info } from "src/images/info.svg";
import { getConfig_nimbusConfig_outcomes } from "src/types/getConfig";
import { getExperiment } from "src/types/getExperiment";

export const metricsFieldNames = [
  "primaryOutcomes",
  "secondaryOutcomes",
] as const;

type FormMetricsProps = {
  experiment: getExperiment["experimentBySlug"];
  isLoading: boolean;
  isServerValid: boolean;
  submitErrors: SerializerMessages;
  setSubmitErrors: React.Dispatch<React.SetStateAction<Record<string, any>>>;
  onSave: (data: Record<string, any>, next: boolean) => void;
};

type MetricsFieldName = typeof metricsFieldNames[number];

export const PRIMARY_OUTCOMES_TOOLTIP =
  "Specific metrics you’d like to impact in your experiment, which will be part of the analysis.";
export const SECONDARY_OUTCOMES_TOOLTIP =
  "Specific metrics that you are interested in observing in your experiment but they don't affect the results of your experiment.";

const FormMetrics = ({
  experiment,
  isLoading,
  isServerValid,
  submitErrors,
  setSubmitErrors,
  onSave,
}: FormMetricsProps) => {
  const {
    primaryOutcomes: defaultPrimary,
    secondaryOutcomes: defaultSecondary,
    available: availableOutcomes,
  } = useOutcomes(experiment!);
  const { maxPrimaryOutcomes } = useConfig();
  const { fieldMessages } = useReviewCheck(experiment);

  // We must alter primary outcome options when a secondary set is selected
  // to exclude the set from primary outcome options and vice versa
  const [primaryOutcomes, setPrimaryOutcomes] = useState<string[]>(
    experiment!.primaryOutcomes as string[],
  );
  const [secondaryOutcomes, setSecondaryOutcomes] = useState<string[]>(
    experiment!.secondaryOutcomes as string[],
  );

  const outcomeOption = (outcome: getConfig_nimbusConfig_outcomes) => ({
    label: outcome.friendlyName!,
    value: outcome.slug!,
  });

  const primaryOutcomeOptions: SelectOption[] = [];
  const secondaryOutcomeOptions: SelectOption[] = [];

  // Get primary/secondary options from server-supplied array of outcomes
  availableOutcomes?.forEach((outcome) => {
    if (!secondaryOutcomes.includes(outcome!.slug as string)) {
      primaryOutcomeOptions.push(outcomeOption(outcome!));
    }
    if (!primaryOutcomes.includes(outcome!.slug as string)) {
      secondaryOutcomeOptions.push(outcomeOption(outcome!));
    }
  });

  const defaultValues = {
    primaryOutcomes: defaultPrimary.map((outcome) => outcomeOption(outcome!)),
    secondaryOutcomes: defaultSecondary.map((outcome) =>
      outcomeOption(outcome!),
    ),
  };

  const {
    FormErrors,
    formSelectAttrs,
    isValid,
    isDirtyUnsaved,
    handleSubmit,
    isSubmitted,
  } = useCommonForm<MetricsFieldName>(
    defaultValues,
    isServerValid,
    submitErrors,
    setSubmitErrors,
    fieldMessages,
  );

  const shouldWarnOnExit = useExitWarning();
  useEffect(() => {
    shouldWarnOnExit(isDirtyUnsaved);
  }, [shouldWarnOnExit, isDirtyUnsaved]);

  const [handleSave, handleSaveNext] = useMemo(
    () =>
      [false, true].map((next) =>
        handleSubmit(
          () =>
            !isLoading &&
            onSave(
              {
                primaryOutcomes,
                secondaryOutcomes,
              },
              next,
            ),
        ),
      ),
    [isLoading, onSave, handleSubmit, primaryOutcomes, secondaryOutcomes],
  );

  const primaryContainerDivRef = useRef<HTMLDivElement>(null);
  const secondaryContainerDivRef = useRef<HTMLDivElement>(null);

  const toggleClasses = (valueContainer: HTMLElement, isValid: boolean) => {
    valueContainer.classList.toggle("form-control", isValid);
    valueContainer.classList.toggle("is-valid", isValid);
    valueContainer.classList.toggle("border-0", isValid);
  };

  const validatePrimary = () => {
    const primaryContainerDiv = primaryContainerDivRef.current;
    if (!primaryContainerDiv) {
      return;
    }
    const valueContainerDiv = primaryContainerDiv.querySelector(
      "#primary-outcomes > div",
    );
    const valueContainer = valueContainerDiv?.querySelector("div");
    if (valueContainer && valueContainerDiv) {
      toggleClasses(valueContainer, primaryOutcomes.length > 0);
      valueContainerDiv.classList.toggle("border-success");
    }
  };

  const validateSecondary = () => {
    const secondaryContainerDiv = secondaryContainerDivRef.current;
    if (!secondaryContainerDiv) {
      return;
    }
    const valueContainerDiv = secondaryContainerDiv.querySelector(
      "#secondary-outcomes > div",
    );
    const valueContainer = valueContainerDiv?.querySelector("div");
    if (valueContainer && valueContainerDiv) {
      toggleClasses(valueContainer, secondaryOutcomes.length > 0);
      valueContainerDiv.classList.toggle("border-success");
    }
  };

  const isArchived =
    experiment?.isArchived != null ? experiment.isArchived : false;

  return (
    <Form
      noValidate
      onSubmit={handleSave}
      validated={isSubmitted && isValid}
      data-testid="FormMetrics"
    >
      {submitErrors["*"] && (
        <Alert data-testid="submit-error" variant="warning">
          {submitErrors["*"]}
        </Alert>
      )}

      <Form.Group
        controlId="primaryOutcomes"
        data-testid="primary-outcomes"
        ref={primaryContainerDivRef}
      >
        <Form.Label>
          Primary Outcomes{" "}
          <Info
            data-tip={PRIMARY_OUTCOMES_TOOLTIP}
            data-testid="tooltip-primary-outcomes"
            width="20"
            height="20"
            className="ml-1"
          />
          <ReactTooltip />
        </Form.Label>
        <Select
          isMulti
          id="primary-outcomes"
          {...formSelectAttrs("primaryOutcomes", setPrimaryOutcomes)}
          options={primaryOutcomeOptions}
          isOptionDisabled={() => primaryOutcomes.length >= maxPrimaryOutcomes!}
          onBlur={() => validatePrimary()}
        />
        <Form.Text className="text-muted">
          Select the user action or feature that you are measuring with this
          experiment. You may select up to 2 primary outcomes.
        </Form.Text>
        <FormErrors name="primaryOutcomes" />
      </Form.Group>

      <Form.Group
        controlId="secondaryOutcomes"
        data-testid="secondary-outcomes"
        ref={secondaryContainerDivRef}
      >
        <Form.Label>
          Secondary Outcomes{" "}
          <Info
            data-tip={SECONDARY_OUTCOMES_TOOLTIP}
            data-testid="tooltip-secondary-outcomes"
            width="20"
            height="20"
            className="ml-1"
          />
        </Form.Label>
        <Select
          isMulti
          id="secondary-outcomes"
          {...formSelectAttrs("secondaryOutcomes", setSecondaryOutcomes)}
          options={secondaryOutcomeOptions}
          onBlur={() => validateSecondary()}
        />
        <Form.Text className="text-muted">
          Select the user action or feature that you are measuring with this
          experiment.
        </Form.Text>
        <FormErrors name="secondaryOutcomes" />
      </Form.Group>

      <div className="d-flex flex-row-reverse bd-highlight">
        <div className="p-2">
          <button
            onClick={handleSaveNext}
            data-testid="next-button"
            id="save-and-continue-button"
            className="btn btn-secondary"
            disabled={isLoading || isArchived}
            data-sb-kind="pages/EditMetrics"
          >
            Save and Continue
          </button>
        </div>
        <div className="p-2">
          <button
            data-testid="submit-button"
            type="submit"
            onClick={handleSave}
            className="btn btn-primary"
            id="save-button"
            disabled={isLoading || isArchived}
            data-sb-kind="pages/EditMetrics"
          >
            {isLoading ? <span>Saving</span> : <span>Save</span>}
          </button>
        </div>
      </div>
    </Form>
  );
};

export default FormMetrics;
>>>>>>> 7ae0417b
<|MERGE_RESOLUTION|>--- conflicted
+++ resolved
@@ -2,282 +2,6 @@
  * License, v. 2.0. If a copy of the MPL was not distributed with this
  * file, You can obtain one at http://mozilla.org/MPL/2.0/. */
 
-<<<<<<< HEAD
- import React, { useEffect, useMemo, useRef, useState } from "react";
- import Alert from "react-bootstrap/Alert";
- import Form from "react-bootstrap/Form";
- import Select from "react-select";
- import ReactTooltip from "react-tooltip";
- import {
-   useCommonForm,
-   useConfig,
-   useExitWarning,
-   useOutcomes,
-   useReviewCheck,
- } from "src/hooks";
- import { SelectOption } from "src/hooks/useCommonForm/useCommonFormMethods";
- import { ReactComponent as Info } from "src/images/info.svg";
- import { getConfig_nimbusConfig_outcomes } from "src/types/getConfig";
- import { getExperiment } from "src/types/getExperiment";
- 
- export const metricsFieldNames = [
-   "primaryOutcomes",
-   "secondaryOutcomes",
- ] as const;
- 
- type FormMetricsProps = {
-   experiment: getExperiment["experimentBySlug"];
-   isLoading: boolean;
-   isServerValid: boolean;
-   submitErrors: SerializerMessages;
-   setSubmitErrors: React.Dispatch<React.SetStateAction<Record<string, any>>>;
-   onSave: (data: Record<string, any>, next: boolean) => void;
- };
- 
- type MetricsFieldName = typeof metricsFieldNames[number];
- 
- export const PRIMARY_OUTCOMES_TOOLTIP =
-   "Specific metrics you’d like to impact in your experiment, which will be part of the analysis.";
- export const SECONDARY_OUTCOMES_TOOLTIP =
-   "Specific metrics that you are interested in observing in your experiment but they don't affect the results of your experiment.";
- 
- const FormMetrics = ({
-   experiment,
-   isLoading,
-   isServerValid,
-   submitErrors,
-   setSubmitErrors,
-   onSave,
- }: FormMetricsProps) => {
-   const {
-     primaryOutcomes: defaultPrimary,
-     secondaryOutcomes: defaultSecondary,
-     available: availableOutcomes,
-   } = useOutcomes(experiment!);
-   const { maxPrimaryOutcomes } = useConfig();
-   const { fieldMessages } = useReviewCheck(experiment);
- 
-   // We must alter primary outcome options when a secondary set is selected
-   // to exclude the set from primary outcome options and vice versa
-   const [primaryOutcomes, setPrimaryOutcomes] = useState<string[]>(
-     experiment!.primaryOutcomes as string[],
-   );
-   const [secondaryOutcomes, setSecondaryOutcomes] = useState<string[]>(
-     experiment!.secondaryOutcomes as string[],
-   );
- 
-   const outcomeOption = (outcome: getConfig_nimbusConfig_outcomes) => ({
-     label: outcome.friendlyName!,
-     value: outcome.slug!,
-   });
- 
-   const primaryOutcomeOptions: SelectOption[] = [];
-   const secondaryOutcomeOptions: SelectOption[] = [];
- 
-   // Get primary/secondary options from server-supplied array of outcomes
-   availableOutcomes?.forEach((outcome) => {
-     if (!secondaryOutcomes.includes(outcome!.slug as string)) {
-       primaryOutcomeOptions.push(outcomeOption(outcome!));
-     }
-     if (!primaryOutcomes.includes(outcome!.slug as string)) {
-       secondaryOutcomeOptions.push(outcomeOption(outcome!));
-     }
-   });
- 
-   const defaultValues = {
-     primaryOutcomes: defaultPrimary.map((outcome) => outcomeOption(outcome!)),
-     secondaryOutcomes: defaultSecondary.map((outcome) =>
-       outcomeOption(outcome!),
-     ),
-   };
- 
-   const {
-     FormErrors,
-     formSelectAttrs,
-     isValid,
-     isDirtyUnsaved,
-     handleSubmit,
-     isSubmitted,
-   } = useCommonForm<MetricsFieldName>(
-     defaultValues,
-     isServerValid,
-     submitErrors,
-     setSubmitErrors,
-     fieldMessages,
-   );
- 
-   const shouldWarnOnExit = useExitWarning();
-   useEffect(() => {
-     shouldWarnOnExit(isDirtyUnsaved);
-   }, [shouldWarnOnExit, isDirtyUnsaved]);
- 
-   const [handleSave, handleSaveNext] = useMemo(
-     () =>
-       [false, true].map((next) =>
-         handleSubmit(
-           () =>
-             !isLoading &&
-             onSave(
-               {
-                 primaryOutcomes,
-                 secondaryOutcomes,
-               },
-               next,
-             ),
-         ),
-       ),
-     [isLoading, onSave, handleSubmit, primaryOutcomes, secondaryOutcomes],
-   );
- 
-   const primaryContainerDivRef = useRef<HTMLDivElement>(null);
-   const secondaryContainerDivRef = useRef<HTMLDivElement>(null);
- 
-   const toggleClasses = (valueContainer: HTMLElement, isValid: boolean) => {
-     valueContainer.classList.toggle("form-control", isValid);
-     valueContainer.classList.toggle("is-valid", isValid);
-     valueContainer.classList.toggle("border-0", isValid);
-   };
- 
-   const validatePrimary = () => {
-     const primaryContainerDiv = primaryContainerDivRef.current;
-     if (!primaryContainerDiv) {
-       return;
-     }
-     const valueContainerDiv = primaryContainerDiv.querySelector(
-       "#primary-outcomes > div",
-     );
-     const valueContainer = valueContainerDiv?.querySelector("div");
-     if (valueContainer && valueContainerDiv) {
-       toggleClasses(valueContainer, primaryOutcomes.length > 0);
-       valueContainerDiv.classList.toggle("border-success");
-     }
-   };
- 
-   const validateSecondary = () => {
-     const secondaryContainerDiv = secondaryContainerDivRef.current;
-     if (!secondaryContainerDiv) {
-       return;
-     }
-     const valueContainerDiv = secondaryContainerDiv.querySelector(
-       "#secondary-outcomes > div",
-     );
-     const valueContainer = valueContainerDiv?.querySelector("div");
-     if (valueContainer && valueContainerDiv) {
-       toggleClasses(valueContainer, secondaryOutcomes.length > 0);
-       valueContainerDiv.classList.add("border-success");
-     }
-   };
- 
-   const isArchived =
-     experiment?.isArchived != null ? experiment.isArchived : false;
- 
-   return (
-     <Form
-       noValidate
-       onSubmit={handleSave}
-       validated={isSubmitted && isValid}
-       data-testid="FormMetrics"
-     >
-       {submitErrors["*"] && (
-         <Alert data-testid="submit-error" variant="warning">
-           {submitErrors["*"]}
-         </Alert>
-       )}
- 
-       <Form.Group
-         controlId="primaryOutcomes"
-         data-testid="primary-outcomes"
-         ref={primaryContainerDivRef}
-       >
-         <Form.Label>
-           Primary Outcomes{" "}
-           <Info
-             data-tip={PRIMARY_OUTCOMES_TOOLTIP}
-             data-testid="tooltip-primary-outcomes"
-             width="20"
-             height="20"
-             className="ml-1"
-           />
-           <ReactTooltip />
-         </Form.Label>
-         <Select
-           isMulti
-           id="primary-outcomes"
-           {...formSelectAttrs("primaryOutcomes", setPrimaryOutcomes)}
-           options={primaryOutcomeOptions}
-           isOptionDisabled={() => primaryOutcomes.length >= maxPrimaryOutcomes!}
-           onBlur={() => validatePrimary()}
-         />
-         <Form.Text className="text-muted">
-           Select the user action or feature that you are measuring with this
-           experiment. You may select up to 2 primary outcomes.
-         </Form.Text>
-         <FormErrors name="primaryOutcomes" />
-       </Form.Group>
- 
-       <Form.Group
-         controlId="secondaryOutcomes"
-         data-testid="secondary-outcomes"
-         ref={secondaryContainerDivRef}
-       >
-         <Form.Label>
-           Secondary Outcomes{" "}
-           <Info
-             data-tip={SECONDARY_OUTCOMES_TOOLTIP}
-             data-testid="tooltip-secondary-outcomes"
-             width="20"
-             height="20"
-             className="ml-1"
-           />
-         </Form.Label>
-         <Select
-           isMulti
-           id="secondary-outcomes"
-           {...formSelectAttrs("secondaryOutcomes", setSecondaryOutcomes)}
-           options={secondaryOutcomeOptions}
-           onBlur={() => validateSecondary()}
-         />
-         <Form.Text className="text-muted">
-           Select the user action or feature that you are measuring with this
-           experiment.
-         </Form.Text>
-         <FormErrors name="secondaryOutcomes" />
-       </Form.Group>
- 
-       <div className="d-flex flex-row-reverse bd-highlight">
-         <div className="p-2">
-           <button
-             onClick={handleSaveNext}
-             data-testid="next-button"
-             id="save-and-continue-button"
-             className="btn btn-secondary"
-             disabled={isLoading || isArchived}
-             data-sb-kind="pages/EditMetrics"
-           >
-             Save and Continue
-           </button>
-         </div>
-         <div className="p-2">
-           <button
-             data-testid="submit-button"
-             type="submit"
-             onClick={handleSave}
-             className="btn btn-primary"
-             id="save-button"
-             disabled={isLoading || isArchived}
-             data-sb-kind="pages/EditMetrics"
-           >
-             {isLoading ? <span>Saving</span> : <span>Save</span>}
-           </button>
-         </div>
-       </div>
-     </Form>
-   );
- };
- 
- export default FormMetrics;
- 
-=======
 import React, { useEffect, useMemo, useRef, useState } from "react";
 import Alert from "react-bootstrap/Alert";
 import Form from "react-bootstrap/Form";
@@ -550,5 +274,4 @@
   );
 };
 
-export default FormMetrics;
->>>>>>> 7ae0417b
+export default FormMetrics;