/* This Source Code Form is subject to the terms of the Mozilla Public
 * License, v. 2.0. If a copy of the MPL was not distributed with this
 * file, You can obtain one at http://mozilla.org/MPL/2.0/. */

<<<<<<< HEAD
import React, { useEffect, useMemo, useRef, useState } from "react";
=======
import React, {
  useCallback,
  useEffect,
  useMemo,
  useRef,
  useState,
} from "react";
>>>>>>> dab95d6f
import Alert from "react-bootstrap/Alert";
import Form from "react-bootstrap/Form";
import Select from "react-select";
import ReactTooltip from "react-tooltip";
import {
  useCommonForm,
  useConfig,
  useExitWarning,
  useOutcomes,
  useReviewCheck,
} from "src/hooks";
import { SelectOption } from "src/hooks/useCommonForm/useCommonFormMethods";
import { ReactComponent as Info } from "src/images/info.svg";
import { getConfig_nimbusConfig_outcomes } from "src/types/getConfig";
import { getExperiment } from "src/types/getExperiment";

export const metricsFieldNames = [
  "primaryOutcomes",
  "secondaryOutcomes",
] as const;

type FormMetricsProps = {
  experiment: getExperiment["experimentBySlug"];
  isLoading: boolean;
  isServerValid: boolean;
  submitErrors: SerializerMessages;
  setSubmitErrors: React.Dispatch<React.SetStateAction<Record<string, any>>>;
  onSave: (data: Record<string, any>, next: boolean) => void;
};

type MetricsFieldName = typeof metricsFieldNames[number];

export const PRIMARY_OUTCOMES_TOOLTIP =
  "Specific metrics you’d like to impact in your experiment, which will be part of the analysis.";
export const SECONDARY_OUTCOMES_TOOLTIP =
  "Specific metrics that you are interested in observing in your experiment but they don't affect the results of your experiment.";

const FormMetrics = ({
  experiment,
  isLoading,
  isServerValid,
  submitErrors,
  setSubmitErrors,
  onSave,
}: FormMetricsProps) => {
  const {
    primaryOutcomes: defaultPrimary,
    secondaryOutcomes: defaultSecondary,
    available: availableOutcomes,
  } = useOutcomes(experiment!);
  const { maxPrimaryOutcomes } = useConfig();
  const { fieldMessages } = useReviewCheck(experiment);

  // We must alter primary outcome options when a secondary set is selected
  // to exclude the set from primary outcome options and vice versa
  const [primaryOutcomes, setPrimaryOutcomes] = useState<string[]>(
    experiment!.primaryOutcomes as string[],
  );
  const [secondaryOutcomes, setSecondaryOutcomes] = useState<string[]>(
    experiment!.secondaryOutcomes as string[],
  );

  const outcomeOption = (outcome: getConfig_nimbusConfig_outcomes) => ({
    label: outcome.friendlyName!,
    value: outcome.slug!,
  });

  const primaryOutcomeOptions: SelectOption[] = [];
  const secondaryOutcomeOptions: SelectOption[] = [];

  // Get primary/secondary options from server-supplied array of outcomes
  availableOutcomes?.forEach((outcome) => {
    if (!secondaryOutcomes.includes(outcome!.slug as string)) {
      primaryOutcomeOptions.push(outcomeOption(outcome!));
    }
    if (!primaryOutcomes.includes(outcome!.slug as string)) {
      secondaryOutcomeOptions.push(outcomeOption(outcome!));
    }
  });

  const defaultValues = {
    primaryOutcomes: defaultPrimary.map((outcome) => outcomeOption(outcome!)),
    secondaryOutcomes: defaultSecondary.map((outcome) =>
      outcomeOption(outcome!),
    ),
  };

  const {
    FormErrors,
    formSelectAttrs,
    isValid,
    isDirtyUnsaved,
    handleSubmit,
    isSubmitted,
  } = useCommonForm<MetricsFieldName>(
    defaultValues,
    isServerValid,
    submitErrors,
    setSubmitErrors,
    fieldMessages,
  );

  const shouldWarnOnExit = useExitWarning();
  useEffect(() => {
    shouldWarnOnExit(isDirtyUnsaved);
  }, [shouldWarnOnExit, isDirtyUnsaved]);

  const [handleSave, handleSaveNext] = useMemo(
    () =>
      [false, true].map((next) =>
        handleSubmit(
          () =>
            !isLoading &&
            onSave(
              {
                primaryOutcomes,
                secondaryOutcomes,
              },
              next,
            ),
        ),
      ),
    [isLoading, onSave, handleSubmit, primaryOutcomes, secondaryOutcomes],
  );

<<<<<<< HEAD
  // Two new variables to handle the primary and secondary states.
  const [valid, setValid] = useState({ primary: false, secondary: false });
=======
  // Add state to check if user has chosen option
  const [hasInteracted, setHasInteracted] = useState({
    primary: false,
    secondary: false,
  });
>>>>>>> dab95d6f

  const primaryContainerDivRef = useRef<HTMLDivElement>(null);
  const secondaryContainerDivRef = useRef<HTMLDivElement>(null);

<<<<<<< HEAD
  useEffect(() => {
    const primaryContainerDiv = primaryContainerDivRef.current;
    const secondaryContainerDiv = secondaryContainerDivRef.current;

    if (primaryContainerDiv) {
      const valueContainerDiv = primaryContainerDiv.querySelector(
        "#primary-outcomes > div",
      );
      const valueContainer = valueContainerDiv?.querySelector("div");
      if (valueContainer) {
        valueContainer.classList.toggle("form-control", valid.primary);
        valueContainer.classList.toggle("is-valid", valid.primary);
        valueContainer.classList.toggle("border-0", valid.primary);
        valueContainerDiv?.classList.toggle("border-success", valid.primary);
      }
    }

    if (secondaryContainerDiv) {
      const valueContainerDiv = secondaryContainerDiv.querySelector(
        "#secondary-outcomes > div",
      );
      const valueContainer = valueContainerDiv?.querySelector("div");
      if (valueContainer) {
        valueContainer.classList.toggle("form-control", valid.secondary);
        valueContainer.classList.toggle("is-valid", valid.secondary);
        valueContainer.classList.toggle("border-0", valid.secondary);
        valueContainerDiv?.classList.toggle("border-success", valid.secondary);
      }
    }
  }, [valid]);

  useEffect(() => {
    setValid((prevState) => ({
      ...prevState,
      primary: primaryOutcomes.length > 0,
    }));
  }, [primaryOutcomes]);

  useEffect(() => {
    setValid((prevState) => ({
      ...prevState,
      secondary: secondaryOutcomes.length > 0,
    }));
  }, [secondaryOutcomes]);

=======
  const toggleClasses = (valueContainer: HTMLElement, isValid: boolean) => {
    valueContainer.classList.toggle("form-control", isValid);
    valueContainer.classList.toggle("is-valid", isValid);
    valueContainer.classList.toggle("border-0", isValid);
  };

  const validatePrimary = useCallback(() => {
    const primaryContainerDiv = primaryContainerDivRef.current;
    if (!primaryContainerDiv) {
      return;
    }
    const valueContainerDiv = primaryContainerDiv.querySelector(
      "#primary-outcomes > div",
    );
    const valueContainer = valueContainerDiv?.querySelector("div");
    if (valueContainer && valueContainerDiv) {
      const isValid = primaryOutcomes.length > 0;
      toggleClasses(valueContainer, isValid);
      valueContainerDiv.classList.toggle("border-success", isValid);
    }
  }, [primaryOutcomes]);

  useEffect(() => {
    if (hasInteracted.primary) {
      validatePrimary();
    }
  }, [validatePrimary, hasInteracted.primary]);

  const validateSecondary = useCallback(() => {
    const secondaryContainerDiv = secondaryContainerDivRef.current;
    if (!secondaryContainerDiv) {
      return;
    }
    const valueContainerDiv = secondaryContainerDiv.querySelector(
      "#secondary-outcomes > div",
    );
    const valueContainer = valueContainerDiv?.querySelector("div");
    if (valueContainer && valueContainerDiv) {
      const isValid = secondaryOutcomes.length > 0;
      toggleClasses(valueContainer, isValid);
      valueContainerDiv.classList.toggle("border-success", isValid);
    }
  }, [secondaryOutcomes]);

  useEffect(() => {
    if (hasInteracted.secondary) {
      validateSecondary();
    }
  }, [validateSecondary, hasInteracted.secondary]);

>>>>>>> dab95d6f
  const isArchived =
    experiment?.isArchived != null ? experiment.isArchived : false;

  return (
    <Form
      noValidate
      onSubmit={handleSave}
      validated={isSubmitted && isValid}
      data-testid="FormMetrics"
    >
      {submitErrors["*"] && (
        <Alert data-testid="submit-error" variant="warning">
          {submitErrors["*"]}
        </Alert>
      )}

      <Form.Group
        controlId="primaryOutcomes"
        data-testid="primary-outcomes"
        ref={primaryContainerDivRef}
      >
        <Form.Label>
          Primary Outcomes{" "}
          <Info
            data-tip={PRIMARY_OUTCOMES_TOOLTIP}
            data-testid="tooltip-primary-outcomes"
            width="20"
            height="20"
            className="ml-1"
          />
          <ReactTooltip />
        </Form.Label>
        <Select
          isMulti
          id="primary-outcomes"
          {...formSelectAttrs("primaryOutcomes", setPrimaryOutcomes)}
          options={primaryOutcomeOptions}
          isOptionDisabled={() => primaryOutcomes.length >= maxPrimaryOutcomes!}
          onBlur={() => setHasInteracted({ ...hasInteracted, primary: true })}
        />
        <Form.Text className="text-muted">
          Select the user action or feature that you are measuring with this
          experiment. You may select up to 2 primary outcomes.
        </Form.Text>
        <FormErrors name="primaryOutcomes" />
      </Form.Group>

      <Form.Group
        controlId="secondaryOutcomes"
        data-testid="secondary-outcomes"
        ref={secondaryContainerDivRef}
      >
        <Form.Label>
          Secondary Outcomes{" "}
          <Info
            data-tip={SECONDARY_OUTCOMES_TOOLTIP}
            data-testid="tooltip-secondary-outcomes"
            width="20"
            height="20"
            className="ml-1"
          />
        </Form.Label>
        <Select
          isMulti
          id="secondary-outcomes"
          {...formSelectAttrs("secondaryOutcomes", setSecondaryOutcomes)}
          options={secondaryOutcomeOptions}
          onBlur={() => setHasInteracted({ ...hasInteracted, secondary: true })}
        />
        <Form.Text className="text-muted">
          Select the user action or feature that you are measuring with this
          experiment.
        </Form.Text>
        <FormErrors name="secondaryOutcomes" />
      </Form.Group>

      <div className="d-flex flex-row-reverse bd-highlight">
        <div className="p-2">
          <button
            onClick={handleSaveNext}
            data-testid="next-button"
            id="save-and-continue-button"
            className="btn btn-secondary"
            disabled={isLoading || isArchived}
            data-sb-kind="pages/EditMetrics"
          >
            Save and Continue
          </button>
        </div>
        <div className="p-2">
          <button
            data-testid="submit-button"
            type="submit"
            onClick={handleSave}
            className="btn btn-primary"
            id="save-button"
            disabled={isLoading || isArchived}
            data-sb-kind="pages/EditMetrics"
          >
            {isLoading ? <span>Saving</span> : <span>Save</span>}
          </button>
        </div>
      </div>
    </Form>
  );
};

export default FormMetrics;<|MERGE_RESOLUTION|>--- conflicted
+++ resolved
@@ -2,9 +2,6 @@
  * License, v. 2.0. If a copy of the MPL was not distributed with this
  * file, You can obtain one at http://mozilla.org/MPL/2.0/. */
 
-<<<<<<< HEAD
-import React, { useEffect, useMemo, useRef, useState } from "react";
-=======
 import React, {
   useCallback,
   useEffect,
@@ -12,7 +9,6 @@
   useRef,
   useState,
 } from "react";
->>>>>>> dab95d6f
 import Alert from "react-bootstrap/Alert";
 import Form from "react-bootstrap/Form";
 import Select from "react-select";
@@ -138,67 +134,15 @@
     [isLoading, onSave, handleSubmit, primaryOutcomes, secondaryOutcomes],
   );
 
-<<<<<<< HEAD
-  // Two new variables to handle the primary and secondary states.
-  const [valid, setValid] = useState({ primary: false, secondary: false });
-=======
   // Add state to check if user has chosen option
   const [hasInteracted, setHasInteracted] = useState({
     primary: false,
     secondary: false,
   });
->>>>>>> dab95d6f
 
   const primaryContainerDivRef = useRef<HTMLDivElement>(null);
   const secondaryContainerDivRef = useRef<HTMLDivElement>(null);
 
-<<<<<<< HEAD
-  useEffect(() => {
-    const primaryContainerDiv = primaryContainerDivRef.current;
-    const secondaryContainerDiv = secondaryContainerDivRef.current;
-
-    if (primaryContainerDiv) {
-      const valueContainerDiv = primaryContainerDiv.querySelector(
-        "#primary-outcomes > div",
-      );
-      const valueContainer = valueContainerDiv?.querySelector("div");
-      if (valueContainer) {
-        valueContainer.classList.toggle("form-control", valid.primary);
-        valueContainer.classList.toggle("is-valid", valid.primary);
-        valueContainer.classList.toggle("border-0", valid.primary);
-        valueContainerDiv?.classList.toggle("border-success", valid.primary);
-      }
-    }
-
-    if (secondaryContainerDiv) {
-      const valueContainerDiv = secondaryContainerDiv.querySelector(
-        "#secondary-outcomes > div",
-      );
-      const valueContainer = valueContainerDiv?.querySelector("div");
-      if (valueContainer) {
-        valueContainer.classList.toggle("form-control", valid.secondary);
-        valueContainer.classList.toggle("is-valid", valid.secondary);
-        valueContainer.classList.toggle("border-0", valid.secondary);
-        valueContainerDiv?.classList.toggle("border-success", valid.secondary);
-      }
-    }
-  }, [valid]);
-
-  useEffect(() => {
-    setValid((prevState) => ({
-      ...prevState,
-      primary: primaryOutcomes.length > 0,
-    }));
-  }, [primaryOutcomes]);
-
-  useEffect(() => {
-    setValid((prevState) => ({
-      ...prevState,
-      secondary: secondaryOutcomes.length > 0,
-    }));
-  }, [secondaryOutcomes]);
-
-=======
   const toggleClasses = (valueContainer: HTMLElement, isValid: boolean) => {
     valueContainer.classList.toggle("form-control", isValid);
     valueContainer.classList.toggle("is-valid", isValid);
@@ -249,7 +193,6 @@
     }
   }, [validateSecondary, hasInteracted.secondary]);
 
->>>>>>> dab95d6f
   const isArchived =
     experiment?.isArchived != null ? experiment.isArchived : false;
 
