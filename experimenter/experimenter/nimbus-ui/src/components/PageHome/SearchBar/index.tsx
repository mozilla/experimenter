--- conflicted
+++ resolved
@@ -95,9 +95,6 @@
       setClearIcon(true);
 
       const newTimer = setTimeout(() => {
-<<<<<<< HEAD
-        const results = fuse.search(searchTerms);
-=======
         let inputValue = event.target.value as string;
         // Check if the input value already has a space at the end
         if (
@@ -109,7 +106,6 @@
         }
         const results = fuse.search(inputValue);
 
->>>>>>> 3717daf3
         const searchResults = results.map((character) => character.item);
         onChange(searchResults);
 
