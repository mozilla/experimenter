--- conflicted
+++ resolved
@@ -145,74 +145,6 @@
       value: "FOLLOWUP",
     },
   ],
-<<<<<<< HEAD
-  applicationConfigs: [
-    {
-      application: NimbusExperimentApplicationEnum.DESKTOP,
-      channels: [
-        {
-          label: "Desktop Beta",
-          value: "BETA",
-        },
-        {
-          label: "Desktop Nightly",
-          value: "NIGHTLY",
-        },
-        {
-          label: "Platypus Doorstop",
-          value: "PLATYPUS_DOORSTOP",
-        },
-      ],
-    },
-    {
-      application: NimbusExperimentApplicationEnum.FENIX,
-      channels: [
-        {
-          label: "Desktop Beta",
-          value: "BETA",
-        },
-        {
-          label: "Desktop Nightly",
-          value: "NIGHTLY",
-        },
-        {
-          label: "Platypus Doorstop",
-          value: "PLATYPUS_DOORSTOP",
-        },
-      ],
-    },
-    {
-      application: NimbusExperimentApplicationEnum.IOS,
-      channels: [
-        {
-          label: "Desktop Beta",
-          value: "BETA",
-        },
-        {
-          label: "Desktop Nightly",
-          value: "NIGHTLY",
-        },
-        {
-          label: "Platypus Doorstop",
-          value: "PLATYPUS_DOORSTOP",
-        },
-      ],
-    },
-    {
-      application: NimbusExperimentApplicationEnum.MONITOR,
-      channels: [
-        {
-          label: "Staging",
-          value: "STAGING",
-        },
-        {
-          label: "Production",
-          value: "PRODUCTION",
-        },
-      ],
-    },
-  ],
-=======
   applicationConfigs: Object.values(NimbusExperimentApplicationEnum).map(
     (application) => {
       return {
@@ -230,11 +162,18 @@
             label: "Platypus Doorstop",
             value: "PLATYPUS_DOORSTOP",
           },
+          {
+          label: "Staging",
+          value: "STAGING",
+          },
+          {
+          label: "Production",
+          value: "PRODUCTION",
+        },
         ],
       };
     },
   ),
->>>>>>> 21649cc5
   allFeatureConfigs: [
     {
       id: 1,
