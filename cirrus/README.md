--- conflicted
+++ resolved
@@ -1,10 +1,9 @@
-<<<<<<< HEAD
-# Cirrus Server to get Enrollment Status
+
 
 Create `.env` file inside directory `cirrus/server` and copy the following values
 `REMOTE_SETTING_URL=https://firefox.settings.services.mozilla.com/v1/buckets/main/collections/nimbus-web-experiments/records
 REMOTE_SETTING_REFRESH_RATE_IN_SECONDS=10`
-=======
+
 # Cirrus Server to get Feature configuration API structure
 
 This Cirrus API allows clients to obtain a set of features based on their provided `client_id` and context information.
@@ -66,5 +65,4 @@
 ## Notes
 
 - This API only accepts POST requests.
-- All parameters should be supplied in the body as JSON.
->>>>>>> 5ef801a0
+- All parameters should be supplied in the body as JSON.