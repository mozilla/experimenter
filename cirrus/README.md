--- conflicted
+++ resolved
@@ -228,7 +228,6 @@
       "VariableN.1": "valueX",
       "VariableN.2": "valueY"
     }
-<<<<<<< HEAD
   },
   "Enrollments": [
     {
@@ -241,12 +240,10 @@
     }
   ]
 }
-=======
-  }
-}
-
-```
->>>>>>> dec4a851
+  }
+}
+
+```
 
 ## Notes
 
