[[package]]
name = "black"
version = "23.7.0"
description = "The uncompromising code formatter."
category = "dev"
optional = false
<<<<<<< HEAD
python-versions = ">=3.7"
=======
python-versions = ">=3.8"
files = [
    {file = "black-23.7.0-cp310-cp310-macosx_10_16_arm64.whl", hash = "sha256:5c4bc552ab52f6c1c506ccae05681fab58c3f72d59ae6e6639e8885e94fe2587"},
    {file = "black-23.7.0-cp310-cp310-macosx_10_16_universal2.whl", hash = "sha256:552513d5cd5694590d7ef6f46e1767a4df9af168d449ff767b13b084c020e63f"},
    {file = "black-23.7.0-cp310-cp310-macosx_10_16_x86_64.whl", hash = "sha256:86cee259349b4448adb4ef9b204bb4467aae74a386bce85d56ba4f5dc0da27be"},
    {file = "black-23.7.0-cp310-cp310-manylinux_2_17_x86_64.manylinux2014_x86_64.whl", hash = "sha256:501387a9edcb75d7ae8a4412bb8749900386eaef258f1aefab18adddea1936bc"},
    {file = "black-23.7.0-cp310-cp310-win_amd64.whl", hash = "sha256:fb074d8b213749fa1d077d630db0d5f8cc3b2ae63587ad4116e8a436e9bbe995"},
    {file = "black-23.7.0-cp311-cp311-macosx_10_16_arm64.whl", hash = "sha256:b5b0ee6d96b345a8b420100b7d71ebfdd19fab5e8301aff48ec270042cd40ac2"},
    {file = "black-23.7.0-cp311-cp311-macosx_10_16_universal2.whl", hash = "sha256:893695a76b140881531062d48476ebe4a48f5d1e9388177e175d76234ca247cd"},
    {file = "black-23.7.0-cp311-cp311-macosx_10_16_x86_64.whl", hash = "sha256:c333286dc3ddca6fdff74670b911cccedacb4ef0a60b34e491b8a67c833b343a"},
    {file = "black-23.7.0-cp311-cp311-manylinux_2_17_x86_64.manylinux2014_x86_64.whl", hash = "sha256:831d8f54c3a8c8cf55f64d0422ee875eecac26f5f649fb6c1df65316b67c8926"},
    {file = "black-23.7.0-cp311-cp311-win_amd64.whl", hash = "sha256:7f3bf2dec7d541b4619b8ce526bda74a6b0bffc480a163fed32eb8b3c9aed8ad"},
    {file = "black-23.7.0-cp38-cp38-macosx_10_16_arm64.whl", hash = "sha256:f9062af71c59c004cd519e2fb8f5d25d39e46d3af011b41ab43b9c74e27e236f"},
    {file = "black-23.7.0-cp38-cp38-macosx_10_16_universal2.whl", hash = "sha256:01ede61aac8c154b55f35301fac3e730baf0c9cf8120f65a9cd61a81cfb4a0c3"},
    {file = "black-23.7.0-cp38-cp38-macosx_10_16_x86_64.whl", hash = "sha256:327a8c2550ddc573b51e2c352adb88143464bb9d92c10416feb86b0f5aee5ff6"},
    {file = "black-23.7.0-cp38-cp38-manylinux_2_17_x86_64.manylinux2014_x86_64.whl", hash = "sha256:6d1c6022b86f83b632d06f2b02774134def5d4d4f1dac8bef16d90cda18ba28a"},
    {file = "black-23.7.0-cp38-cp38-win_amd64.whl", hash = "sha256:27eb7a0c71604d5de083757fbdb245b1a4fae60e9596514c6ec497eb63f95320"},
    {file = "black-23.7.0-cp39-cp39-macosx_10_16_arm64.whl", hash = "sha256:8417dbd2f57b5701492cd46edcecc4f9208dc75529bcf76c514864e48da867d9"},
    {file = "black-23.7.0-cp39-cp39-macosx_10_16_universal2.whl", hash = "sha256:47e56d83aad53ca140da0af87678fb38e44fd6bc0af71eebab2d1f59b1acf1d3"},
    {file = "black-23.7.0-cp39-cp39-macosx_10_16_x86_64.whl", hash = "sha256:25cc308838fe71f7065df53aedd20327969d05671bac95b38fdf37ebe70ac087"},
    {file = "black-23.7.0-cp39-cp39-manylinux_2_17_x86_64.manylinux2014_x86_64.whl", hash = "sha256:642496b675095d423f9b8448243336f8ec71c9d4d57ec17bf795b67f08132a91"},
    {file = "black-23.7.0-cp39-cp39-win_amd64.whl", hash = "sha256:ad0014efc7acf0bd745792bd0d8857413652979200ab924fbf239062adc12491"},
    {file = "black-23.7.0-py3-none-any.whl", hash = "sha256:9fd59d418c60c0348505f2ddf9609c1e1de8e7493eab96198fc89d9f865e7a96"},
    {file = "black-23.7.0.tar.gz", hash = "sha256:022a582720b0d9480ed82576c920a8c1dde97cc38ff11d8d8859b3bd6ca9eedb"},
]
>>>>>>> ee64158e

[package.dependencies]
click = ">=8.0.0"
mypy-extensions = ">=0.4.3"
packaging = ">=22.0"
pathspec = ">=0.9.0"
platformdirs = ">=2"
tomli = {version = ">=1.1.0", markers = "python_version < \"3.11\""}

[package.extras]
colorama = ["colorama (>=0.4.3)"]
d = ["aiohttp (>=3.7.4)"]
jupyter = ["ipython (>=7.8.0)", "tokenize-rt (>=3.2.0)"]
uvloop = ["uvloop (>=0.15.2)"]

[[package]]
name = "bleach"
version = "6.0.0"
description = "An easy safelist-based HTML-sanitizing tool."
category = "dev"
optional = false
python-versions = ">=3.7"

[package.dependencies]
six = ">=1.9.0"
webencodings = "*"

[package.extras]
css = ["tinycss2 (>=1.1.0,<1.2)"]

[[package]]
name = "certifi"
version = "2023.5.7"
description = "Python package for providing Mozilla's CA Bundle."
category = "dev"
optional = false
python-versions = ">=3.6"

[[package]]
name = "cffi"
version = "1.15.1"
description = "Foreign Function Interface for Python calling C code."
category = "dev"
optional = false
python-versions = "*"

[package.dependencies]
pycparser = "*"

[[package]]
name = "charset-normalizer"
version = "3.1.0"
description = "The Real First Universal Charset Detector. Open, modern and actively maintained alternative to Chardet."
category = "dev"
optional = false
python-versions = ">=3.7.0"

[[package]]
name = "click"
version = "8.1.3"
description = "Composable command line interface toolkit"
category = "dev"
optional = false
python-versions = ">=3.7"

[package.dependencies]
colorama = {version = "*", markers = "platform_system == \"Windows\""}

[[package]]
name = "colorama"
version = "0.4.6"
description = "Cross-platform colored terminal text."
category = "dev"
optional = false
python-versions = "!=3.0.*,!=3.1.*,!=3.2.*,!=3.3.*,!=3.4.*,!=3.5.*,!=3.6.*,>=2.7"

[[package]]
name = "cryptography"
version = "41.0.2"
description = "cryptography is a package which provides cryptographic recipes and primitives to Python developers."
category = "dev"
optional = false
python-versions = ">=3.7"

[package.dependencies]
cffi = ">=1.12"

[package.extras]
docs = ["sphinx (>=5.3.0)", "sphinx-rtd-theme (>=1.1.1)"]
docstest = ["pyenchant (>=1.6.11)", "sphinxcontrib-spelling (>=4.0.1)", "twine (>=1.12.0)"]
nox = ["nox"]
pep8test = ["black", "check-sdist", "mypy", "ruff"]
sdist = ["build"]
ssh = ["bcrypt (>=3.1.5)"]
test = ["pretend", "pytest (>=6.2.0)", "pytest-benchmark", "pytest-cov", "pytest-xdist"]
test-randomorder = ["pytest-randomly"]

[[package]]
name = "docutils"
version = "0.20.1"
description = "Docutils -- Python Documentation Utilities"
category = "dev"
optional = false
python-versions = ">=3.7"

[[package]]
name = "exceptiongroup"
version = "1.1.1"
description = "Backport of PEP 654 (exception groups)"
category = "dev"
optional = false
python-versions = ">=3.7"

[package.extras]
test = ["pytest (>=6)"]

[[package]]
name = "idna"
version = "3.4"
description = "Internationalized Domain Names in Applications (IDNA)"
category = "dev"
optional = false
python-versions = ">=3.5"

[[package]]
name = "importlib-metadata"
version = "6.6.0"
description = "Read metadata from Python packages"
category = "dev"
optional = false
python-versions = ">=3.7"

[package.dependencies]
zipp = ">=0.5"

[package.extras]
docs = ["furo", "jaraco.packaging (>=9)", "jaraco.tidelift (>=1.4)", "rst.linker (>=1.9)", "sphinx (>=3.5)", "sphinx-lint"]
perf = ["ipython"]
testing = ["flake8 (<5)", "flufl.flake8", "importlib-resources (>=1.3)", "packaging", "pyfakefs", "pytest (>=6)", "pytest-black (>=0.3.7)", "pytest-checkdocs (>=2.4)", "pytest-cov", "pytest-enabler (>=1.3)", "pytest-flake8", "pytest-mypy (>=0.9.1)", "pytest-perf (>=0.9.2)"]

[[package]]
name = "iniconfig"
version = "2.0.0"
description = "brain-dead simple config-ini parsing"
category = "dev"
optional = false
python-versions = ">=3.7"

[[package]]
name = "jaraco-classes"
version = "3.2.3"
description = "Utility functions for Python class constructs"
category = "dev"
optional = false
python-versions = ">=3.7"

[package.dependencies]
more-itertools = "*"

[package.extras]
docs = ["jaraco.packaging (>=9)", "jaraco.tidelift (>=1.4)", "rst.linker (>=1.9)", "sphinx (>=3.5)"]
testing = ["flake8 (<5)", "pytest (>=6)", "pytest-black (>=0.3.7)", "pytest-checkdocs (>=2.4)", "pytest-cov", "pytest-enabler (>=1.3)", "pytest-flake8", "pytest-mypy (>=0.9.1)"]

[[package]]
name = "jeepney"
version = "0.8.0"
description = "Low-level, pure Python DBus protocol wrapper."
category = "dev"
optional = false
python-versions = ">=3.7"

[package.extras]
test = ["async-timeout", "pytest", "pytest-asyncio (>=0.17)", "pytest-trio", "testpath", "trio"]
trio = ["async_generator", "trio"]

[[package]]
name = "keyring"
version = "23.13.1"
description = "Store and access your passwords safely."
category = "dev"
optional = false
python-versions = ">=3.7"

[package.dependencies]
importlib-metadata = {version = ">=4.11.4", markers = "python_version < \"3.12\""}
"jaraco.classes" = "*"
jeepney = {version = ">=0.4.2", markers = "sys_platform == \"linux\""}
pywin32-ctypes = {version = ">=0.2.0", markers = "sys_platform == \"win32\""}
SecretStorage = {version = ">=3.2", markers = "sys_platform == \"linux\""}

[package.extras]
completion = ["shtab"]
docs = ["furo", "jaraco.packaging (>=9)", "jaraco.tidelift (>=1.4)", "rst.linker (>=1.9)", "sphinx (>=3.5)"]
testing = ["flake8 (<5)", "pytest (>=6)", "pytest-black (>=0.3.7)", "pytest-checkdocs (>=2.4)", "pytest-cov", "pytest-enabler (>=1.3)", "pytest-flake8", "pytest-mypy (>=0.9.1)"]

[[package]]
name = "markdown-it-py"
version = "2.2.0"
description = "Python port of markdown-it. Markdown parsing, done right!"
category = "dev"
optional = false
python-versions = ">=3.7"

[package.dependencies]
mdurl = ">=0.1,<1.0"

[package.extras]
benchmarking = ["psutil", "pytest", "pytest-benchmark"]
code-style = ["pre-commit (>=3.0,<4.0)"]
compare = ["commonmark (>=0.9,<1.0)", "markdown (>=3.4,<4.0)", "mistletoe (>=1.0,<2.0)", "mistune (>=2.0,<3.0)", "panflute (>=2.3,<3.0)"]
linkify = ["linkify-it-py (>=1,<3)"]
plugins = ["mdit-py-plugins"]
profiling = ["gprof2dot"]
rtd = ["attrs", "myst-parser", "pyyaml", "sphinx", "sphinx-copybutton", "sphinx-design", "sphinx_book_theme"]
testing = ["coverage", "pytest", "pytest-cov", "pytest-regressions"]

[[package]]
name = "mdurl"
version = "0.1.2"
description = "Markdown URL utilities"
category = "dev"
optional = false
python-versions = ">=3.7"

[[package]]
name = "more-itertools"
version = "9.1.0"
description = "More routines for operating on iterables, beyond itertools"
category = "dev"
optional = false
python-versions = ">=3.7"

[[package]]
name = "mypy-extensions"
version = "1.0.0"
description = "Type system extensions for programs checked with the mypy type checker."
category = "dev"
optional = false
python-versions = ">=3.5"

[[package]]
name = "packaging"
version = "23.1"
description = "Core utilities for Python packages"
category = "dev"
optional = false
python-versions = ">=3.7"

[[package]]
name = "pathspec"
version = "0.11.1"
description = "Utility library for gitignore style pattern matching of file paths."
category = "dev"
optional = false
python-versions = ">=3.7"

[[package]]
name = "pkginfo"
version = "1.9.6"
description = "Query metadata from sdists / bdists / installed packages."
category = "dev"
optional = false
python-versions = ">=3.6"

[package.extras]
testing = ["pytest", "pytest-cov"]

[[package]]
name = "platformdirs"
version = "3.5.1"
description = "A small Python package for determining appropriate platform-specific dirs, e.g. a \"user data dir\"."
category = "dev"
optional = false
python-versions = ">=3.7"

[package.extras]
docs = ["furo (>=2023.3.27)", "proselint (>=0.13)", "sphinx (>=6.2.1)", "sphinx-autodoc-typehints (>=1.23,!=1.23.4)"]
test = ["appdirs (==1.4.4)", "covdefaults (>=2.3)", "pytest (>=7.3.1)", "pytest-cov (>=4)", "pytest-mock (>=3.10)"]

[[package]]
name = "pluggy"
version = "1.0.0"
description = "plugin and hook calling mechanisms for python"
category = "dev"
optional = false
python-versions = ">=3.6"

[package.extras]
dev = ["pre-commit", "tox"]
testing = ["pytest", "pytest-benchmark"]

[[package]]
name = "pycparser"
version = "2.21"
description = "C parser in Python"
category = "dev"
optional = false
python-versions = ">=2.7, !=3.0.*, !=3.1.*, !=3.2.*, !=3.3.*"

[[package]]
name = "pydantic"
version = "1.10.8"
description = "Data validation and settings management using python type hints"
category = "main"
optional = false
python-versions = ">=3.7"

[package.dependencies]
typing-extensions = ">=4.2.0"

[package.extras]
dotenv = ["python-dotenv (>=0.10.4)"]
email = ["email-validator (>=1.0.3)"]

[[package]]
name = "pydantic-to-typescript"
version = "1.0.10"
description = "Convert pydantic models to typescript interfaces"
category = "dev"
optional = false
python-versions = "*"

[package.dependencies]
pydantic = "*"

[package.extras]
dev = ["coverage", "pytest", "pytest-cov"]

[[package]]
name = "pygments"
version = "2.15.1"
description = "Pygments is a syntax highlighting package written in Python."
category = "dev"
optional = false
python-versions = ">=3.7"

[package.extras]
plugins = ["importlib-metadata"]

[[package]]
name = "pytest"
version = "7.4.0"
description = "pytest: simple powerful testing with Python"
category = "dev"
optional = false
python-versions = ">=3.7"
<<<<<<< HEAD
=======
files = [
    {file = "pytest-7.4.0-py3-none-any.whl", hash = "sha256:78bf16451a2eb8c7a2ea98e32dc119fd2aa758f1d5d66dbf0a59d69a3969df32"},
    {file = "pytest-7.4.0.tar.gz", hash = "sha256:b4bf8c45bd59934ed84001ad51e11b4ee40d40a1229d2c79f9c592b0a3f6bd8a"},
]
>>>>>>> ee64158e

[package.dependencies]
colorama = {version = "*", markers = "sys_platform == \"win32\""}
exceptiongroup = {version = ">=1.0.0rc8", markers = "python_version < \"3.11\""}
iniconfig = "*"
packaging = "*"
pluggy = ">=0.12,<2.0"
tomli = {version = ">=1.0.0", markers = "python_version < \"3.11\""}

[package.extras]
testing = ["argcomplete", "attrs (>=19.2.0)", "hypothesis (>=3.56)", "mock", "nose", "pygments (>=2.7.2)", "requests", "setuptools", "xmlschema"]

[[package]]
name = "pywin32-ctypes"
version = "0.2.0"
description = ""
category = "dev"
optional = false
python-versions = "*"

[[package]]
name = "readme-renderer"
version = "37.3"
description = "readme_renderer is a library for rendering \"readme\" descriptions for Warehouse"
category = "dev"
optional = false
python-versions = ">=3.7"

[package.dependencies]
bleach = ">=2.1.0"
docutils = ">=0.13.1"
Pygments = ">=2.5.1"

[package.extras]
md = ["cmarkgfm (>=0.8.0)"]

[[package]]
name = "requests"
version = "2.31.0"
description = "Python HTTP for Humans."
category = "dev"
optional = false
python-versions = ">=3.7"

[package.dependencies]
certifi = ">=2017.4.17"
charset-normalizer = ">=2,<4"
idna = ">=2.5,<4"
urllib3 = ">=1.21.1,<3"

[package.extras]
socks = ["PySocks (>=1.5.6,!=1.5.7)"]
use-chardet-on-py3 = ["chardet (>=3.0.2,<6)"]

[[package]]
name = "requests-toolbelt"
version = "1.0.0"
description = "A utility belt for advanced users of python-requests"
category = "dev"
optional = false
python-versions = ">=2.7, !=3.0.*, !=3.1.*, !=3.2.*, !=3.3.*"

[package.dependencies]
requests = ">=2.0.1,<3.0.0"

[[package]]
name = "rfc3986"
version = "2.0.0"
description = "Validating URI References per RFC 3986"
category = "dev"
optional = false
python-versions = ">=3.7"

[package.extras]
idna2008 = ["idna"]

[[package]]
name = "rich"
version = "13.4.1"
description = "Render rich text, tables, progress bars, syntax highlighting, markdown and more to the terminal"
category = "dev"
optional = false
python-versions = ">=3.7.0"

[package.dependencies]
markdown-it-py = ">=2.2.0,<3.0.0"
pygments = ">=2.13.0,<3.0.0"

[package.extras]
jupyter = ["ipywidgets (>=7.5.1,<9)"]

[[package]]
name = "ruff"
version = "0.0.269"
description = "An extremely fast Python linter, written in Rust."
category = "dev"
optional = false
python-versions = ">=3.7"

[[package]]
name = "secretstorage"
version = "3.3.3"
description = "Python bindings to FreeDesktop.org Secret Service API"
category = "dev"
optional = false
python-versions = ">=3.6"

[package.dependencies]
cryptography = ">=2.0"
jeepney = ">=0.6"

[[package]]
name = "six"
version = "1.16.0"
description = "Python 2 and 3 compatibility utilities"
category = "dev"
optional = false
python-versions = ">=2.7, !=3.0.*, !=3.1.*, !=3.2.*"

[[package]]
name = "tomli"
version = "2.0.1"
description = "A lil' TOML parser"
category = "dev"
optional = false
python-versions = ">=3.7"

[[package]]
name = "twine"
version = "4.0.2"
description = "Collection of utilities for publishing packages on PyPI"
category = "dev"
optional = false
python-versions = ">=3.7"

[package.dependencies]
importlib-metadata = ">=3.6"
keyring = ">=15.1"
pkginfo = ">=1.8.1"
readme-renderer = ">=35.0"
requests = ">=2.20"
requests-toolbelt = ">=0.8.0,<0.9.0 || >0.9.0"
rfc3986 = ">=1.4.0"
rich = ">=12.0.0"
urllib3 = ">=1.26.0"

[[package]]
name = "typing-extensions"
version = "4.6.2"
description = "Backported and Experimental Type Hints for Python 3.7+"
category = "main"
optional = false
python-versions = ">=3.7"

[[package]]
name = "urllib3"
version = "2.0.3"
description = "HTTP library with thread-safe connection pooling, file post, and more."
category = "dev"
optional = false
python-versions = ">=3.7"

[package.extras]
brotli = ["brotli (>=1.0.9)", "brotlicffi (>=0.8.0)"]
secure = ["certifi", "cryptography (>=1.9)", "idna (>=2.0.0)", "pyopenssl (>=17.1.0)", "urllib3-secure-extra"]
socks = ["pysocks (>=1.5.6,!=1.5.7,<2.0)"]
zstd = ["zstandard (>=0.18.0)"]

[[package]]
name = "webencodings"
version = "0.5.1"
description = "Character encoding aliases for legacy web content"
category = "dev"
optional = false
python-versions = "*"

[[package]]
name = "zipp"
version = "3.15.0"
description = "Backport of pathlib-compatible object wrapper for zip files"
category = "dev"
optional = false
python-versions = ">=3.7"

[package.extras]
docs = ["furo", "jaraco.packaging (>=9)", "jaraco.tidelift (>=1.4)", "rst.linker (>=1.9)", "sphinx (>=3.5)", "sphinx-lint"]
testing = ["big-O", "flake8 (<5)", "jaraco.functools", "jaraco.itertools", "more-itertools", "pytest (>=6)", "pytest-black (>=0.3.7)", "pytest-checkdocs (>=2.4)", "pytest-cov", "pytest-enabler (>=1.3)", "pytest-flake8", "pytest-mypy (>=0.9.1)"]

[metadata]
lock-version = "1.1"
python-versions = "^3.10"
content-hash = "608d8c515c7607276b9562f61534fd1bc0fdc138e33ea5d82d0e291d1c67eda0"

[metadata.files]
black = [
    {file = "black-23.3.0-cp310-cp310-macosx_10_16_arm64.whl", hash = "sha256:0945e13506be58bf7db93ee5853243eb368ace1c08a24c65ce108986eac65915"},
    {file = "black-23.3.0-cp310-cp310-macosx_10_16_universal2.whl", hash = "sha256:67de8d0c209eb5b330cce2469503de11bca4085880d62f1628bd9972cc3366b9"},
    {file = "black-23.3.0-cp310-cp310-macosx_10_16_x86_64.whl", hash = "sha256:7c3eb7cea23904399866c55826b31c1f55bbcd3890ce22ff70466b907b6775c2"},
    {file = "black-23.3.0-cp310-cp310-manylinux_2_17_x86_64.manylinux2014_x86_64.whl", hash = "sha256:32daa9783106c28815d05b724238e30718f34155653d4d6e125dc7daec8e260c"},
    {file = "black-23.3.0-cp310-cp310-win_amd64.whl", hash = "sha256:35d1381d7a22cc5b2be2f72c7dfdae4072a3336060635718cc7e1ede24221d6c"},
    {file = "black-23.3.0-cp311-cp311-macosx_10_16_arm64.whl", hash = "sha256:a8a968125d0a6a404842fa1bf0b349a568634f856aa08ffaff40ae0dfa52e7c6"},
    {file = "black-23.3.0-cp311-cp311-macosx_10_16_universal2.whl", hash = "sha256:c7ab5790333c448903c4b721b59c0d80b11fe5e9803d8703e84dcb8da56fec1b"},
    {file = "black-23.3.0-cp311-cp311-macosx_10_16_x86_64.whl", hash = "sha256:a6f6886c9869d4daae2d1715ce34a19bbc4b95006d20ed785ca00fa03cba312d"},
    {file = "black-23.3.0-cp311-cp311-manylinux_2_17_x86_64.manylinux2014_x86_64.whl", hash = "sha256:6f3c333ea1dd6771b2d3777482429864f8e258899f6ff05826c3a4fcc5ce3f70"},
    {file = "black-23.3.0-cp311-cp311-win_amd64.whl", hash = "sha256:11c410f71b876f961d1de77b9699ad19f939094c3a677323f43d7a29855fe326"},
    {file = "black-23.3.0-cp37-cp37m-macosx_10_16_x86_64.whl", hash = "sha256:1d06691f1eb8de91cd1b322f21e3bfc9efe0c7ca1f0e1eb1db44ea367dff656b"},
    {file = "black-23.3.0-cp37-cp37m-manylinux_2_17_x86_64.manylinux2014_x86_64.whl", hash = "sha256:50cb33cac881766a5cd9913e10ff75b1e8eb71babf4c7104f2e9c52da1fb7de2"},
    {file = "black-23.3.0-cp37-cp37m-win_amd64.whl", hash = "sha256:e114420bf26b90d4b9daa597351337762b63039752bdf72bf361364c1aa05925"},
    {file = "black-23.3.0-cp38-cp38-macosx_10_16_arm64.whl", hash = "sha256:48f9d345675bb7fbc3dd85821b12487e1b9a75242028adad0333ce36ed2a6d27"},
    {file = "black-23.3.0-cp38-cp38-macosx_10_16_universal2.whl", hash = "sha256:714290490c18fb0126baa0fca0a54ee795f7502b44177e1ce7624ba1c00f2331"},
    {file = "black-23.3.0-cp38-cp38-macosx_10_16_x86_64.whl", hash = "sha256:064101748afa12ad2291c2b91c960be28b817c0c7eaa35bec09cc63aa56493c5"},
    {file = "black-23.3.0-cp38-cp38-manylinux_2_17_x86_64.manylinux2014_x86_64.whl", hash = "sha256:562bd3a70495facf56814293149e51aa1be9931567474993c7942ff7d3533961"},
    {file = "black-23.3.0-cp38-cp38-win_amd64.whl", hash = "sha256:e198cf27888ad6f4ff331ca1c48ffc038848ea9f031a3b40ba36aced7e22f2c8"},
    {file = "black-23.3.0-cp39-cp39-macosx_10_16_arm64.whl", hash = "sha256:3238f2aacf827d18d26db07524e44741233ae09a584273aa059066d644ca7b30"},
    {file = "black-23.3.0-cp39-cp39-macosx_10_16_universal2.whl", hash = "sha256:f0bd2f4a58d6666500542b26354978218a9babcdc972722f4bf90779524515f3"},
    {file = "black-23.3.0-cp39-cp39-macosx_10_16_x86_64.whl", hash = "sha256:92c543f6854c28a3c7f39f4d9b7694f9a6eb9d3c5e2ece488c327b6e7ea9b266"},
    {file = "black-23.3.0-cp39-cp39-manylinux_2_17_x86_64.manylinux2014_x86_64.whl", hash = "sha256:3a150542a204124ed00683f0db1f5cf1c2aaaa9cc3495b7a3b5976fb136090ab"},
    {file = "black-23.3.0-cp39-cp39-win_amd64.whl", hash = "sha256:6b39abdfb402002b8a7d030ccc85cf5afff64ee90fa4c5aebc531e3ad0175ddb"},
    {file = "black-23.3.0-py3-none-any.whl", hash = "sha256:ec751418022185b0c1bb7d7736e6933d40bbb14c14a0abcf9123d1b159f98dd4"},
    {file = "black-23.3.0.tar.gz", hash = "sha256:1c7b8d606e728a41ea1ccbd7264677e494e87cf630e399262ced92d4a8dac940"},
]
bleach = [
    {file = "bleach-6.0.0-py3-none-any.whl", hash = "sha256:33c16e3353dbd13028ab4799a0f89a83f113405c766e9c122df8a06f5b85b3f4"},
    {file = "bleach-6.0.0.tar.gz", hash = "sha256:1a1a85c1595e07d8db14c5f09f09e6433502c51c595970edc090551f0db99414"},
]
certifi = [
    {file = "certifi-2023.5.7-py3-none-any.whl", hash = "sha256:c6c2e98f5c7869efca1f8916fed228dd91539f9f1b444c314c06eef02980c716"},
    {file = "certifi-2023.5.7.tar.gz", hash = "sha256:0f0d56dc5a6ad56fd4ba36484d6cc34451e1c6548c61daad8c320169f91eddc7"},
]
cffi = [
    {file = "cffi-1.15.1-cp27-cp27m-macosx_10_9_x86_64.whl", hash = "sha256:a66d3508133af6e8548451b25058d5812812ec3798c886bf38ed24a98216fab2"},
    {file = "cffi-1.15.1-cp27-cp27m-manylinux1_i686.whl", hash = "sha256:470c103ae716238bbe698d67ad020e1db9d9dba34fa5a899b5e21577e6d52ed2"},
    {file = "cffi-1.15.1-cp27-cp27m-manylinux1_x86_64.whl", hash = "sha256:9ad5db27f9cabae298d151c85cf2bad1d359a1b9c686a275df03385758e2f914"},
    {file = "cffi-1.15.1-cp27-cp27m-win32.whl", hash = "sha256:b3bbeb01c2b273cca1e1e0c5df57f12dce9a4dd331b4fa1635b8bec26350bde3"},
    {file = "cffi-1.15.1-cp27-cp27m-win_amd64.whl", hash = "sha256:e00b098126fd45523dd056d2efba6c5a63b71ffe9f2bbe1a4fe1716e1d0c331e"},
    {file = "cffi-1.15.1-cp27-cp27mu-manylinux1_i686.whl", hash = "sha256:d61f4695e6c866a23a21acab0509af1cdfd2c013cf256bbf5b6b5e2695827162"},
    {file = "cffi-1.15.1-cp27-cp27mu-manylinux1_x86_64.whl", hash = "sha256:ed9cb427ba5504c1dc15ede7d516b84757c3e3d7868ccc85121d9310d27eed0b"},
    {file = "cffi-1.15.1-cp310-cp310-macosx_10_9_x86_64.whl", hash = "sha256:39d39875251ca8f612b6f33e6b1195af86d1b3e60086068be9cc053aa4376e21"},
    {file = "cffi-1.15.1-cp310-cp310-macosx_11_0_arm64.whl", hash = "sha256:285d29981935eb726a4399badae8f0ffdff4f5050eaa6d0cfc3f64b857b77185"},
    {file = "cffi-1.15.1-cp310-cp310-manylinux_2_12_i686.manylinux2010_i686.manylinux_2_17_i686.manylinux2014_i686.whl", hash = "sha256:3eb6971dcff08619f8d91607cfc726518b6fa2a9eba42856be181c6d0d9515fd"},
    {file = "cffi-1.15.1-cp310-cp310-manylinux_2_17_aarch64.manylinux2014_aarch64.whl", hash = "sha256:21157295583fe8943475029ed5abdcf71eb3911894724e360acff1d61c1d54bc"},
    {file = "cffi-1.15.1-cp310-cp310-manylinux_2_17_ppc64le.manylinux2014_ppc64le.whl", hash = "sha256:5635bd9cb9731e6d4a1132a498dd34f764034a8ce60cef4f5319c0541159392f"},
    {file = "cffi-1.15.1-cp310-cp310-manylinux_2_17_s390x.manylinux2014_s390x.whl", hash = "sha256:2012c72d854c2d03e45d06ae57f40d78e5770d252f195b93f581acf3ba44496e"},
    {file = "cffi-1.15.1-cp310-cp310-manylinux_2_17_x86_64.manylinux2014_x86_64.whl", hash = "sha256:dd86c085fae2efd48ac91dd7ccffcfc0571387fe1193d33b6394db7ef31fe2a4"},
    {file = "cffi-1.15.1-cp310-cp310-musllinux_1_1_i686.whl", hash = "sha256:fa6693661a4c91757f4412306191b6dc88c1703f780c8234035eac011922bc01"},
    {file = "cffi-1.15.1-cp310-cp310-musllinux_1_1_x86_64.whl", hash = "sha256:59c0b02d0a6c384d453fece7566d1c7e6b7bae4fc5874ef2ef46d56776d61c9e"},
    {file = "cffi-1.15.1-cp310-cp310-win32.whl", hash = "sha256:cba9d6b9a7d64d4bd46167096fc9d2f835e25d7e4c121fb2ddfc6528fb0413b2"},
    {file = "cffi-1.15.1-cp310-cp310-win_amd64.whl", hash = "sha256:ce4bcc037df4fc5e3d184794f27bdaab018943698f4ca31630bc7f84a7b69c6d"},
    {file = "cffi-1.15.1-cp311-cp311-macosx_10_9_x86_64.whl", hash = "sha256:3d08afd128ddaa624a48cf2b859afef385b720bb4b43df214f85616922e6a5ac"},
    {file = "cffi-1.15.1-cp311-cp311-macosx_11_0_arm64.whl", hash = "sha256:3799aecf2e17cf585d977b780ce79ff0dc9b78d799fc694221ce814c2c19db83"},
    {file = "cffi-1.15.1-cp311-cp311-manylinux_2_12_i686.manylinux2010_i686.manylinux_2_17_i686.manylinux2014_i686.whl", hash = "sha256:a591fe9e525846e4d154205572a029f653ada1a78b93697f3b5a8f1f2bc055b9"},
    {file = "cffi-1.15.1-cp311-cp311-manylinux_2_17_aarch64.manylinux2014_aarch64.whl", hash = "sha256:3548db281cd7d2561c9ad9984681c95f7b0e38881201e157833a2342c30d5e8c"},
    {file = "cffi-1.15.1-cp311-cp311-manylinux_2_17_ppc64le.manylinux2014_ppc64le.whl", hash = "sha256:91fc98adde3d7881af9b59ed0294046f3806221863722ba7d8d120c575314325"},
    {file = "cffi-1.15.1-cp311-cp311-manylinux_2_17_x86_64.manylinux2014_x86_64.whl", hash = "sha256:94411f22c3985acaec6f83c6df553f2dbe17b698cc7f8ae751ff2237d96b9e3c"},
    {file = "cffi-1.15.1-cp311-cp311-musllinux_1_1_i686.whl", hash = "sha256:03425bdae262c76aad70202debd780501fabeaca237cdfddc008987c0e0f59ef"},
    {file = "cffi-1.15.1-cp311-cp311-musllinux_1_1_x86_64.whl", hash = "sha256:cc4d65aeeaa04136a12677d3dd0b1c0c94dc43abac5860ab33cceb42b801c1e8"},
    {file = "cffi-1.15.1-cp311-cp311-win32.whl", hash = "sha256:a0f100c8912c114ff53e1202d0078b425bee3649ae34d7b070e9697f93c5d52d"},
    {file = "cffi-1.15.1-cp311-cp311-win_amd64.whl", hash = "sha256:04ed324bda3cda42b9b695d51bb7d54b680b9719cfab04227cdd1e04e5de3104"},
    {file = "cffi-1.15.1-cp36-cp36m-macosx_10_9_x86_64.whl", hash = "sha256:50a74364d85fd319352182ef59c5c790484a336f6db772c1a9231f1c3ed0cbd7"},
    {file = "cffi-1.15.1-cp36-cp36m-manylinux_2_17_aarch64.manylinux2014_aarch64.whl", hash = "sha256:e263d77ee3dd201c3a142934a086a4450861778baaeeb45db4591ef65550b0a6"},
    {file = "cffi-1.15.1-cp36-cp36m-manylinux_2_17_ppc64le.manylinux2014_ppc64le.whl", hash = "sha256:cec7d9412a9102bdc577382c3929b337320c4c4c4849f2c5cdd14d7368c5562d"},
    {file = "cffi-1.15.1-cp36-cp36m-manylinux_2_17_s390x.manylinux2014_s390x.whl", hash = "sha256:4289fc34b2f5316fbb762d75362931e351941fa95fa18789191b33fc4cf9504a"},
    {file = "cffi-1.15.1-cp36-cp36m-manylinux_2_5_i686.manylinux1_i686.whl", hash = "sha256:173379135477dc8cac4bc58f45db08ab45d228b3363adb7af79436135d028405"},
    {file = "cffi-1.15.1-cp36-cp36m-manylinux_2_5_x86_64.manylinux1_x86_64.whl", hash = "sha256:6975a3fac6bc83c4a65c9f9fcab9e47019a11d3d2cf7f3c0d03431bf145a941e"},
    {file = "cffi-1.15.1-cp36-cp36m-win32.whl", hash = "sha256:2470043b93ff09bf8fb1d46d1cb756ce6132c54826661a32d4e4d132e1977adf"},
    {file = "cffi-1.15.1-cp36-cp36m-win_amd64.whl", hash = "sha256:30d78fbc8ebf9c92c9b7823ee18eb92f2e6ef79b45ac84db507f52fbe3ec4497"},
    {file = "cffi-1.15.1-cp37-cp37m-macosx_10_9_x86_64.whl", hash = "sha256:198caafb44239b60e252492445da556afafc7d1e3ab7a1fb3f0584ef6d742375"},
    {file = "cffi-1.15.1-cp37-cp37m-manylinux_2_12_i686.manylinux2010_i686.manylinux_2_17_i686.manylinux2014_i686.whl", hash = "sha256:5ef34d190326c3b1f822a5b7a45f6c4535e2f47ed06fec77d3d799c450b2651e"},
    {file = "cffi-1.15.1-cp37-cp37m-manylinux_2_17_aarch64.manylinux2014_aarch64.whl", hash = "sha256:8102eaf27e1e448db915d08afa8b41d6c7ca7a04b7d73af6514df10a3e74bd82"},
    {file = "cffi-1.15.1-cp37-cp37m-manylinux_2_17_ppc64le.manylinux2014_ppc64le.whl", hash = "sha256:5df2768244d19ab7f60546d0c7c63ce1581f7af8b5de3eb3004b9b6fc8a9f84b"},
    {file = "cffi-1.15.1-cp37-cp37m-manylinux_2_17_s390x.manylinux2014_s390x.whl", hash = "sha256:a8c4917bd7ad33e8eb21e9a5bbba979b49d9a97acb3a803092cbc1133e20343c"},
    {file = "cffi-1.15.1-cp37-cp37m-manylinux_2_17_x86_64.manylinux2014_x86_64.whl", hash = "sha256:0e2642fe3142e4cc4af0799748233ad6da94c62a8bec3a6648bf8ee68b1c7426"},
    {file = "cffi-1.15.1-cp37-cp37m-win32.whl", hash = "sha256:e229a521186c75c8ad9490854fd8bbdd9a0c9aa3a524326b55be83b54d4e0ad9"},
    {file = "cffi-1.15.1-cp37-cp37m-win_amd64.whl", hash = "sha256:a0b71b1b8fbf2b96e41c4d990244165e2c9be83d54962a9a1d118fd8657d2045"},
    {file = "cffi-1.15.1-cp38-cp38-macosx_10_9_x86_64.whl", hash = "sha256:320dab6e7cb2eacdf0e658569d2575c4dad258c0fcc794f46215e1e39f90f2c3"},
    {file = "cffi-1.15.1-cp38-cp38-manylinux_2_12_i686.manylinux2010_i686.manylinux_2_17_i686.manylinux2014_i686.whl", hash = "sha256:1e74c6b51a9ed6589199c787bf5f9875612ca4a8a0785fb2d4a84429badaf22a"},
    {file = "cffi-1.15.1-cp38-cp38-manylinux_2_17_aarch64.manylinux2014_aarch64.whl", hash = "sha256:a5c84c68147988265e60416b57fc83425a78058853509c1b0629c180094904a5"},
    {file = "cffi-1.15.1-cp38-cp38-manylinux_2_17_ppc64le.manylinux2014_ppc64le.whl", hash = "sha256:3b926aa83d1edb5aa5b427b4053dc420ec295a08e40911296b9eb1b6170f6cca"},
    {file = "cffi-1.15.1-cp38-cp38-manylinux_2_17_s390x.manylinux2014_s390x.whl", hash = "sha256:87c450779d0914f2861b8526e035c5e6da0a3199d8f1add1a665e1cbc6fc6d02"},
    {file = "cffi-1.15.1-cp38-cp38-manylinux_2_17_x86_64.manylinux2014_x86_64.whl", hash = "sha256:4f2c9f67e9821cad2e5f480bc8d83b8742896f1242dba247911072d4fa94c192"},
    {file = "cffi-1.15.1-cp38-cp38-win32.whl", hash = "sha256:8b7ee99e510d7b66cdb6c593f21c043c248537a32e0bedf02e01e9553a172314"},
    {file = "cffi-1.15.1-cp38-cp38-win_amd64.whl", hash = "sha256:00a9ed42e88df81ffae7a8ab6d9356b371399b91dbdf0c3cb1e84c03a13aceb5"},
    {file = "cffi-1.15.1-cp39-cp39-macosx_10_9_x86_64.whl", hash = "sha256:54a2db7b78338edd780e7ef7f9f6c442500fb0d41a5a4ea24fff1c929d5af585"},
    {file = "cffi-1.15.1-cp39-cp39-macosx_11_0_arm64.whl", hash = "sha256:fcd131dd944808b5bdb38e6f5b53013c5aa4f334c5cad0c72742f6eba4b73db0"},
    {file = "cffi-1.15.1-cp39-cp39-manylinux_2_12_i686.manylinux2010_i686.manylinux_2_17_i686.manylinux2014_i686.whl", hash = "sha256:7473e861101c9e72452f9bf8acb984947aa1661a7704553a9f6e4baa5ba64415"},
    {file = "cffi-1.15.1-cp39-cp39-manylinux_2_17_aarch64.manylinux2014_aarch64.whl", hash = "sha256:6c9a799e985904922a4d207a94eae35c78ebae90e128f0c4e521ce339396be9d"},
    {file = "cffi-1.15.1-cp39-cp39-manylinux_2_17_ppc64le.manylinux2014_ppc64le.whl", hash = "sha256:3bcde07039e586f91b45c88f8583ea7cf7a0770df3a1649627bf598332cb6984"},
    {file = "cffi-1.15.1-cp39-cp39-manylinux_2_17_s390x.manylinux2014_s390x.whl", hash = "sha256:33ab79603146aace82c2427da5ca6e58f2b3f2fb5da893ceac0c42218a40be35"},
    {file = "cffi-1.15.1-cp39-cp39-manylinux_2_17_x86_64.manylinux2014_x86_64.whl", hash = "sha256:5d598b938678ebf3c67377cdd45e09d431369c3b1a5b331058c338e201f12b27"},
    {file = "cffi-1.15.1-cp39-cp39-musllinux_1_1_i686.whl", hash = "sha256:db0fbb9c62743ce59a9ff687eb5f4afbe77e5e8403d6697f7446e5f609976f76"},
    {file = "cffi-1.15.1-cp39-cp39-musllinux_1_1_x86_64.whl", hash = "sha256:98d85c6a2bef81588d9227dde12db8a7f47f639f4a17c9ae08e773aa9c697bf3"},
    {file = "cffi-1.15.1-cp39-cp39-win32.whl", hash = "sha256:40f4774f5a9d4f5e344f31a32b5096977b5d48560c5592e2f3d2c4374bd543ee"},
    {file = "cffi-1.15.1-cp39-cp39-win_amd64.whl", hash = "sha256:70df4e3b545a17496c9b3f41f5115e69a4f2e77e94e1d2a8e1070bc0c38c8a3c"},
    {file = "cffi-1.15.1.tar.gz", hash = "sha256:d400bfb9a37b1351253cb402671cea7e89bdecc294e8016a707f6d1d8ac934f9"},
]
charset-normalizer = [
    {file = "charset-normalizer-3.1.0.tar.gz", hash = "sha256:34e0a2f9c370eb95597aae63bf85eb5e96826d81e3dcf88b8886012906f509b5"},
    {file = "charset_normalizer-3.1.0-cp310-cp310-macosx_10_9_universal2.whl", hash = "sha256:e0ac8959c929593fee38da1c2b64ee9778733cdf03c482c9ff1d508b6b593b2b"},
    {file = "charset_normalizer-3.1.0-cp310-cp310-macosx_10_9_x86_64.whl", hash = "sha256:d7fc3fca01da18fbabe4625d64bb612b533533ed10045a2ac3dd194bfa656b60"},
    {file = "charset_normalizer-3.1.0-cp310-cp310-macosx_11_0_arm64.whl", hash = "sha256:04eefcee095f58eaabe6dc3cc2262f3bcd776d2c67005880894f447b3f2cb9c1"},
    {file = "charset_normalizer-3.1.0-cp310-cp310-manylinux_2_17_aarch64.manylinux2014_aarch64.whl", hash = "sha256:20064ead0717cf9a73a6d1e779b23d149b53daf971169289ed2ed43a71e8d3b0"},
    {file = "charset_normalizer-3.1.0-cp310-cp310-manylinux_2_17_ppc64le.manylinux2014_ppc64le.whl", hash = "sha256:1435ae15108b1cb6fffbcea2af3d468683b7afed0169ad718451f8db5d1aff6f"},
    {file = "charset_normalizer-3.1.0-cp310-cp310-manylinux_2_17_s390x.manylinux2014_s390x.whl", hash = "sha256:c84132a54c750fda57729d1e2599bb598f5fa0344085dbde5003ba429a4798c0"},
    {file = "charset_normalizer-3.1.0-cp310-cp310-manylinux_2_17_x86_64.manylinux2014_x86_64.whl", hash = "sha256:75f2568b4189dda1c567339b48cba4ac7384accb9c2a7ed655cd86b04055c795"},
    {file = "charset_normalizer-3.1.0-cp310-cp310-manylinux_2_5_i686.manylinux1_i686.manylinux_2_17_i686.manylinux2014_i686.whl", hash = "sha256:11d3bcb7be35e7b1bba2c23beedac81ee893ac9871d0ba79effc7fc01167db6c"},
    {file = "charset_normalizer-3.1.0-cp310-cp310-musllinux_1_1_aarch64.whl", hash = "sha256:891cf9b48776b5c61c700b55a598621fdb7b1e301a550365571e9624f270c203"},
    {file = "charset_normalizer-3.1.0-cp310-cp310-musllinux_1_1_i686.whl", hash = "sha256:5f008525e02908b20e04707a4f704cd286d94718f48bb33edddc7d7b584dddc1"},
    {file = "charset_normalizer-3.1.0-cp310-cp310-musllinux_1_1_ppc64le.whl", hash = "sha256:b06f0d3bf045158d2fb8837c5785fe9ff9b8c93358be64461a1089f5da983137"},
    {file = "charset_normalizer-3.1.0-cp310-cp310-musllinux_1_1_s390x.whl", hash = "sha256:49919f8400b5e49e961f320c735388ee686a62327e773fa5b3ce6721f7e785ce"},
    {file = "charset_normalizer-3.1.0-cp310-cp310-musllinux_1_1_x86_64.whl", hash = "sha256:22908891a380d50738e1f978667536f6c6b526a2064156203d418f4856d6e86a"},
    {file = "charset_normalizer-3.1.0-cp310-cp310-win32.whl", hash = "sha256:12d1a39aa6b8c6f6248bb54550efcc1c38ce0d8096a146638fd4738e42284448"},
    {file = "charset_normalizer-3.1.0-cp310-cp310-win_amd64.whl", hash = "sha256:65ed923f84a6844de5fd29726b888e58c62820e0769b76565480e1fdc3d062f8"},
    {file = "charset_normalizer-3.1.0-cp311-cp311-macosx_10_9_universal2.whl", hash = "sha256:9a3267620866c9d17b959a84dd0bd2d45719b817245e49371ead79ed4f710d19"},
    {file = "charset_normalizer-3.1.0-cp311-cp311-macosx_10_9_x86_64.whl", hash = "sha256:6734e606355834f13445b6adc38b53c0fd45f1a56a9ba06c2058f86893ae8017"},
    {file = "charset_normalizer-3.1.0-cp311-cp311-macosx_11_0_arm64.whl", hash = "sha256:f8303414c7b03f794347ad062c0516cee0e15f7a612abd0ce1e25caf6ceb47df"},
    {file = "charset_normalizer-3.1.0-cp311-cp311-manylinux_2_17_aarch64.manylinux2014_aarch64.whl", hash = "sha256:aaf53a6cebad0eae578f062c7d462155eada9c172bd8c4d250b8c1d8eb7f916a"},
    {file = "charset_normalizer-3.1.0-cp311-cp311-manylinux_2_17_ppc64le.manylinux2014_ppc64le.whl", hash = "sha256:3dc5b6a8ecfdc5748a7e429782598e4f17ef378e3e272eeb1340ea57c9109f41"},
    {file = "charset_normalizer-3.1.0-cp311-cp311-manylinux_2_17_s390x.manylinux2014_s390x.whl", hash = "sha256:e1b25e3ad6c909f398df8921780d6a3d120d8c09466720226fc621605b6f92b1"},
    {file = "charset_normalizer-3.1.0-cp311-cp311-manylinux_2_17_x86_64.manylinux2014_x86_64.whl", hash = "sha256:0ca564606d2caafb0abe6d1b5311c2649e8071eb241b2d64e75a0d0065107e62"},
    {file = "charset_normalizer-3.1.0-cp311-cp311-manylinux_2_5_i686.manylinux1_i686.manylinux_2_17_i686.manylinux2014_i686.whl", hash = "sha256:b82fab78e0b1329e183a65260581de4375f619167478dddab510c6c6fb04d9b6"},
    {file = "charset_normalizer-3.1.0-cp311-cp311-musllinux_1_1_aarch64.whl", hash = "sha256:bd7163182133c0c7701b25e604cf1611c0d87712e56e88e7ee5d72deab3e76b5"},
    {file = "charset_normalizer-3.1.0-cp311-cp311-musllinux_1_1_i686.whl", hash = "sha256:11d117e6c63e8f495412d37e7dc2e2fff09c34b2d09dbe2bee3c6229577818be"},
    {file = "charset_normalizer-3.1.0-cp311-cp311-musllinux_1_1_ppc64le.whl", hash = "sha256:cf6511efa4801b9b38dc5546d7547d5b5c6ef4b081c60b23e4d941d0eba9cbeb"},
    {file = "charset_normalizer-3.1.0-cp311-cp311-musllinux_1_1_s390x.whl", hash = "sha256:abc1185d79f47c0a7aaf7e2412a0eb2c03b724581139193d2d82b3ad8cbb00ac"},
    {file = "charset_normalizer-3.1.0-cp311-cp311-musllinux_1_1_x86_64.whl", hash = "sha256:cb7b2ab0188829593b9de646545175547a70d9a6e2b63bf2cd87a0a391599324"},
    {file = "charset_normalizer-3.1.0-cp311-cp311-win32.whl", hash = "sha256:c36bcbc0d5174a80d6cccf43a0ecaca44e81d25be4b7f90f0ed7bcfbb5a00909"},
    {file = "charset_normalizer-3.1.0-cp311-cp311-win_amd64.whl", hash = "sha256:cca4def576f47a09a943666b8f829606bcb17e2bc2d5911a46c8f8da45f56755"},
    {file = "charset_normalizer-3.1.0-cp37-cp37m-macosx_10_9_x86_64.whl", hash = "sha256:0c95f12b74681e9ae127728f7e5409cbbef9cd914d5896ef238cc779b8152373"},
    {file = "charset_normalizer-3.1.0-cp37-cp37m-manylinux_2_17_aarch64.manylinux2014_aarch64.whl", hash = "sha256:fca62a8301b605b954ad2e9c3666f9d97f63872aa4efcae5492baca2056b74ab"},
    {file = "charset_normalizer-3.1.0-cp37-cp37m-manylinux_2_17_ppc64le.manylinux2014_ppc64le.whl", hash = "sha256:ac0aa6cd53ab9a31d397f8303f92c42f534693528fafbdb997c82bae6e477ad9"},
    {file = "charset_normalizer-3.1.0-cp37-cp37m-manylinux_2_17_s390x.manylinux2014_s390x.whl", hash = "sha256:c3af8e0f07399d3176b179f2e2634c3ce9c1301379a6b8c9c9aeecd481da494f"},
    {file = "charset_normalizer-3.1.0-cp37-cp37m-manylinux_2_17_x86_64.manylinux2014_x86_64.whl", hash = "sha256:3a5fc78f9e3f501a1614a98f7c54d3969f3ad9bba8ba3d9b438c3bc5d047dd28"},
    {file = "charset_normalizer-3.1.0-cp37-cp37m-manylinux_2_5_i686.manylinux1_i686.manylinux_2_17_i686.manylinux2014_i686.whl", hash = "sha256:628c985afb2c7d27a4800bfb609e03985aaecb42f955049957814e0491d4006d"},
    {file = "charset_normalizer-3.1.0-cp37-cp37m-musllinux_1_1_aarch64.whl", hash = "sha256:74db0052d985cf37fa111828d0dd230776ac99c740e1a758ad99094be4f1803d"},
    {file = "charset_normalizer-3.1.0-cp37-cp37m-musllinux_1_1_i686.whl", hash = "sha256:1e8fcdd8f672a1c4fc8d0bd3a2b576b152d2a349782d1eb0f6b8e52e9954731d"},
    {file = "charset_normalizer-3.1.0-cp37-cp37m-musllinux_1_1_ppc64le.whl", hash = "sha256:04afa6387e2b282cf78ff3dbce20f0cc071c12dc8f685bd40960cc68644cfea6"},
    {file = "charset_normalizer-3.1.0-cp37-cp37m-musllinux_1_1_s390x.whl", hash = "sha256:dd5653e67b149503c68c4018bf07e42eeed6b4e956b24c00ccdf93ac79cdff84"},
    {file = "charset_normalizer-3.1.0-cp37-cp37m-musllinux_1_1_x86_64.whl", hash = "sha256:d2686f91611f9e17f4548dbf050e75b079bbc2a82be565832bc8ea9047b61c8c"},
    {file = "charset_normalizer-3.1.0-cp37-cp37m-win32.whl", hash = "sha256:4155b51ae05ed47199dc5b2a4e62abccb274cee6b01da5b895099b61b1982974"},
    {file = "charset_normalizer-3.1.0-cp37-cp37m-win_amd64.whl", hash = "sha256:322102cdf1ab682ecc7d9b1c5eed4ec59657a65e1c146a0da342b78f4112db23"},
    {file = "charset_normalizer-3.1.0-cp38-cp38-macosx_10_9_universal2.whl", hash = "sha256:e633940f28c1e913615fd624fcdd72fdba807bf53ea6925d6a588e84e1151531"},
    {file = "charset_normalizer-3.1.0-cp38-cp38-macosx_10_9_x86_64.whl", hash = "sha256:3a06f32c9634a8705f4ca9946d667609f52cf130d5548881401f1eb2c39b1e2c"},
    {file = "charset_normalizer-3.1.0-cp38-cp38-macosx_11_0_arm64.whl", hash = "sha256:7381c66e0561c5757ffe616af869b916c8b4e42b367ab29fedc98481d1e74e14"},
    {file = "charset_normalizer-3.1.0-cp38-cp38-manylinux_2_17_aarch64.manylinux2014_aarch64.whl", hash = "sha256:3573d376454d956553c356df45bb824262c397c6e26ce43e8203c4c540ee0acb"},
    {file = "charset_normalizer-3.1.0-cp38-cp38-manylinux_2_17_ppc64le.manylinux2014_ppc64le.whl", hash = "sha256:e89df2958e5159b811af9ff0f92614dabf4ff617c03a4c1c6ff53bf1c399e0e1"},
    {file = "charset_normalizer-3.1.0-cp38-cp38-manylinux_2_17_s390x.manylinux2014_s390x.whl", hash = "sha256:78cacd03e79d009d95635e7d6ff12c21eb89b894c354bd2b2ed0b4763373693b"},
    {file = "charset_normalizer-3.1.0-cp38-cp38-manylinux_2_17_x86_64.manylinux2014_x86_64.whl", hash = "sha256:de5695a6f1d8340b12a5d6d4484290ee74d61e467c39ff03b39e30df62cf83a0"},
    {file = "charset_normalizer-3.1.0-cp38-cp38-manylinux_2_5_i686.manylinux1_i686.manylinux_2_17_i686.manylinux2014_i686.whl", hash = "sha256:1c60b9c202d00052183c9be85e5eaf18a4ada0a47d188a83c8f5c5b23252f649"},
    {file = "charset_normalizer-3.1.0-cp38-cp38-musllinux_1_1_aarch64.whl", hash = "sha256:f645caaf0008bacf349875a974220f1f1da349c5dbe7c4ec93048cdc785a3326"},
    {file = "charset_normalizer-3.1.0-cp38-cp38-musllinux_1_1_i686.whl", hash = "sha256:ea9f9c6034ea2d93d9147818f17c2a0860d41b71c38b9ce4d55f21b6f9165a11"},
    {file = "charset_normalizer-3.1.0-cp38-cp38-musllinux_1_1_ppc64le.whl", hash = "sha256:80d1543d58bd3d6c271b66abf454d437a438dff01c3e62fdbcd68f2a11310d4b"},
    {file = "charset_normalizer-3.1.0-cp38-cp38-musllinux_1_1_s390x.whl", hash = "sha256:73dc03a6a7e30b7edc5b01b601e53e7fc924b04e1835e8e407c12c037e81adbd"},
    {file = "charset_normalizer-3.1.0-cp38-cp38-musllinux_1_1_x86_64.whl", hash = "sha256:6f5c2e7bc8a4bf7c426599765b1bd33217ec84023033672c1e9a8b35eaeaaaf8"},
    {file = "charset_normalizer-3.1.0-cp38-cp38-win32.whl", hash = "sha256:12a2b561af122e3d94cdb97fe6fb2bb2b82cef0cdca131646fdb940a1eda04f0"},
    {file = "charset_normalizer-3.1.0-cp38-cp38-win_amd64.whl", hash = "sha256:3160a0fd9754aab7d47f95a6b63ab355388d890163eb03b2d2b87ab0a30cfa59"},
    {file = "charset_normalizer-3.1.0-cp39-cp39-macosx_10_9_universal2.whl", hash = "sha256:38e812a197bf8e71a59fe55b757a84c1f946d0ac114acafaafaf21667a7e169e"},
    {file = "charset_normalizer-3.1.0-cp39-cp39-macosx_10_9_x86_64.whl", hash = "sha256:6baf0baf0d5d265fa7944feb9f7451cc316bfe30e8df1a61b1bb08577c554f31"},
    {file = "charset_normalizer-3.1.0-cp39-cp39-macosx_11_0_arm64.whl", hash = "sha256:8f25e17ab3039b05f762b0a55ae0b3632b2e073d9c8fc88e89aca31a6198e88f"},
    {file = "charset_normalizer-3.1.0-cp39-cp39-manylinux_2_17_aarch64.manylinux2014_aarch64.whl", hash = "sha256:3747443b6a904001473370d7810aa19c3a180ccd52a7157aacc264a5ac79265e"},
    {file = "charset_normalizer-3.1.0-cp39-cp39-manylinux_2_17_ppc64le.manylinux2014_ppc64le.whl", hash = "sha256:b116502087ce8a6b7a5f1814568ccbd0e9f6cfd99948aa59b0e241dc57cf739f"},
    {file = "charset_normalizer-3.1.0-cp39-cp39-manylinux_2_17_s390x.manylinux2014_s390x.whl", hash = "sha256:d16fd5252f883eb074ca55cb622bc0bee49b979ae4e8639fff6ca3ff44f9f854"},
    {file = "charset_normalizer-3.1.0-cp39-cp39-manylinux_2_17_x86_64.manylinux2014_x86_64.whl", hash = "sha256:21fa558996782fc226b529fdd2ed7866c2c6ec91cee82735c98a197fae39f706"},
    {file = "charset_normalizer-3.1.0-cp39-cp39-manylinux_2_5_i686.manylinux1_i686.manylinux_2_17_i686.manylinux2014_i686.whl", hash = "sha256:6f6c7a8a57e9405cad7485f4c9d3172ae486cfef1344b5ddd8e5239582d7355e"},
    {file = "charset_normalizer-3.1.0-cp39-cp39-musllinux_1_1_aarch64.whl", hash = "sha256:ac3775e3311661d4adace3697a52ac0bab17edd166087d493b52d4f4f553f9f0"},
    {file = "charset_normalizer-3.1.0-cp39-cp39-musllinux_1_1_i686.whl", hash = "sha256:10c93628d7497c81686e8e5e557aafa78f230cd9e77dd0c40032ef90c18f2230"},
    {file = "charset_normalizer-3.1.0-cp39-cp39-musllinux_1_1_ppc64le.whl", hash = "sha256:6f4f4668e1831850ebcc2fd0b1cd11721947b6dc7c00bf1c6bd3c929ae14f2c7"},
    {file = "charset_normalizer-3.1.0-cp39-cp39-musllinux_1_1_s390x.whl", hash = "sha256:0be65ccf618c1e7ac9b849c315cc2e8a8751d9cfdaa43027d4f6624bd587ab7e"},
    {file = "charset_normalizer-3.1.0-cp39-cp39-musllinux_1_1_x86_64.whl", hash = "sha256:53d0a3fa5f8af98a1e261de6a3943ca631c526635eb5817a87a59d9a57ebf48f"},
    {file = "charset_normalizer-3.1.0-cp39-cp39-win32.whl", hash = "sha256:a04f86f41a8916fe45ac5024ec477f41f886b3c435da2d4e3d2709b22ab02af1"},
    {file = "charset_normalizer-3.1.0-cp39-cp39-win_amd64.whl", hash = "sha256:830d2948a5ec37c386d3170c483063798d7879037492540f10a475e3fd6f244b"},
    {file = "charset_normalizer-3.1.0-py3-none-any.whl", hash = "sha256:3d9098b479e78c85080c98e1e35ff40b4a31d8953102bb0fd7d1b6f8a2111a3d"},
]
click = [
    {file = "click-8.1.3-py3-none-any.whl", hash = "sha256:bb4d8133cb15a609f44e8213d9b391b0809795062913b383c62be0ee95b1db48"},
    {file = "click-8.1.3.tar.gz", hash = "sha256:7682dc8afb30297001674575ea00d1814d808d6a36af415a82bd481d37ba7b8e"},
]
colorama = [
    {file = "colorama-0.4.6-py2.py3-none-any.whl", hash = "sha256:4f1d9991f5acc0ca119f9d443620b77f9d6b33703e51011c16baf57afb285fc6"},
    {file = "colorama-0.4.6.tar.gz", hash = "sha256:08695f5cb7ed6e0531a20572697297273c47b8cae5a63ffc6d6ed5c201be6e44"},
]
cryptography = [
    {file = "cryptography-41.0.2-cp37-abi3-macosx_10_12_universal2.whl", hash = "sha256:01f1d9e537f9a15b037d5d9ee442b8c22e3ae11ce65ea1f3316a41c78756b711"},
    {file = "cryptography-41.0.2-cp37-abi3-macosx_10_12_x86_64.whl", hash = "sha256:079347de771f9282fbfe0e0236c716686950c19dee1b76240ab09ce1624d76d7"},
    {file = "cryptography-41.0.2-cp37-abi3-manylinux_2_17_aarch64.manylinux2014_aarch64.whl", hash = "sha256:439c3cc4c0d42fa999b83ded80a9a1fb54d53c58d6e59234cfe97f241e6c781d"},
    {file = "cryptography-41.0.2-cp37-abi3-manylinux_2_17_x86_64.manylinux2014_x86_64.whl", hash = "sha256:f14ad275364c8b4e525d018f6716537ae7b6d369c094805cae45300847e0894f"},
    {file = "cryptography-41.0.2-cp37-abi3-manylinux_2_28_aarch64.whl", hash = "sha256:84609ade00a6ec59a89729e87a503c6e36af98ddcd566d5f3be52e29ba993182"},
    {file = "cryptography-41.0.2-cp37-abi3-manylinux_2_28_x86_64.whl", hash = "sha256:49c3222bb8f8e800aead2e376cbef687bc9e3cb9b58b29a261210456a7783d83"},
    {file = "cryptography-41.0.2-cp37-abi3-musllinux_1_1_aarch64.whl", hash = "sha256:d73f419a56d74fef257955f51b18d046f3506270a5fd2ac5febbfa259d6c0fa5"},
    {file = "cryptography-41.0.2-cp37-abi3-musllinux_1_1_x86_64.whl", hash = "sha256:2a034bf7d9ca894720f2ec1d8b7b5832d7e363571828037f9e0c4f18c1b58a58"},
    {file = "cryptography-41.0.2-cp37-abi3-win32.whl", hash = "sha256:d124682c7a23c9764e54ca9ab5b308b14b18eba02722b8659fb238546de83a76"},
    {file = "cryptography-41.0.2-cp37-abi3-win_amd64.whl", hash = "sha256:9c3fe6534d59d071ee82081ca3d71eed3210f76ebd0361798c74abc2bcf347d4"},
    {file = "cryptography-41.0.2-pp310-pypy310_pp73-macosx_10_12_x86_64.whl", hash = "sha256:a719399b99377b218dac6cf547b6ec54e6ef20207b6165126a280b0ce97e0d2a"},
    {file = "cryptography-41.0.2-pp310-pypy310_pp73-manylinux_2_28_aarch64.whl", hash = "sha256:182be4171f9332b6741ee818ec27daff9fb00349f706629f5cbf417bd50e66fd"},
    {file = "cryptography-41.0.2-pp310-pypy310_pp73-manylinux_2_28_x86_64.whl", hash = "sha256:7a9a3bced53b7f09da251685224d6a260c3cb291768f54954e28f03ef14e3766"},
    {file = "cryptography-41.0.2-pp310-pypy310_pp73-win_amd64.whl", hash = "sha256:f0dc40e6f7aa37af01aba07277d3d64d5a03dc66d682097541ec4da03cc140ee"},
    {file = "cryptography-41.0.2-pp38-pypy38_pp73-macosx_10_12_x86_64.whl", hash = "sha256:674b669d5daa64206c38e507808aae49904c988fa0a71c935e7006a3e1e83831"},
    {file = "cryptography-41.0.2-pp38-pypy38_pp73-manylinux_2_28_aarch64.whl", hash = "sha256:7af244b012711a26196450d34f483357e42aeddb04128885d95a69bd8b14b69b"},
    {file = "cryptography-41.0.2-pp38-pypy38_pp73-manylinux_2_28_x86_64.whl", hash = "sha256:9b6d717393dbae53d4e52684ef4f022444fc1cce3c48c38cb74fca29e1f08eaa"},
    {file = "cryptography-41.0.2-pp38-pypy38_pp73-win_amd64.whl", hash = "sha256:192255f539d7a89f2102d07d7375b1e0a81f7478925b3bc2e0549ebf739dae0e"},
    {file = "cryptography-41.0.2-pp39-pypy39_pp73-macosx_10_12_x86_64.whl", hash = "sha256:f772610fe364372de33d76edcd313636a25684edb94cee53fd790195f5989d14"},
    {file = "cryptography-41.0.2-pp39-pypy39_pp73-manylinux_2_28_aarch64.whl", hash = "sha256:b332cba64d99a70c1e0836902720887fb4529ea49ea7f5462cf6640e095e11d2"},
    {file = "cryptography-41.0.2-pp39-pypy39_pp73-manylinux_2_28_x86_64.whl", hash = "sha256:9a6673c1828db6270b76b22cc696f40cde9043eb90373da5c2f8f2158957f42f"},
    {file = "cryptography-41.0.2-pp39-pypy39_pp73-win_amd64.whl", hash = "sha256:342f3767e25876751e14f8459ad85e77e660537ca0a066e10e75df9c9e9099f0"},
    {file = "cryptography-41.0.2.tar.gz", hash = "sha256:7d230bf856164de164ecb615ccc14c7fc6de6906ddd5b491f3af90d3514c925c"},
]
docutils = [
    {file = "docutils-0.20.1-py3-none-any.whl", hash = "sha256:96f387a2c5562db4476f09f13bbab2192e764cac08ebbf3a34a95d9b1e4a59d6"},
    {file = "docutils-0.20.1.tar.gz", hash = "sha256:f08a4e276c3a1583a86dce3e34aba3fe04d02bba2dd51ed16106244e8a923e3b"},
]
exceptiongroup = [
    {file = "exceptiongroup-1.1.1-py3-none-any.whl", hash = "sha256:232c37c63e4f682982c8b6459f33a8981039e5fb8756b2074364e5055c498c9e"},
    {file = "exceptiongroup-1.1.1.tar.gz", hash = "sha256:d484c3090ba2889ae2928419117447a14daf3c1231d5e30d0aae34f354f01785"},
]
idna = [
    {file = "idna-3.4-py3-none-any.whl", hash = "sha256:90b77e79eaa3eba6de819a0c442c0b4ceefc341a7a2ab77d7562bf49f425c5c2"},
    {file = "idna-3.4.tar.gz", hash = "sha256:814f528e8dead7d329833b91c5faa87d60bf71824cd12a7530b5526063d02cb4"},
]
importlib-metadata = [
    {file = "importlib_metadata-6.6.0-py3-none-any.whl", hash = "sha256:43dd286a2cd8995d5eaef7fee2066340423b818ed3fd70adf0bad5f1fac53fed"},
    {file = "importlib_metadata-6.6.0.tar.gz", hash = "sha256:92501cdf9cc66ebd3e612f1b4f0c0765dfa42f0fa38ffb319b6bd84dd675d705"},
]
iniconfig = [
    {file = "iniconfig-2.0.0-py3-none-any.whl", hash = "sha256:b6a85871a79d2e3b22d2d1b94ac2824226a63c6b741c88f7ae975f18b6778374"},
    {file = "iniconfig-2.0.0.tar.gz", hash = "sha256:2d91e135bf72d31a410b17c16da610a82cb55f6b0477d1a902134b24a455b8b3"},
]
jaraco-classes = [
    {file = "jaraco.classes-3.2.3-py3-none-any.whl", hash = "sha256:2353de3288bc6b82120752201c6b1c1a14b058267fa424ed5ce5984e3b922158"},
    {file = "jaraco.classes-3.2.3.tar.gz", hash = "sha256:89559fa5c1d3c34eff6f631ad80bb21f378dbcbb35dd161fd2c6b93f5be2f98a"},
]
jeepney = [
    {file = "jeepney-0.8.0-py3-none-any.whl", hash = "sha256:c0a454ad016ca575060802ee4d590dd912e35c122fa04e70306de3d076cce755"},
    {file = "jeepney-0.8.0.tar.gz", hash = "sha256:5efe48d255973902f6badc3ce55e2aa6c5c3b3bc642059ef3a91247bcfcc5806"},
]
keyring = [
    {file = "keyring-23.13.1-py3-none-any.whl", hash = "sha256:771ed2a91909389ed6148631de678f82ddc73737d85a927f382a8a1b157898cd"},
    {file = "keyring-23.13.1.tar.gz", hash = "sha256:ba2e15a9b35e21908d0aaf4e0a47acc52d6ae33444df0da2b49d41a46ef6d678"},
]
markdown-it-py = [
    {file = "markdown-it-py-2.2.0.tar.gz", hash = "sha256:7c9a5e412688bc771c67432cbfebcdd686c93ce6484913dccf06cb5a0bea35a1"},
    {file = "markdown_it_py-2.2.0-py3-none-any.whl", hash = "sha256:5a35f8d1870171d9acc47b99612dc146129b631baf04970128b568f190d0cc30"},
]
mdurl = [
    {file = "mdurl-0.1.2-py3-none-any.whl", hash = "sha256:84008a41e51615a49fc9966191ff91509e3c40b939176e643fd50a5c2196b8f8"},
    {file = "mdurl-0.1.2.tar.gz", hash = "sha256:bb413d29f5eea38f31dd4754dd7377d4465116fb207585f97bf925588687c1ba"},
]
more-itertools = [
    {file = "more-itertools-9.1.0.tar.gz", hash = "sha256:cabaa341ad0389ea83c17a94566a53ae4c9d07349861ecb14dc6d0345cf9ac5d"},
    {file = "more_itertools-9.1.0-py3-none-any.whl", hash = "sha256:d2bc7f02446e86a68911e58ded76d6561eea00cddfb2a91e7019bbb586c799f3"},
]
mypy-extensions = [
    {file = "mypy_extensions-1.0.0-py3-none-any.whl", hash = "sha256:4392f6c0eb8a5668a69e23d168ffa70f0be9ccfd32b5cc2d26a34ae5b844552d"},
    {file = "mypy_extensions-1.0.0.tar.gz", hash = "sha256:75dbf8955dc00442a438fc4d0666508a9a97b6bd41aa2f0ffe9d2f2725af0782"},
]
packaging = [
    {file = "packaging-23.1-py3-none-any.whl", hash = "sha256:994793af429502c4ea2ebf6bf664629d07c1a9fe974af92966e4b8d2df7edc61"},
    {file = "packaging-23.1.tar.gz", hash = "sha256:a392980d2b6cffa644431898be54b0045151319d1e7ec34f0cfed48767dd334f"},
]
pathspec = [
    {file = "pathspec-0.11.1-py3-none-any.whl", hash = "sha256:d8af70af76652554bd134c22b3e8a1cc46ed7d91edcdd721ef1a0c51a84a5293"},
    {file = "pathspec-0.11.1.tar.gz", hash = "sha256:2798de800fa92780e33acca925945e9a19a133b715067cf165b8866c15a31687"},
]
pkginfo = [
    {file = "pkginfo-1.9.6-py3-none-any.whl", hash = "sha256:4b7a555a6d5a22169fcc9cf7bfd78d296b0361adad412a346c1226849af5e546"},
    {file = "pkginfo-1.9.6.tar.gz", hash = "sha256:8fd5896e8718a4372f0ea9cc9d96f6417c9b986e23a4d116dda26b62cc29d046"},
]
platformdirs = [
    {file = "platformdirs-3.5.1-py3-none-any.whl", hash = "sha256:e2378146f1964972c03c085bb5662ae80b2b8c06226c54b2ff4aa9483e8a13a5"},
    {file = "platformdirs-3.5.1.tar.gz", hash = "sha256:412dae91f52a6f84830f39a8078cecd0e866cb72294a5c66808e74d5e88d251f"},
]
pluggy = [
    {file = "pluggy-1.0.0-py2.py3-none-any.whl", hash = "sha256:74134bbf457f031a36d68416e1509f34bd5ccc019f0bcc952c7b909d06b37bd3"},
    {file = "pluggy-1.0.0.tar.gz", hash = "sha256:4224373bacce55f955a878bf9cfa763c1e360858e330072059e10bad68531159"},
]
pycparser = [
    {file = "pycparser-2.21-py2.py3-none-any.whl", hash = "sha256:8ee45429555515e1f6b185e78100aea234072576aa43ab53aefcae078162fca9"},
    {file = "pycparser-2.21.tar.gz", hash = "sha256:e644fdec12f7872f86c58ff790da456218b10f863970249516d60a5eaca77206"},
]
pydantic = [
    {file = "pydantic-1.10.8-cp310-cp310-macosx_10_9_x86_64.whl", hash = "sha256:1243d28e9b05003a89d72e7915fdb26ffd1d39bdd39b00b7dbe4afae4b557f9d"},
    {file = "pydantic-1.10.8-cp310-cp310-macosx_11_0_arm64.whl", hash = "sha256:c0ab53b609c11dfc0c060d94335993cc2b95b2150e25583bec37a49b2d6c6c3f"},
    {file = "pydantic-1.10.8-cp310-cp310-manylinux_2_17_x86_64.manylinux2014_x86_64.whl", hash = "sha256:f9613fadad06b4f3bc5db2653ce2f22e0de84a7c6c293909b48f6ed37b83c61f"},
    {file = "pydantic-1.10.8-cp310-cp310-manylinux_2_5_i686.manylinux1_i686.manylinux_2_17_i686.manylinux2014_i686.whl", hash = "sha256:df7800cb1984d8f6e249351139667a8c50a379009271ee6236138a22a0c0f319"},
    {file = "pydantic-1.10.8-cp310-cp310-musllinux_1_1_i686.whl", hash = "sha256:0c6fafa0965b539d7aab0a673a046466d23b86e4b0e8019d25fd53f4df62c277"},
    {file = "pydantic-1.10.8-cp310-cp310-musllinux_1_1_x86_64.whl", hash = "sha256:e82d4566fcd527eae8b244fa952d99f2ca3172b7e97add0b43e2d97ee77f81ab"},
    {file = "pydantic-1.10.8-cp310-cp310-win_amd64.whl", hash = "sha256:ab523c31e22943713d80d8d342d23b6f6ac4b792a1e54064a8d0cf78fd64e800"},
    {file = "pydantic-1.10.8-cp311-cp311-macosx_10_9_x86_64.whl", hash = "sha256:666bdf6066bf6dbc107b30d034615d2627e2121506c555f73f90b54a463d1f33"},
    {file = "pydantic-1.10.8-cp311-cp311-macosx_11_0_arm64.whl", hash = "sha256:35db5301b82e8661fa9c505c800d0990bc14e9f36f98932bb1d248c0ac5cada5"},
    {file = "pydantic-1.10.8-cp311-cp311-manylinux_2_17_x86_64.manylinux2014_x86_64.whl", hash = "sha256:f90c1e29f447557e9e26afb1c4dbf8768a10cc676e3781b6a577841ade126b85"},
    {file = "pydantic-1.10.8-cp311-cp311-manylinux_2_5_i686.manylinux1_i686.manylinux_2_17_i686.manylinux2014_i686.whl", hash = "sha256:93e766b4a8226e0708ef243e843105bf124e21331694367f95f4e3b4a92bbb3f"},
    {file = "pydantic-1.10.8-cp311-cp311-musllinux_1_1_i686.whl", hash = "sha256:88f195f582851e8db960b4a94c3e3ad25692c1c1539e2552f3df7a9e972ef60e"},
    {file = "pydantic-1.10.8-cp311-cp311-musllinux_1_1_x86_64.whl", hash = "sha256:34d327c81e68a1ecb52fe9c8d50c8a9b3e90d3c8ad991bfc8f953fb477d42fb4"},
    {file = "pydantic-1.10.8-cp311-cp311-win_amd64.whl", hash = "sha256:d532bf00f381bd6bc62cabc7d1372096b75a33bc197a312b03f5838b4fb84edd"},
    {file = "pydantic-1.10.8-cp37-cp37m-macosx_10_9_x86_64.whl", hash = "sha256:7d5b8641c24886d764a74ec541d2fc2c7fb19f6da2a4001e6d580ba4a38f7878"},
    {file = "pydantic-1.10.8-cp37-cp37m-manylinux_2_17_x86_64.manylinux2014_x86_64.whl", hash = "sha256:7b1f6cb446470b7ddf86c2e57cd119a24959af2b01e552f60705910663af09a4"},
    {file = "pydantic-1.10.8-cp37-cp37m-manylinux_2_5_i686.manylinux1_i686.manylinux_2_17_i686.manylinux2014_i686.whl", hash = "sha256:c33b60054b2136aef8cf190cd4c52a3daa20b2263917c49adad20eaf381e823b"},
    {file = "pydantic-1.10.8-cp37-cp37m-musllinux_1_1_i686.whl", hash = "sha256:1952526ba40b220b912cdc43c1c32bcf4a58e3f192fa313ee665916b26befb68"},
    {file = "pydantic-1.10.8-cp37-cp37m-musllinux_1_1_x86_64.whl", hash = "sha256:bb14388ec45a7a0dc429e87def6396f9e73c8c77818c927b6a60706603d5f2ea"},
    {file = "pydantic-1.10.8-cp37-cp37m-win_amd64.whl", hash = "sha256:16f8c3e33af1e9bb16c7a91fc7d5fa9fe27298e9f299cff6cb744d89d573d62c"},
    {file = "pydantic-1.10.8-cp38-cp38-macosx_10_9_x86_64.whl", hash = "sha256:1ced8375969673929809d7f36ad322934c35de4af3b5e5b09ec967c21f9f7887"},
    {file = "pydantic-1.10.8-cp38-cp38-macosx_11_0_arm64.whl", hash = "sha256:93e6bcfccbd831894a6a434b0aeb1947f9e70b7468f274154d03d71fabb1d7c6"},
    {file = "pydantic-1.10.8-cp38-cp38-manylinux_2_17_x86_64.manylinux2014_x86_64.whl", hash = "sha256:191ba419b605f897ede9892f6c56fb182f40a15d309ef0142212200a10af4c18"},
    {file = "pydantic-1.10.8-cp38-cp38-manylinux_2_5_i686.manylinux1_i686.manylinux_2_17_i686.manylinux2014_i686.whl", hash = "sha256:052d8654cb65174d6f9490cc9b9a200083a82cf5c3c5d3985db765757eb3b375"},
    {file = "pydantic-1.10.8-cp38-cp38-musllinux_1_1_i686.whl", hash = "sha256:ceb6a23bf1ba4b837d0cfe378329ad3f351b5897c8d4914ce95b85fba96da5a1"},
    {file = "pydantic-1.10.8-cp38-cp38-musllinux_1_1_x86_64.whl", hash = "sha256:6f2e754d5566f050954727c77f094e01793bcb5725b663bf628fa6743a5a9108"},
    {file = "pydantic-1.10.8-cp38-cp38-win_amd64.whl", hash = "sha256:6a82d6cda82258efca32b40040228ecf43a548671cb174a1e81477195ed3ed56"},
    {file = "pydantic-1.10.8-cp39-cp39-macosx_10_9_x86_64.whl", hash = "sha256:3e59417ba8a17265e632af99cc5f35ec309de5980c440c255ab1ca3ae96a3e0e"},
    {file = "pydantic-1.10.8-cp39-cp39-macosx_11_0_arm64.whl", hash = "sha256:84d80219c3f8d4cad44575e18404099c76851bc924ce5ab1c4c8bb5e2a2227d0"},
    {file = "pydantic-1.10.8-cp39-cp39-manylinux_2_17_x86_64.manylinux2014_x86_64.whl", hash = "sha256:2e4148e635994d57d834be1182a44bdb07dd867fa3c2d1b37002000646cc5459"},
    {file = "pydantic-1.10.8-cp39-cp39-manylinux_2_5_i686.manylinux1_i686.manylinux_2_17_i686.manylinux2014_i686.whl", hash = "sha256:12f7b0bf8553e310e530e9f3a2f5734c68699f42218bf3568ef49cd9b0e44df4"},
    {file = "pydantic-1.10.8-cp39-cp39-musllinux_1_1_i686.whl", hash = "sha256:42aa0c4b5c3025483240a25b09f3c09a189481ddda2ea3a831a9d25f444e03c1"},
    {file = "pydantic-1.10.8-cp39-cp39-musllinux_1_1_x86_64.whl", hash = "sha256:17aef11cc1b997f9d574b91909fed40761e13fac438d72b81f902226a69dac01"},
    {file = "pydantic-1.10.8-cp39-cp39-win_amd64.whl", hash = "sha256:66a703d1983c675a6e0fed8953b0971c44dba48a929a2000a493c3772eb61a5a"},
    {file = "pydantic-1.10.8-py3-none-any.whl", hash = "sha256:7456eb22ed9aaa24ff3e7b4757da20d9e5ce2a81018c1b3ebd81a0b88a18f3b2"},
    {file = "pydantic-1.10.8.tar.gz", hash = "sha256:1410275520dfa70effadf4c21811d755e7ef9bb1f1d077a21958153a92c8d9ca"},
]
pydantic-to-typescript = [
    {file = "pydantic-to-typescript-1.0.10.tar.gz", hash = "sha256:c0d030f213b9b225381fc59a5ad7544a0e20bfb6856323f324fd3cf73e4fd447"},
    {file = "pydantic_to_typescript-1.0.10-py3-none-any.whl", hash = "sha256:b2b3954fd4aa55f367aa0513ee3c21cd327221936c0cfbeb8d46b51542eceea7"},
]
pygments = [
    {file = "Pygments-2.15.1-py3-none-any.whl", hash = "sha256:db2db3deb4b4179f399a09054b023b6a586b76499d36965813c71aa8ed7b5fd1"},
    {file = "Pygments-2.15.1.tar.gz", hash = "sha256:8ace4d3c1dd481894b2005f560ead0f9f19ee64fe983366be1a21e171d12775c"},
]
pytest = [
    {file = "pytest-7.3.1-py3-none-any.whl", hash = "sha256:3799fa815351fea3a5e96ac7e503a96fa51cc9942c3753cda7651b93c1cfa362"},
    {file = "pytest-7.3.1.tar.gz", hash = "sha256:434afafd78b1d78ed0addf160ad2b77a30d35d4bdf8af234fe621919d9ed15e3"},
]
pywin32-ctypes = [
    {file = "pywin32-ctypes-0.2.0.tar.gz", hash = "sha256:24ffc3b341d457d48e8922352130cf2644024a4ff09762a2261fd34c36ee5942"},
    {file = "pywin32_ctypes-0.2.0-py2.py3-none-any.whl", hash = "sha256:9dc2d991b3479cc2df15930958b674a48a227d5361d413827a4cfd0b5876fc98"},
]
readme-renderer = [
    {file = "readme_renderer-37.3-py3-none-any.whl", hash = "sha256:f67a16caedfa71eef48a31b39708637a6f4664c4394801a7b0d6432d13907343"},
    {file = "readme_renderer-37.3.tar.gz", hash = "sha256:cd653186dfc73055656f090f227f5cb22a046d7f71a841dfa305f55c9a513273"},
]
requests = [
    {file = "requests-2.31.0-py3-none-any.whl", hash = "sha256:58cd2187c01e70e6e26505bca751777aa9f2ee0b7f4300988b709f44e013003f"},
    {file = "requests-2.31.0.tar.gz", hash = "sha256:942c5a758f98d790eaed1a29cb6eefc7ffb0d1cf7af05c3d2791656dbd6ad1e1"},
]
requests-toolbelt = [
    {file = "requests-toolbelt-1.0.0.tar.gz", hash = "sha256:7681a0a3d047012b5bdc0ee37d7f8f07ebe76ab08caeccfc3921ce23c88d5bc6"},
    {file = "requests_toolbelt-1.0.0-py2.py3-none-any.whl", hash = "sha256:cccfdd665f0a24fcf4726e690f65639d272bb0637b9b92dfd91a5568ccf6bd06"},
]
rfc3986 = [
    {file = "rfc3986-2.0.0-py2.py3-none-any.whl", hash = "sha256:50b1502b60e289cb37883f3dfd34532b8873c7de9f49bb546641ce9cbd256ebd"},
    {file = "rfc3986-2.0.0.tar.gz", hash = "sha256:97aacf9dbd4bfd829baad6e6309fa6573aaf1be3f6fa735c8ab05e46cecb261c"},
]
rich = [
    {file = "rich-13.4.1-py3-none-any.whl", hash = "sha256:d204aadb50b936bf6b1a695385429d192bc1fdaf3e8b907e8e26f4c4e4b5bf75"},
    {file = "rich-13.4.1.tar.gz", hash = "sha256:76f6b65ea7e5c5d924ba80e322231d7cb5b5981aa60bfc1e694f1bc097fe6fe1"},
]
ruff = [
    {file = "ruff-0.0.269-py3-none-macosx_10_7_x86_64.whl", hash = "sha256:3569bcdee679045c09c0161fabc057599759c49219a08d9a4aad2cc3982ccba3"},
    {file = "ruff-0.0.269-py3-none-macosx_10_9_x86_64.macosx_11_0_arm64.macosx_10_9_universal2.whl", hash = "sha256:56347da63757a56cbce7d4b3d6044ca4f1941cd1bbff3714f7554360c3361f83"},
    {file = "ruff-0.0.269-py3-none-manylinux_2_17_aarch64.manylinux2014_aarch64.whl", hash = "sha256:6da8ee25ef2f0cc6cc8e6e20942c1d44d25a36dce35070d7184655bc14f63f63"},
    {file = "ruff-0.0.269-py3-none-manylinux_2_17_armv7l.manylinux2014_armv7l.whl", hash = "sha256:bd81b8e681b9eaa6cf15484f3985bd8bd97c3d114e95bff3e8ea283bf8865062"},
    {file = "ruff-0.0.269-py3-none-manylinux_2_17_i686.manylinux2014_i686.whl", hash = "sha256:1f19f59ca3c28742955241fb452f3346241ddbd34e72ac5cb3d84fadebcf6bc8"},
    {file = "ruff-0.0.269-py3-none-manylinux_2_17_ppc64.manylinux2014_ppc64.whl", hash = "sha256:f062059b8289a4fab7f6064601b811d447c2f9d3d432a17f689efe4d68988450"},
    {file = "ruff-0.0.269-py3-none-manylinux_2_17_ppc64le.manylinux2014_ppc64le.whl", hash = "sha256:3f5dc7aac52c58e82510217e3c7efd80765c134c097c2815d59e40face0d1fe6"},
    {file = "ruff-0.0.269-py3-none-manylinux_2_17_s390x.manylinux2014_s390x.whl", hash = "sha256:e131b4dbe798c391090c6407641d6ab12c0fa1bb952379dde45e5000e208dabb"},
    {file = "ruff-0.0.269-py3-none-manylinux_2_17_x86_64.manylinux2014_x86_64.whl", hash = "sha256:a374434e588e06550df0f8dcb74777290f285678de991fda4e1063c367ab2eb2"},
    {file = "ruff-0.0.269-py3-none-musllinux_1_2_aarch64.whl", hash = "sha256:cec2f4b84a14b87f1b121488649eb5b4eaa06467a2387373f750da74bdcb5679"},
    {file = "ruff-0.0.269-py3-none-musllinux_1_2_armv7l.whl", hash = "sha256:374b161753a247904aec7a32d45e165302b76b6e83d22d099bf3ff7c232c888f"},
    {file = "ruff-0.0.269-py3-none-musllinux_1_2_i686.whl", hash = "sha256:9ca0a1ddb1d835b5f742db9711c6cf59f213a1ad0088cb1e924a005fd399e7d8"},
    {file = "ruff-0.0.269-py3-none-musllinux_1_2_x86_64.whl", hash = "sha256:5a20658f0b97d207c7841c13d528f36d666bf445b00b01139f28a8ccb80093bb"},
    {file = "ruff-0.0.269-py3-none-win32.whl", hash = "sha256:03ff42bc91ceca58e0f0f072cb3f9286a9208f609812753474e799a997cdad1a"},
    {file = "ruff-0.0.269-py3-none-win_amd64.whl", hash = "sha256:f3b59ccff57b21ef0967ea8021fd187ec14c528ec65507d8bcbe035912050776"},
    {file = "ruff-0.0.269-py3-none-win_arm64.whl", hash = "sha256:bbeb857b1e508a4487bdb02ca1e6d41dd8d5ac5335a5246e25de8a3dff38c1ff"},
    {file = "ruff-0.0.269.tar.gz", hash = "sha256:11ddcfbab32cf5c420ea9dd5531170ace5a3e59c16d9251c7bd2581f7b16f602"},
]
secretstorage = [
    {file = "SecretStorage-3.3.3-py3-none-any.whl", hash = "sha256:f356e6628222568e3af06f2eba8df495efa13b3b63081dafd4f7d9a7b7bc9f99"},
    {file = "SecretStorage-3.3.3.tar.gz", hash = "sha256:2403533ef369eca6d2ba81718576c5e0f564d5cca1b58f73a8b23e7d4eeebd77"},
]
six = [
    {file = "six-1.16.0-py2.py3-none-any.whl", hash = "sha256:8abb2f1d86890a2dfb989f9a77cfcfd3e47c2a354b01111771326f8aa26e0254"},
    {file = "six-1.16.0.tar.gz", hash = "sha256:1e61c37477a1626458e36f7b1d82aa5c9b094fa4802892072e49de9c60c4c926"},
]
tomli = [
    {file = "tomli-2.0.1-py3-none-any.whl", hash = "sha256:939de3e7a6161af0c887ef91b7d41a53e7c5a1ca976325f429cb46ea9bc30ecc"},
    {file = "tomli-2.0.1.tar.gz", hash = "sha256:de526c12914f0c550d15924c62d72abc48d6fe7364aa87328337a31007fe8a4f"},
]
twine = [
    {file = "twine-4.0.2-py3-none-any.whl", hash = "sha256:929bc3c280033347a00f847236564d1c52a3e61b1ac2516c97c48f3ceab756d8"},
    {file = "twine-4.0.2.tar.gz", hash = "sha256:9e102ef5fdd5a20661eb88fad46338806c3bd32cf1db729603fe3697b1bc83c8"},
]
typing-extensions = [
    {file = "typing_extensions-4.6.2-py3-none-any.whl", hash = "sha256:3a8b36f13dd5fdc5d1b16fe317f5668545de77fa0b8e02006381fd49d731ab98"},
    {file = "typing_extensions-4.6.2.tar.gz", hash = "sha256:06006244c70ac8ee83fa8282cb188f697b8db25bc8b4df07be1873c43897060c"},
]
urllib3 = [
    {file = "urllib3-2.0.3-py3-none-any.whl", hash = "sha256:48e7fafa40319d358848e1bc6809b208340fafe2096f1725d05d67443d0483d1"},
    {file = "urllib3-2.0.3.tar.gz", hash = "sha256:bee28b5e56addb8226c96f7f13ac28cb4c301dd5ea8a6ca179c0b9835e032825"},
]
webencodings = [
    {file = "webencodings-0.5.1-py2.py3-none-any.whl", hash = "sha256:a0af1213f3c2226497a97e2b3aa01a7e4bee4f403f95be16fc9acd2947514a78"},
    {file = "webencodings-0.5.1.tar.gz", hash = "sha256:b36a1c245f2d304965eb4e0a82848379241dc04b865afcc4aab16748587e1923"},
]
zipp = [
    {file = "zipp-3.15.0-py3-none-any.whl", hash = "sha256:48904fc76a60e542af151aded95726c1a5c34ed43ab4134b597665c86d7ad556"},
    {file = "zipp-3.15.0.tar.gz", hash = "sha256:112929ad649da941c23de50f356a2b5570c954b65150642bccdd66bf194d224b"},
]<|MERGE_RESOLUTION|>--- conflicted
+++ resolved
@@ -4,9 +4,6 @@
 description = "The uncompromising code formatter."
 category = "dev"
 optional = false
-<<<<<<< HEAD
-python-versions = ">=3.7"
-=======
 python-versions = ">=3.8"
 files = [
     {file = "black-23.7.0-cp310-cp310-macosx_10_16_arm64.whl", hash = "sha256:5c4bc552ab52f6c1c506ccae05681fab58c3f72d59ae6e6639e8885e94fe2587"},
@@ -32,7 +29,6 @@
     {file = "black-23.7.0-py3-none-any.whl", hash = "sha256:9fd59d418c60c0348505f2ddf9609c1e1de8e7493eab96198fc89d9f865e7a96"},
     {file = "black-23.7.0.tar.gz", hash = "sha256:022a582720b0d9480ed82576c920a8c1dde97cc38ff11d8d8859b3bd6ca9eedb"},
 ]
->>>>>>> ee64158e
 
 [package.dependencies]
 click = ">=8.0.0"
@@ -379,13 +375,10 @@
 category = "dev"
 optional = false
 python-versions = ">=3.7"
-<<<<<<< HEAD
-=======
 files = [
     {file = "pytest-7.4.0-py3-none-any.whl", hash = "sha256:78bf16451a2eb8c7a2ea98e32dc119fd2aa758f1d5d66dbf0a59d69a3969df32"},
     {file = "pytest-7.4.0.tar.gz", hash = "sha256:b4bf8c45bd59934ed84001ad51e11b4ee40d40a1229d2c79f9c592b0a3f6bd8a"},
 ]
->>>>>>> ee64158e
 
 [package.dependencies]
 colorama = {version = "*", markers = "sys_platform == \"win32\""}
