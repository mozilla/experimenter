--- conflicted
+++ resolved
@@ -30,19 +30,12 @@
 FLAKE8 = flake8 .
 BLACK_CHECK = black -l 90 --check --diff .
 BLACK_FIX = black -l 90 .
-<<<<<<< HEAD
 CHECK_DOCS = python manage.py generate-docs --check=true
 GENERATE_DOCS = python manage.py generate-docs
 LOAD_COUNTRIES = python manage.py loaddata ./experimenter/base/fixtures/countries.json
 LOAD_LOCALES = python manage.py loaddata ./experimenter/base/fixtures/locales.json
-LOAD_DUMMY_EXPERIMENTS = python manage.py load-dummy-experiments
+LOAD_DUMMY_EXPERIMENTS = python manage.py load_dummy_experiments
 MIGRATE = python manage.py migrate
-=======
-CHECK_DOCS = python manage.py generate_docs --check=true
-GENERATE_DOCS = python manage.py generate_docs
-LOAD_COUNTRIES = python manage.py loaddata ./experimenter/base/fixtures/countries.json
-LOAD_LOCALES = python manage.py loaddata ./experimenter/base/fixtures/locales.json
->>>>>>> f50e91c3
 
 test_build: build
 	$(COMPOSE_TEST) build
