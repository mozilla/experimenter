--- conflicted
+++ resolved
@@ -32,15 +32,10 @@
 BLACK_FIX = black -l 90 .
 CHECK_DOCS = python manage.py generate-docs --check=true
 GENERATE_DOCS = python manage.py generate-docs
-<<<<<<< HEAD
-LOAD_LOCALES = python manage.py loaddata ./fixtures/locales.json
-LOAD_COUNTRIES = python manage.py load-countries
+LOAD_COUNTRIES = python manage.py loaddata ./experimenter/base/fixtures/countries.json
+LOAD_LOCALES = python manage.py loaddata ./experimenter/base/fixtures/locales.json
 LOAD_DUMMY_EXPERIMENTS = python manage.py load-dummy-experiments
 MIGRATE = python manage.py migrate
-=======
-LOAD_LOCALES = python manage.py loaddata ./experimenter/base/fixtures/locales.json
-LOAD_COUNTRIES = python manage.py loaddata ./experimenter/base/fixtures/countries.json
->>>>>>> d362249e
 
 test_build: build
 	$(COMPOSE_TEST) build
@@ -116,15 +111,12 @@
 createuser: compose_build
 	$(COMPOSE) run app python manage.py createsuperuser
 
-<<<<<<< HEAD
-=======
 load_locales_countries: compose_build
 	$(COMPOSE) run app sh -c "$(WAIT_FOR_DB) $(LOAD_LOCALES)&&$(LOAD_COUNTRIES)"
 
 load_dummy_experiments: compose_build
 	$(COMPOSE) run app python manage.py load-dummy-experiments
 
->>>>>>> d362249e
 shell: compose_build
 	$(COMPOSE) run app python manage.py shell
 
