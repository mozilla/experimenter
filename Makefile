ssl: nginx/key.pem nginx/cert.pem

nginx/key.pem:
	openssl genrsa -out nginx/key.pem 4096

nginx/cert.pem: nginx/key.pem
	openssl req -new -x509 -nodes -sha256 -key nginx/key.pem \
		-subj "/C=US/ST=California/L=Mountain View/O=Mozilla/CN=experiment_local" \
		> nginx/cert.pem

secretkey:
	openssl rand -hex 24

build:
	./scripts/build.sh

WAIT_FOR_DB = /app/bin/wait-for-it.sh db:5432 --

COMPOSE = docker-compose -f docker-compose.yml
COMPOSE_TEST = docker-compose -f docker-compose-test.yml
COMPOSE_INTEGRATION = docker-compose -f docker-compose.yml -f docker-compose.integration-test.yml
COMPOSE_FULL = docker-compose -f docker-compose.yml -f docker-compose-full.yml

PYTHON_TEST = pytest -vvvv --cov --cov-report term-missing --show-capture=no --ignore=tests/integration
PYTHON_TEST_FAST = python manage.py test -v 3 --parallel
PYTHON_CHECK_MIGRATIONS = python manage.py makemigrations --check --dry-run --noinput
ESLINT = yarn lint
ESLINT_FIX = yarn lint-fix
JS_TEST = yarn test
FLAKE8 = flake8 .
BLACK_CHECK = black -l 90 --check --diff .
BLACK_FIX = black -l 90 .
<<<<<<< HEAD
CHECK_DOCS = python manage.py generate_docs --check=true
GENERATE_DOCS = python manage.py generate_docs
=======
CHECK_DOCS = python manage.py generate-docs --check=true
GENERATE_DOCS = python manage.py generate-docs
LOAD_LOCALES = python manage.py loaddata ./experimenter/base/fixtures/locales.json
LOAD_COUNTRIES = python manage.py loaddata ./experimenter/base/fixtures/countries.json
>>>>>>> d362249e

test_build: build
	$(COMPOSE_TEST) build

test: test_build
	$(COMPOSE_TEST) run app sh -c "$(WAIT_FOR_DB) $(PYTHON_TEST)&&$(JS_TEST)"

testfast: test_build
	$(COMPOSE_TEST) run app sh -c "$(WAIT_FOR_DB) $(PYTHON_TEST_FAST)"

eslint: test_build
	$(COMPOSE_TEST) run app sh -c "$(ESLINT)"

py_test: test_build
	$(COMPOSE_TEST) run app sh -c "$(WAIT_FOR_DB) $(PYTHON_TEST)"

js_test: test_build
	$(COMPOSE_TEST) run app sh -c "$(JS_TEST)"

flake8: test_build
	$(COMPOSE_TEST) run app sh -c "$(FLAKE8)"

black_check: test_build
	$(COMPOSE_TEST) run app sh -c "$(BLACK_CHECK)"

check_migrations: test_build
	$(COMPOSE_TEST) run app sh -c "$(WAIT_FOR_DB) $(PYTHON_CHECK_MIGRATIONS)"

check_docs: test_build
	$(COMPOSE_TEST) run app sh -c "$(CHECK_DOCS)"

check: test_build
	$(COMPOSE_TEST) run app sh -c "$(WAIT_FOR_DB) $(PYTHON_CHECK_MIGRATIONS)&&$(CHECK_DOCS)&&$(BLACK_CHECK)&&$(FLAKE8)&&$(ESLINT)&&$(PYTHON_TEST)&&$(JS_TEST)"

checkfast: test_build
	$(COMPOSE_TEST) run app sh -c "$(WAIT_FOR_DB) $(PYTHON_CHECK_MIGRATIONS)&&$(BLACK_CHECK)&&$(FLAKE8)&&$(ESLINT)&&$(PYTHON_TEST_FAST)"

compose_build: build ssl
	$(COMPOSE)  build

compose_stop:
	$(COMPOSE) kill
	$(COMPOSE_INTEGRATION) kill

compose_rm:
	$(COMPOSE) rm -f -v
	$(COMPOSE_INTEGRATION) rm -f -v

volumes_rm:
	docker volume ls -q | xargs docker volume rm -f | echo

kill: compose_stop compose_rm volumes_rm
	echo "All containers removed!"

up: compose_stop compose_build
	$(COMPOSE) up

up_detached: compose_stop compose_build
	$(COMPOSE) up -d

generate_docs: compose_build
	$(COMPOSE) run app sh -c "$(GENERATE_DOCS)"

eslint_fix: test_build
	$(COMPOSE) run app sh -c "$(ESLINT_FIX)"

black_fix: test_build
	$(COMPOSE) run app sh -c "$(BLACK_FIX)"

code_format: compose_build
	$(COMPOSE) run app sh -c "$(BLACK_FIX)&&$(ESLINT_FIX)"

makemigrations: compose_build
	$(COMPOSE) run app python manage.py makemigrations

migrate: compose_build
	$(COMPOSE) run app sh -c "$(WAIT_FOR_DB) python manage.py migrate"

createuser: compose_build
	$(COMPOSE) run app python manage.py createsuperuser

load_locales_countries: compose_build
	$(COMPOSE) run app sh -c "$(WAIT_FOR_DB) $(LOAD_LOCALES)&&$(LOAD_COUNTRIES)"

load_dummy_experiments: compose_build
	$(COMPOSE) run app python manage.py load_dummy_experiments

shell: compose_build
	$(COMPOSE) run app python manage.py shell

dbshell: compose_build
	$(COMPOSE) run app python manage.py dbshell

bash: compose_build
	$(COMPOSE) run app bash

refresh: kill migrate load_locales_countries load_dummy_experiments

# experimenter + delivery console + normandy stack
compose_build_all: build ssl
	 $(COMPOSE_FULL) build

up_all: compose_build_all
	$(COMPOSE_FULL) up

kill_all: kill
	$(COMPOSE_FULL) kill
	$(COMPOSE_FULL) -v rm

normandy_shell: compose_build_all
	$(COMPOSE_FULL) run normandy ./manage.py shell

# integration tests
integration_build: compose_build
	$(COMPOSE_INTEGRATION) build

integration_shell: integration_build
	MOZ_HEADLESS=1 $(COMPOSE_INTEGRATION) run firefox bash

integration_vnc_up: integration_build
	$(COMPOSE_INTEGRATION) up firefox

integration_vnc_up_shell: integration_build
	$(COMPOSE_INTEGRATION) run firefox bash

integration_vnc_up_detached: integration_build
	$(COMPOSE_INTEGRATION) up -d firefox

integration_test: integration_build
	MOZ_HEADLESS=1 $(COMPOSE_INTEGRATION) run firefox tox -c app/tests/integration

integration_test_parallel: integration_build
	MOZ_HEADLESS=1 $(COMPOSE_INTEGRATION) run firefox tox -c app/tests/integration -- -n 4<|MERGE_RESOLUTION|>--- conflicted
+++ resolved
@@ -30,15 +30,10 @@
 FLAKE8 = flake8 .
 BLACK_CHECK = black -l 90 --check --diff .
 BLACK_FIX = black -l 90 .
-<<<<<<< HEAD
 CHECK_DOCS = python manage.py generate_docs --check=true
 GENERATE_DOCS = python manage.py generate_docs
-=======
-CHECK_DOCS = python manage.py generate-docs --check=true
-GENERATE_DOCS = python manage.py generate-docs
+LOAD_COUNTRIES = python manage.py loaddata ./experimenter/base/fixtures/countries.json
 LOAD_LOCALES = python manage.py loaddata ./experimenter/base/fixtures/locales.json
-LOAD_COUNTRIES = python manage.py loaddata ./experimenter/base/fixtures/countries.json
->>>>>>> d362249e
 
 test_build: build
 	$(COMPOSE_TEST) build
