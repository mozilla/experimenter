--- conflicted
+++ resolved
@@ -373,14 +373,6 @@
 
   integration_test_ios_fennec:
     macos:
-<<<<<<< HEAD
-      xcode: 15.4.0
-    resource_class: m2pro.medium
-    steps:
-      - checkout
-      - check_file_paths:
-          paths: "experimenter/tests/firefox_fennec_beta.env"
-=======
       xcode: 15.3.0
     parameters:
       file_path:
@@ -389,7 +381,6 @@
       - checkout
       - check_file_paths:
           paths: << parameters.file_path >>
->>>>>>> cbc03505
       - macos/preboot-simulator:
           version: "17.5"
           platform: "iOS"
