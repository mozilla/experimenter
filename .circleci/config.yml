--- conflicted
+++ resolved
@@ -2,7 +2,7 @@
 jobs:
   check:
     machine:
-      image: ubuntu-2004:202104-01 # Ubuntu 20.04, Docker v20.10.6, Docker Compose v1.29.1
+      image: ubuntu-2004:202105-01 # Ubuntu 20.04, Docker v20.10.8, Docker Compose v1.29.2
     resource_class: large
     working_directory: ~/experimenter
     steps:
@@ -21,12 +21,8 @@
 
   publish_storybooks:
     machine:
-<<<<<<< HEAD
       docker_layer_caching: true
       image: ubuntu-2004:202105-01 # Ubuntu 20.04, Docker v20.10.8, Docker Compose v1.29.2
-=======
-      image: ubuntu-2004:202104-01 # Ubuntu 20.04, Docker v20.10.6, Docker Compose v1.29.1
->>>>>>> a08ebdf6
     resource_class: medium
     working_directory: ~/experimenter
     steps:
@@ -45,7 +41,7 @@
 
   integration_legacy:
     machine:
-      image: ubuntu-2004:202104-01 # Ubuntu 20.04, Docker v20.10.6, Docker Compose v1.29.1
+      image: ubuntu-2004:202105-01 # Ubuntu 20.04, Docker v20.10.8, Docker Compose v1.29.2
     resource_class: xlarge
     working_directory: ~/experimenter
     steps:
@@ -66,7 +62,7 @@
 
   integration_nimbus:
     machine:
-      image: ubuntu-2004:202104-01 # Ubuntu 20.04, Docker v20.10.6, Docker Compose v1.29.1
+      image: ubuntu-2004:202105-01 # Ubuntu 20.04, Docker v20.10.8, Docker Compose v1.29.2
     resource_class: xlarge
     working_directory: ~/experimenter
     steps:
@@ -88,7 +84,7 @@
   deploy:
     working_directory: ~/experimenter
     machine:
-      image: ubuntu-2004:202104-01 # Ubuntu 20.04, Docker v20.10.6, Docker Compose v1.29.1
+      image: ubuntu-2004:202105-01 # Ubuntu 20.04, Docker v20.10.8, Docker Compose v1.29.2
     steps:
       - checkout
       - deploy:
